--- conflicted
+++ resolved
@@ -1,430 +1,4 @@
 {
-<<<<<<< HEAD
-    "title": "Gamestonk settings",
-    "description": "Settings for Gamestonk Terminal extension.",
-    "type": "object",
-    "properties":
-    {
-        "FEATURE_FLAGS":
-        {
-            "title": "Feature flags",
-            "description": "Feature flags for the Gamestonk Terminal.",
-            "default":
-            {
-                "OBBFF_USE_CLEAR_AFTER_CMD":
-                {
-                    "type": "bool",
-                    "form": "checkbox",
-                    "title": "Clear after command",
-                    "description": "Use clear console after each command",
-                    "default": false,
-                    "value": ""
-                },
-                "OBBFF_USE_COLOR":
-                {
-                    "type": "bool",
-                    "form": "checkbox",
-                    "title": "Colors",
-                    "description": "Use coloring features",
-                    "default": true,
-                    "value": ""
-                },
-                "OBBFF_USE_FLAIR":
-                {
-                    "type": "string",
-                    "form": "text",
-                    "title": "Console flair",
-                    "description": "Select console flair (choose from config_terminal.py list)",
-                    "default": "stars",
-                    "value": ""
-                },
-                "OBBFF_USE_ION":
-                {
-                    "type": "bool",
-                    "form": "checkbox",
-                    "title": "Interactive charts",
-                    "description": "Enable interactive matplotlib",
-                    "default": true,
-                    "value": ""
-                },
-                "OBBFF_USE_PROMPT_TOOLKIT":
-                {
-                    "type": "bool",
-                    "form": "checkbox",
-                    "title": "Autocomplete",
-                    "description": "Enable Prompt Toolkit",
-                    "default": true,
-                    "value": ""
-                },
-                "OBBFF_ENABLE_PREDICT":
-                {
-                    "type": "bool",
-                    "form": "checkbox",
-                    "title": "Prediction menu",
-                    "description": "Enable Prediction features",
-                    "default": true,
-                    "value": ""
-                },
-                "OBBFF_USE_PLOT_AUTOSCALING":
-                {
-                    "type": "bool",
-                    "form": "checkbox",
-                    "title": "Plot autoscaling",
-                    "description": "Enable plot autoscaling",
-                    "default": false,
-                    "value": ""
-                },
-                "OBBFF_ENABLE_THOUGHTS_DAY":
-                {
-                    "type": "bool",
-                    "form": "checkbox",
-                    "title": "Thoughts of the day",
-                    "description": "Enable thoughts of the day",
-                    "default": false,
-                    "value": ""
-                },
-                "OBBFF_ENABLE_QUICK_EXIT":
-                {
-                    "type": "bool",
-                    "form": "checkbox",
-                    "title": "Quick exit",
-                    "description": "Quick exit for testing",
-                    "default": false,
-                    "value": ""
-                }
-            }
-        },
-        "APP_SETTINGS":
-        {
-            "title": "General",
-            "description": "Application settings for the Gamestonk Terminal.",
-            "default":
-            {
-                "PAPERMILL_NOTEBOOK_REPORT_PORT":
-                {
-                    "type": "number",
-                    "form": "number",
-                    "title": "Papermill port",
-                    "description": "Papermill port",
-                    "default": 8892,
-                    "value": ""
-                },
-                "PYTHON_BINARY":
-                {
-                    "type": "string",
-                    "form": "text",
-                    "title": "Python executable",
-                    "description": "Path to the python in your custom environment",
-                    "default": "poetry run python",
-                    "value": ""
-                },
-                "TERMINAL_PATH":
-                {
-                    "type": "string",
-                    "form": "text",
-                    "title": "Terminal path",
-                    "description": "Path to the terminal.py",
-                    "default": "terminal.py",
-                    "value": ""
-                },
-                "PATH_TO_SELENIUM_DRIVER":
-                {
-                    "type": "string",
-                    "form": "text",
-                    "title": "Path to webdriver",
-                    "description": "Path to the selenium driver",
-                    "default": "",
-                    "value": ""
-                },
-                "WEBDRIVER_TO_USE":
-                {
-                    "type": "string",
-                    "form": "text",
-                    "title": "Webdriver",
-                    "description": "Selenium browser drivers can be found at https://selenium-python.readthedocs.io/installation.html",
-                    "default": "chrome",
-                    "value": ""
-                }
-            }
-        },
-        "API_KEYS":
-        {
-            "title": "API Keys",
-            "description": "Access credentials for data providers.",
-            "default":
-            {
-                "OPENBB_API_KEY_ALPHAVANTAGE":
-                {
-                    "type": "string",
-                    "form": "password",
-                    "title": "Alphavantage",
-                    "description": "https://www.alphavantage.co",
-                    "default": "REPLACE_ME",
-                    "value": ""
-                },
-                "OPENBB_API_KEY_FINANCIALMODELINGPREP":
-                {
-                    "type": "string",
-                    "form": "password",
-                    "title": "financialmodelingprep",
-                    "description": "https://financialmodelingprep.com/developer",
-                    "default": "REPLACE_ME",
-                    "value": ""
-                },
-                "OPENBB_API_KEY_QUANDL":
-                {
-                    "type": "string",
-                    "form": "password",
-                    "title": "quandl",
-                    "description": "https://www.quandl.com/tools/api",
-                    "default": "REPLACE_ME",
-                    "value": ""
-                },
-                "OPENBB_API_REDDIT_CLIENT_ID":
-                {
-                    "type": "string",
-                    "form": "password",
-                    "title": "Reddit client ID",
-                    "description": "https://www.reddit.com/prefs/apps",
-                    "default": "REPLACE_ME",
-                    "value": ""
-                },
-                "OPENBB_API_REDDIT_CLIENT_SECRET":
-                {
-                    "type": "string",
-                    "form": "password",
-                    "title": "Reddit client secret",
-                    "description": "https://www.reddit.com/prefs/apps",
-                    "default": "REPLACE_ME",
-                    "value": ""
-                },
-                "OPENBB_API_REDDIT_USERNAME":
-                {
-                    "type": "string",
-                    "form": "password",
-                    "title": "Reddit username",
-                    "description": "https://www.reddit.com/prefs/apps",
-                    "default": "REPLACE_ME",
-                    "value": ""
-                },
-                "OPENBB_API_REDDIT_USER_AGENT":
-                {
-                    "type": "string",
-                    "form": "password",
-                    "title": "Reddit user agent",
-                    "description": "https://www.reddit.com/prefs/apps",
-                    "default": "REPLACE_ME",
-                    "value": ""
-                },
-                "OPENBB_API_REDDIT_PASSWORD":
-                {
-                    "type": "string",
-                    "form": "password",
-                    "title": "Reddit password",
-                    "description": "https://www.reddit.com/prefs/apps",
-                    "default": "REPLACE_ME",
-                    "value": ""
-                },
-                "OPENBB_API_POLYGON_KEY":
-                {
-                    "type": "string",
-                    "form": "password",
-                    "title": "Polygon",
-                    "description": "https://polygon.io",
-                    "default": "REPLACE_ME",
-                    "value": ""
-                },
-                "OPENBB_API_TWITTER_KEY":
-                {
-                    "type": "string",
-                    "form": "password",
-                    "title": "Twitter key",
-                    "description": "https://developer.twitter.com",
-                    "default": "REPLACE_ME",
-                    "value": ""
-                },
-                "OPENBB_API_TWITTER_SECRET_KEY":
-                {
-                    "type": "string",
-                    "form": "password",
-                    "title": "Twitter secret",
-                    "description": "https://developer.twitter.com",
-                    "default": "REPLACE_ME",
-                    "value": ""
-                },
-                "OPENBB_API_TWITTER_BEARER_TOKEN":
-                {
-                    "type": "string",
-                    "form": "password",
-                    "title": "Twitter token",
-                    "description": "https://developer.twitter.com",
-                    "default": "REPLACE_ME",
-                    "value": ""
-                },
-                "OPENBB_API_FRED_KEY":
-                {
-                    "type": "string",
-                    "form": "password",
-                    "title": "FRED",
-                    "description": "https://fred.stlouisfed.org/docs/api/api_key.html",
-                    "default": "REPLACE_ME",
-                    "value": ""
-                },
-                "OPENBB_API_NEWS_TOKEN":
-                {
-                    "type": "string",
-                    "form": "password",
-                    "title": "NewsAPI",
-                    "description": "https://newsapi.org",
-                    "default": "REPLACE_ME",
-                    "value": ""
-                },
-                "OPENBB_RH_USERNAME":
-                {
-                    "type": "string",
-                    "form": "password",
-                    "title": "Robinhood username",
-                    "description": "Robinhood",
-                    "default": "REPLACE_ME",
-                    "value": ""
-                },
-                "OPENBB_RH_PASSWORD":
-                {
-                    "type": "string",
-                    "form": "password",
-                    "title": "Robinhood password",
-                    "description": "Robinhood",
-                    "default": "REPLACE_ME",
-                    "value": ""
-                },
-                "OPENBB_DG_USERNAME":
-                {
-                    "type": "string",
-                    "form": "password",
-                    "title": "Degiro username",
-                    "description": "Degiro",
-                    "default": "REPLACE_ME",
-                    "value": ""
-                },
-                "OPENBB_DG_PASSWORD":
-                {
-                    "type": "string",
-                    "form": "password",
-                    "title": "Degiro password",
-                    "description": "Degiro",
-                    "default": "REPLACE_ME",
-                    "value": ""
-                },
-                "OPENBB_DG_TOTP_SECRET":
-                {
-                    "type": "string",
-                    "form": "password",
-                    "title": "Degiro secret",
-                    "description": "Degiro",
-                    "default": "REPLACE_ME",
-                    "value": ""
-                },
-                "OPENBB_OANDA_ACCOUNT_TYPE":
-                {
-                    "type": "string",
-                    "form": "password",
-                    "title": "Oanda account type",
-                    "description": "https://developer.oanda.com",
-                    "default": "practice",
-                    "value": ""
-                },
-                "OPENBB_OANDA_ACCOUNT":
-                {
-                    "type": "string",
-                    "form": "password",
-                    "title": "Oanda account",
-                    "description": "https://developer.oanda.com",
-                    "default": "REPLACE_ME",
-                    "value": ""
-                },
-                "OPENBB_OANDA_TOKEN":
-                {
-                    "type": "string",
-                    "form": "password",
-                    "title": "Oanda token",
-                    "description": "https://developer.oanda.com",
-                    "default": "REPLACE_ME",
-                    "value": ""
-                },
-                "OPENBB_API_TRADIER_TOKEN":
-                {
-                    "type": "string",
-                    "form": "password",
-                    "title": "Tradier token",
-                    "description": "https://tradier.com/products/market-data-api",
-                    "default": "REPLACE_ME",
-                    "value": ""
-                },
-                "OPENBB_API_CMC_KEY":
-                {
-                    "type": "string",
-                    "form": "password",
-                    "title": "Coinmarketcap key",
-                    "description": "https://coinmarketcap.com/api/",
-                    "default": "REPLACE_ME",
-                    "value": ""
-                },
-                "OPENBB_API_BINANCE_KEY":
-                {
-                    "type": "string",
-                    "form": "password",
-                    "title": "Binance key",
-                    "description": "https://www.binance.com/en/",
-                    "default": "REPLACE_ME",
-                    "value": ""
-                },
-                "OPENBB_API_BINANCE_SECRET":
-                {
-                    "type": "string",
-                    "form": "password",
-                    "title": "Binance secret",
-                    "description": "Binance secret",
-                    "default": "REPLACE_ME",
-                    "value": ""
-                },
-                "OPENBB_API_FINNHUB_KEY":
-                {
-                    "type": "string",
-                    "form": "password",
-                    "title": "Finnhub key",
-                    "description": "https://finnhub.io",
-                    "default": "REPLACE_ME",
-                    "value": ""
-                },
-                "OPENBB_API_IEX_KEY":
-                {
-                    "type": "string",
-                    "form": "password",
-                    "title": "IEX Cloud key",
-                    "description": "https://iexcloud.io",
-                    "default": "REPLACE_ME",
-                    "value": ""
-                },
-                "OPENBB_API_SENTIMENTINVESTOR_KEY":
-                {
-                    "type": "string",
-                    "form": "password",
-                    "title": "Sentimentinvestor key",
-                    "description": "https://www.sentimentinvestor.com",
-                    "default": "REPLACE_ME",
-                    "value": ""
-                },
-                "OPENBB_API_SENTIMENTINVESTOR_TOKEN":
-                {
-                    "type": "string",
-                    "form": "password",
-                    "title": "Sentimentinvestor token",
-                    "description": "https://www.sentimentinvestor.com",
-                    "default": "REPLACE_ME",
-                    "value": ""
-                }
-            }
-=======
   "title": "Gamestonk settings",
   "description": "Settings for OpenBB Terminal extension.",
   "type": "object",
@@ -796,7 +370,6 @@
           "description": "https://www.sentimentinvestor.com",
           "default": "REPLACE_ME",
           "value": ""
->>>>>>> b71abcfb
         }
       }
     }
