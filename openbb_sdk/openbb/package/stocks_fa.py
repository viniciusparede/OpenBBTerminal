### THIS FILE IS AUTO-GENERATED. DO NOT EDIT. ###

import datetime
from typing import List, Literal, Union

import pydantic
import pydantic.main
import typing_extensions
from openbb_core.app.model.custom_parameter import OpenBBCustomParameter
from openbb_core.app.model.obbject import OBBject
from openbb_core.app.static.container import Container
from openbb_core.app.static.filters import filter_inputs
from pydantic import BaseModel, validate_arguments


class CLASS_stocks_fa(Container):
    """/stocks/fa
    balance
    balance_growth
    cal
    cash
    cash_growth
    comp
    comsplit
    divs
    earning
    emp
    est
    income
    income_growth
    ins
    ins_own
    metrics
    mgmt
    overview
    own
    pt
    pta
    ratios
    revgeo
    revseg
    shrs
    split
    transcript
    """

    def __repr__(self) -> str:
        return self.__doc__ or ""

    @validate_arguments
    def balance(
        self,
        symbol: typing_extensions.Annotated[
            Union[str, List[str]],
            OpenBBCustomParameter(description="Symbol to get data for."),
        ],
        period: typing_extensions.Annotated[
            Literal["annual", "quarter"],
            OpenBBCustomParameter(description="Period of the data to return."),
        ] = "annual",
        limit: typing_extensions.Annotated[
            Union[pydantic.types.NonNegativeInt, None],
            OpenBBCustomParameter(description="The number of data entries to return."),
        ] = 12,
<<<<<<< HEAD
        chart: bool = False,
        provider: Union[Literal["fmp", "polygon"], None] = None,
=======
        provider: Optional[Literal["fmp", "intrinio", "polygon", "yfinance"]] = None,
>>>>>>> 026b9329
        **kwargs
    ) -> OBBject[BaseModel]:
        """Balance Sheet.

        Parameters
        ----------
        symbol : Union[str, List[str]]
            Symbol to get data for.
        period : Literal['annual', 'quarter']
            Period of the data to return.
        limit : Union[pydantic.types.NonNegativeInt, NoneType]
            The number of data entries to return.
<<<<<<< HEAD
        chart : bool
            Whether to create a chart or not, by default False.
        provider : Union[Literal['fmp', 'polygon'], NoneType]
            The provider to use for the query, by default None.
            If None, the provider specified in defaults is selected or 'fmp' if there is
            no default.
        cik : Union[str, NoneType]
            None
        company_name : Union[str, NoneType]
=======
        provider : Optional[Literal['fmp', 'intrinio', 'polygon', 'yfinance']]
            The provider to use for the query, by default None.
            If None, the provider specified in defaults is selected or 'fmp' if there is
            no default.
        type : Literal['reported', 'standardized']
            Type of the statement to be fetched. (provider: intrinio)
        year : Optional[int]
            Year of the statement to be fetched. (provider: intrinio)
        company_name : Optional[str]
>>>>>>> 026b9329
            Name of the company. (provider: polygon)
        company_name_search : Union[str, NoneType]
            Name of the company to search. (provider: polygon)
        sic : Union[str, NoneType]
            The Standard Industrial Classification (SIC) of the company. (provider: polygon)
        filing_date : Union[datetime.date, NoneType]
            Filing date of the financial statement. (provider: polygon)
        filing_date_lt : Union[datetime.date, NoneType]
            Filing date less than the given date. (provider: polygon)
        filing_date_lte : Union[datetime.date, NoneType]
            Filing date less than or equal to the given date. (provider: polygon)
        filing_date_gt : Union[datetime.date, NoneType]
            Filing date greater than the given date. (provider: polygon)
        filing_date_gte : Union[datetime.date, NoneType]
            Filing date greater than or equal to the given date. (provider: polygon)
        period_of_report_date : Union[datetime.date, NoneType]
            Period of report date of the financial statement. (provider: polygon)
        period_of_report_date_lt : Union[datetime.date, NoneType]
            Period of report date less than the given date. (provider: polygon)
        period_of_report_date_lte : Union[datetime.date, NoneType]
            Period of report date less than or equal to the given date. (provider: polygon)
        period_of_report_date_gt : Union[datetime.date, NoneType]
            Period of report date greater than the given date. (provider: polygon)
        period_of_report_date_gte : Union[datetime.date, NoneType]
            Period of report date greater than or equal to the given date. (provider: polygon)
        include_sources : Union[bool, NoneType]
            Whether to include the sources of the financial statement. (provider: polygon)
        order : Union[Literal['asc', 'desc'], NoneType]
            Order of the financial statement. (provider: polygon)
        sort : Union[Literal['filing_date', 'period_of_report_date'], NoneType]
            Sort of the financial statement. (provider: polygon)

        Returns
        -------
        OBBject
            results : List[BalanceSheet]
                Serializable results.
<<<<<<< HEAD
            provider : Union[Literal['fmp', 'polygon'], NoneType]
=======
            provider : Optional[Literal['fmp', 'intrinio', 'polygon', 'yfinance']]
>>>>>>> 026b9329
                Provider name.
            warnings : Optional[List[Warning_]]
                List of warnings.
            chart : Optional[Chart]
                Chart object.
            metadata: Optional[Metadata]
                Metadata info about the command execution.

        BalanceSheet
        ------------
        symbol : Optional[str]
            Symbol to get data for.
        date : Optional[date]
            Date of the fetched statement.
        period : Optional[str]
            Reporting period of the statement.
        cik : Optional[int]
            Central Index Key (CIK) of the company.
        cash_and_cash_equivalents : Optional[int]
            Cash and cash equivalents
        short_term_investments : Optional[int]
            Short-term investments
        net_receivables : Optional[int]
            Receivables, net
        inventory : Optional[int]
            Inventory
        other_current_assets : Optional[int]
            Other current assets
        total_current_assets : Optional[int]
            Total current assets
        marketable_securities : Optional[int]
            Marketable securities
        property_plant_equipment_net : Optional[int]
            Property, plant and equipment, net
        goodwill : Optional[int]
            Goodwill
        intangible_assets : Optional[int]
            Intangible assets
        tax_assets : Optional[int]
            Accrued income taxes
        other_non_current_assets : Optional[int]
            Other non-current assets
        total_non_current_assets : Optional[int]
            Total non-current assets
        other_assets : Optional[int]
            Other assets
        total_assets : Optional[int]
            Total assets
        account_payables : Optional[int]
            Accounts payables
        short_term_debt : Optional[int]
            Short-term borrowings, Long-term debt due within one year, Operating lease obligations due within one year, Finance lease obligations due within one year
        tax_payables : Optional[int]
            Accrued income taxes
        deferred_revenue : Optional[int]
            Accrued income taxes, other deferred revenue
        other_current_liabilities : Optional[int]
            Other current liabilities
        total_current_liabilities : Optional[int]
            Total current liabilities
        long_term_debt : Optional[int]
            Long-term debt, Operating lease obligations, Long-term finance lease obligations
        deferred_revenue_non_current : Optional[int]
            Deferred revenue, non-current
        deferred_tax_liabilities_non_current : Optional[int]
            Deferred income taxes and other
        other_non_current_liabilities : Optional[int]
            Deferred income taxes and other
        total_non_current_liabilities : Optional[int]
            Total non-current liabilities
        other_liabilities : Optional[int]
            Other liabilities
        total_liabilities : Optional[int]
            Total liabilities
        preferred_stock : Optional[int]
            Preferred stock
        common_stock : Optional[int]
            Common stock
        retained_earnings : Optional[int]
            Retained earnings
        accumulated_other_comprehensive_income_loss : Optional[int]
            Accumulated other comprehensive income (loss)
        other_shareholder_equity : Optional[int]
            Other shareholder's equity
        total_shareholder_equity : Optional[int]
            Total shareholder's equity
        total_equity : Optional[int]
            Total equity
        total_liabilities_and_shareholders_equity : Optional[int]
            Total liabilities and shareholder's equity
        minority_interest : Optional[int]
            Minority interest
        total_liabilities_and_total_equity : Optional[int]
            Total liabilities and total equity
        reported_currency : Optional[str]
            Reported currency in the statement. (provider: fmp)
        filling_date : Optional[date]
            Filling date. (provider: fmp)
        accepted_date : Optional[datetime]
            Accepted date. (provider: fmp)
        calendar_year : Optional[int]
            Calendar year. (provider: fmp)
        cash_and_short_term_investments : Optional[int]
            Cash and short term investments (provider: fmp)
        goodwill_and_intangible_assets : Optional[int]
            Goodwill and Intangible Assets (provider: fmp)
        capital_lease_obligations : Optional[int]
            Capital lease obligations (provider: fmp)
        total_investments : Optional[int]
            Total investments (provider: fmp)
        total_debt : Optional[int]
            Total debt (provider: fmp)
        net_debt : Optional[int]
            Net debt (provider: fmp)
        link : Optional[str]
            Link to the statement. (provider: fmp)
        final_link : Optional[str]
            Link to the final statement. (provider: fmp)"""  # noqa: E501

        inputs = filter_inputs(
            provider_choices={
                "provider": provider,
            },
            standard_params={
                "symbol": ",".join(symbol) if isinstance(symbol, list) else symbol,
                "period": period,
                "limit": limit,
            },
            extra_params=kwargs,
            chart=chart,
        )

        return self._command_runner.run(
            "/stocks/fa/balance",
            **inputs,
        )

    @validate_arguments
    def balance_growth(
        self,
        symbol: typing_extensions.Annotated[
            Union[str, List[str]],
            OpenBBCustomParameter(description="Symbol to get data for."),
        ],
        limit: typing_extensions.Annotated[
            int,
            OpenBBCustomParameter(description="The number of data entries to return."),
        ] = 10,
        chart: bool = False,
        provider: Union[Literal["fmp"], None] = None,
        **kwargs
    ) -> OBBject[List]:
        """Balance Sheet Statement Growth.

        Parameters
        ----------
        symbol : Union[str, List[str]]
            Symbol to get data for.
        limit : int
            The number of data entries to return.
        chart : bool
            Whether to create a chart or not, by default False.
        provider : Union[Literal['fmp'], NoneType]
            The provider to use for the query, by default None.
            If None, the provider specified in defaults is selected or 'fmp' if there is
            no default.

        Returns
        -------
        OBBject
            results : List[BalanceSheetGrowth]
                Serializable results.
            provider : Union[Literal['fmp'], NoneType]
                Provider name.
            warnings : Optional[List[Warning_]]
                List of warnings.
            chart : Optional[Chart]
                Chart object.
            metadata: Optional[Metadata]
                Metadata info about the command execution.

        BalanceSheetGrowth
        ------------------
        symbol : Optional[str]
            Symbol to get data for.
        date : Optional[date]
            The date of the data.
        period : Optional[str]
            Reporting period.
        growth_cash_and_cash_equivalents : Optional[float]
            Growth rate of cash and cash equivalents.
        growth_short_term_investments : Optional[float]
            Growth rate of short-term investments.
        growth_cash_and_short_term_investments : Optional[float]
            Growth rate of cash and short-term investments.
        growth_net_receivables : Optional[float]
            Growth rate of net receivables.
        growth_inventory : Optional[float]
            Growth rate of inventory.
        growth_other_current_assets : Optional[float]
            Growth rate of other current assets.
        growth_total_current_assets : Optional[float]
            Growth rate of total current assets.
        growth_property_plant_equipment_net : Optional[float]
            Growth rate of net property, plant, and equipment.
        growth_goodwill : Optional[float]
            Growth rate of goodwill.
        growth_intangible_assets : Optional[float]
            Growth rate of intangible assets.
        growth_goodwill_and_intangible_assets : Optional[float]
            Growth rate of goodwill and intangible assets.
        growth_long_term_investments : Optional[float]
            Growth rate of long-term investments.
        growth_tax_assets : Optional[float]
            Growth rate of tax assets.
        growth_other_non_current_assets : Optional[float]
            Growth rate of other non-current assets.
        growth_total_non_current_assets : Optional[float]
            Growth rate of total non-current assets.
        growth_other_assets : Optional[float]
            Growth rate of other assets.
        growth_total_assets : Optional[float]
            Growth rate of total assets.
        growth_account_payables : Optional[float]
            Growth rate of accounts payable.
        growth_short_term_debt : Optional[float]
            Growth rate of short-term debt.
        growth_tax_payables : Optional[float]
            Growth rate of tax payables.
        growth_deferred_revenue : Optional[float]
            Growth rate of deferred revenue.
        growth_other_current_liabilities : Optional[float]
            Growth rate of other current liabilities.
        growth_total_current_liabilities : Optional[float]
            Growth rate of total current liabilities.
        growth_long_term_debt : Optional[float]
            Growth rate of long-term debt.
        growth_deferred_revenue_non_current : Optional[float]
            Growth rate of non-current deferred revenue.
        growth_deferrred_tax_liabilities_non_current : Optional[float]
            Growth rate of non-current deferred tax liabilities.
        growth_other_non_current_liabilities : Optional[float]
            Growth rate of other non-current liabilities.
        growth_total_non_current_liabilities : Optional[float]
            Growth rate of total non-current liabilities.
        growth_other_liabilities : Optional[float]
            Growth rate of other liabilities.
        growth_total_liabilities : Optional[float]
            Growth rate of total liabilities.
        growth_common_stock : Optional[float]
            Growth rate of common stock.
        growth_retained_earnings : Optional[float]
            Growth rate of retained earnings.
        growth_accumulated_other_comprehensive_income_loss : Optional[float]
            Growth rate of accumulated other comprehensive income/loss.
        growth_othertotal_stockholders_equity : Optional[float]
            Growth rate of other total stockholders' equity.
        growth_total_stockholders_equity : Optional[float]
            Growth rate of total stockholders' equity.
        growth_total_liabilities_and_stockholders_equity : Optional[float]
            Growth rate of total liabilities and stockholders' equity.
        growth_total_investments : Optional[float]
            Growth rate of total investments.
        growth_total_debt : Optional[float]
            Growth rate of total debt.
        growth_net_debt : Optional[float]
            Growth rate of net debt."""  # noqa: E501

        inputs = filter_inputs(
            provider_choices={
                "provider": provider,
            },
            standard_params={
                "symbol": ",".join(symbol) if isinstance(symbol, list) else symbol,
                "limit": limit,
            },
            extra_params=kwargs,
            chart=chart,
        )

        return self._command_runner.run(
            "/stocks/fa/balance_growth",
            **inputs,
        )

    @validate_arguments
    def cal(
        self,
        start_date: typing_extensions.Annotated[
            Union[datetime.date, None, str],
            OpenBBCustomParameter(
                description="Start date of the data, in YYYY-MM-DD format."
            ),
        ] = None,
        end_date: typing_extensions.Annotated[
            Union[datetime.date, None, str],
            OpenBBCustomParameter(
                description="End date of the data, in YYYY-MM-DD format."
            ),
        ] = None,
        chart: bool = False,
        provider: Union[Literal["fmp"], None] = None,
        **kwargs
    ) -> OBBject[List]:
        """Show Dividend Calendar for a given start and end dates.

        Parameters
        ----------
        start_date : Union[datetime.date, NoneType, str]
            Start date of the data, in YYYY-MM-DD format.
        end_date : Union[datetime.date, NoneType, str]
            End date of the data, in YYYY-MM-DD format.
        chart : bool
            Whether to create a chart or not, by default False.
        provider : Union[Literal['fmp'], NoneType]
            The provider to use for the query, by default None.
            If None, the provider specified in defaults is selected or 'fmp' if there is
            no default.

        Returns
        -------
        OBBject
            results : List[DividendCalendar]
                Serializable results.
            provider : Union[Literal['fmp'], NoneType]
                Provider name.
            warnings : Optional[List[Warning_]]
                List of warnings.
            chart : Optional[Chart]
                Chart object.
            metadata: Optional[Metadata]
                Metadata info about the command execution.

        DividendCalendar
        ----------------
        symbol : Optional[str]
            Symbol to get data for.
        date : Optional[date]
            The date of the data.
        label : Optional[str]
            Date in human readable form in the calendar.
        adj_dividend : Optional[NonNegativeFloat]
            Adjusted dividend on a date in the calendar.
        dividend : Optional[NonNegativeFloat]
            Dividend amount in the calendar.
        record_date : Optional[date]
            Record date of the dividend in the calendar.
        payment_date : Optional[date]
            Payment date of the dividend in the calendar.
        declaration_date : Optional[date]
            Declaration date of the dividend in the calendar."""  # noqa: E501

        inputs = filter_inputs(
            provider_choices={
                "provider": provider,
            },
            standard_params={
                "start_date": start_date,
                "end_date": end_date,
            },
            extra_params=kwargs,
            chart=chart,
        )

        return self._command_runner.run(
            "/stocks/fa/cal",
            **inputs,
        )

    @validate_arguments
    def cash(
        self,
        symbol: typing_extensions.Annotated[
            Union[str, List[str]],
            OpenBBCustomParameter(description="Symbol to get data for."),
        ],
        period: typing_extensions.Annotated[
            Literal["annual", "quarter"],
            OpenBBCustomParameter(description="Period of the data to return."),
        ] = "annual",
        limit: typing_extensions.Annotated[
            Union[pydantic.types.NonNegativeInt, None],
            OpenBBCustomParameter(description="The number of data entries to return."),
        ] = 12,
<<<<<<< HEAD
        chart: bool = False,
        provider: Union[Literal["fmp", "polygon"], None] = None,
=======
        provider: Optional[Literal["fmp", "intrinio", "polygon", "yfinance"]] = None,
>>>>>>> 026b9329
        **kwargs
    ) -> OBBject[BaseModel]:
        """Cash Flow Statement.

        Parameters
        ----------
        symbol : Union[str, List[str]]
            Symbol to get data for.
        period : Literal['annual', 'quarter']
            Period of the data to return.
        limit : Union[pydantic.types.NonNegativeInt, NoneType]
            The number of data entries to return.
<<<<<<< HEAD
        chart : bool
            Whether to create a chart or not, by default False.
        provider : Union[Literal['fmp', 'polygon'], NoneType]
            The provider to use for the query, by default None.
            If None, the provider specified in defaults is selected or 'fmp' if there is
            no default.
        cik : Union[str, NoneType]
            Central Index Key (CIK) of the company. (provider: fmp)
        company_name : Union[str, NoneType]
=======
        provider : Optional[Literal['fmp', 'intrinio', 'polygon', 'yfinance']]
            The provider to use for the query, by default None.
            If None, the provider specified in defaults is selected or 'fmp' if there is
            no default.
        type : Literal['reported', 'standardized']
            Type of the statement to be fetched. (provider: intrinio)
        year : Optional[int]
            Year of the statement to be fetched. (provider: intrinio)
        company_name : Optional[str]
>>>>>>> 026b9329
            Name of the company. (provider: polygon)
        company_name_search : Union[str, NoneType]
            Name of the company to search. (provider: polygon)
        sic : Union[str, NoneType]
            The Standard Industrial Classification (SIC) of the company. (provider: polygon)
        filing_date : Union[datetime.date, NoneType]
            Filing date of the financial statement. (provider: polygon)
        filing_date_lt : Union[datetime.date, NoneType]
            Filing date less than the given date. (provider: polygon)
        filing_date_lte : Union[datetime.date, NoneType]
            Filing date less than or equal to the given date. (provider: polygon)
        filing_date_gt : Union[datetime.date, NoneType]
            Filing date greater than the given date. (provider: polygon)
        filing_date_gte : Union[datetime.date, NoneType]
            Filing date greater than or equal to the given date. (provider: polygon)
        period_of_report_date : Union[datetime.date, NoneType]
            Period of report date of the financial statement. (provider: polygon)
        period_of_report_date_lt : Union[datetime.date, NoneType]
            Period of report date less than the given date. (provider: polygon)
        period_of_report_date_lte : Union[datetime.date, NoneType]
            Period of report date less than or equal to the given date. (provider: polygon)
        period_of_report_date_gt : Union[datetime.date, NoneType]
            Period of report date greater than the given date. (provider: polygon)
        period_of_report_date_gte : Union[datetime.date, NoneType]
            Period of report date greater than or equal to the given date. (provider: polygon)
        include_sources : Union[bool, NoneType]
            Whether to include the sources of the financial statement. (provider: polygon)
        order : Union[Literal['asc', 'desc'], NoneType]
            Order of the financial statement. (provider: polygon)
        sort : Union[Literal['filing_date', 'period_of_report_date'], NoneType]
            Sort of the financial statement. (provider: polygon)

        Returns
        -------
        OBBject
            results : List[CashFlowStatement]
                Serializable results.
<<<<<<< HEAD
            provider : Union[Literal['fmp', 'polygon'], NoneType]
=======
            provider : Optional[Literal['fmp', 'intrinio', 'polygon', 'yfinance']]
>>>>>>> 026b9329
                Provider name.
            warnings : Optional[List[Warning_]]
                List of warnings.
            chart : Optional[Chart]
                Chart object.
            metadata: Optional[Metadata]
                Metadata info about the command execution.

        CashFlowStatement
        -----------------
        symbol : Optional[str]
            Symbol to get data for.
        date : Optional[date]
            Date of the fetched statement.
        period : Optional[str]
            Reporting period of the statement.
        cik : Optional[int]
            Central Index Key (CIK) of the company.
        net_income : Optional[int]
            Net income.
        depreciation_and_amortization : Optional[int]
            Depreciation and amortization.
        stock_based_compensation : Optional[int]
            Stock based compensation.
        deferred_income_tax : Optional[int]
            Deferred income tax.
        other_non_cash_items : Optional[int]
            Other non-cash items.
        changes_in_operating_assets_and_liabilities : Optional[int]
            Changes in operating assets and liabilities.
        accounts_receivables : Optional[int]
            Accounts receivables.
        inventory : Optional[int]
            Inventory.
        vendor_non_trade_receivables : Optional[int]
            Vendor non-trade receivables.
        other_current_and_non_current_assets : Optional[int]
            Other current and non-current assets.
        accounts_payables : Optional[int]
            Accounts payables.
        deferred_revenue : Optional[int]
            Deferred revenue.
        other_current_and_non_current_liabilities : Optional[int]
            Other current and non-current liabilities.
        net_cash_flow_from_operating_activities : Optional[int]
            Net cash flow from operating activities.
        purchases_of_marketable_securities : Optional[int]
            Purchases of investments.
        sales_from_maturities_of_investments : Optional[int]
            Sales and maturities of investments.
        investments_in_property_plant_and_equipment : Optional[int]
            Investments in property, plant, and equipment.
        payments_from_acquisitions : Optional[int]
            Acquisitions, net of cash acquired, and other
        other_investing_activities : Optional[int]
            Other investing activities
        net_cash_flow_from_investing_activities : Optional[int]
            Net cash used for investing activities.
        taxes_paid_on_net_share_settlement : Optional[int]
            Taxes paid on net share settlement of equity awards.
        dividends_paid : Optional[int]
            Payments for dividends and dividend equivalents
        common_stock_repurchased : Optional[int]
            Payments related to repurchase of common stock
        debt_proceeds : Optional[int]
            Proceeds from issuance of term debt
        debt_repayment : Optional[int]
            Payments of long-term debt
        other_financing_activities : Optional[int]
            Other financing activities, net
        net_cash_flow_from_financing_activities : Optional[int]
            Net cash flow from financing activities.
        net_change_in_cash : Optional[int]
            Net increase (decrease) in cash, cash equivalents, and restricted cash
        reported_currency : Optional[str]
            Reported currency in the statement. (provider: fmp)
        filling_date : Optional[date]
            Filling date. (provider: fmp)
        accepted_date : Optional[datetime]
            Accepted date. (provider: fmp)
        calendar_year : Optional[int]
            Calendar year. (provider: fmp)
        change_in_working_capital : Optional[int]
            Change in working capital. (provider: fmp)
        other_working_capital : Optional[int]
            Other working capital. (provider: fmp)
        common_stock_issued : Optional[int]
            Common stock issued. (provider: fmp)
        effect_of_forex_changes_on_cash : Optional[int]
            Effect of forex changes on cash. (provider: fmp)
        cash_at_beginning_of_period : Optional[int]
            Cash at beginning of period. (provider: fmp)
        cash_at_end_of_period : Optional[int]
            Cash, cash equivalents, and restricted cash at end of period (provider: fmp)
        operating_cash_flow : Optional[int]
            Operating cash flow. (provider: fmp)
        capital_expenditure : Optional[int]
            Capital expenditure. (provider: fmp)
        free_cash_flow : Optional[int]
            Free cash flow. (provider: fmp)
        link : Optional[str]
            Link to the statement. (provider: fmp)
        final_link : Optional[str]
            Link to the final statement. (provider: fmp)"""  # noqa: E501

        inputs = filter_inputs(
            provider_choices={
                "provider": provider,
            },
            standard_params={
                "symbol": ",".join(symbol) if isinstance(symbol, list) else symbol,
                "period": period,
                "limit": limit,
            },
            extra_params=kwargs,
            chart=chart,
        )

        return self._command_runner.run(
            "/stocks/fa/cash",
            **inputs,
        )

    @validate_arguments
    def cash_growth(
        self,
        symbol: typing_extensions.Annotated[
            Union[str, List[str]],
            OpenBBCustomParameter(description="Symbol to get data for."),
        ],
        limit: typing_extensions.Annotated[
            int,
            OpenBBCustomParameter(description="The number of data entries to return."),
        ] = 10,
        chart: bool = False,
        provider: Union[Literal["fmp"], None] = None,
        **kwargs
    ) -> OBBject[List]:
        """Cash Flow Statement Growth.

        Parameters
        ----------
        symbol : Union[str, List[str]]
            Symbol to get data for.
        limit : int
            The number of data entries to return.
        chart : bool
            Whether to create a chart or not, by default False.
        provider : Union[Literal['fmp'], NoneType]
            The provider to use for the query, by default None.
            If None, the provider specified in defaults is selected or 'fmp' if there is
            no default.

        Returns
        -------
        OBBject
            results : List[CashFlowStatementGrowth]
                Serializable results.
            provider : Union[Literal['fmp'], NoneType]
                Provider name.
            warnings : Optional[List[Warning_]]
                List of warnings.
            chart : Optional[Chart]
                Chart object.
            metadata: Optional[Metadata]
                Metadata info about the command execution.

        CashFlowStatementGrowth
        -----------------------
        symbol : Optional[str]
            Symbol to get data for.
        date : Optional[date]
            The date of the data.
        period : Optional[str]
            Period the statement is returned for.
        growth_net_income : Optional[float]
            Growth rate of net income.
        growth_depreciation_and_amortization : Optional[float]
            Growth rate of depreciation and amortization.
        growth_deferred_income_tax : Optional[float]
            Growth rate of deferred income tax.
        growth_stock_based_compensation : Optional[float]
            Growth rate of stock-based compensation.
        growth_change_in_working_capital : Optional[float]
            Growth rate of change in working capital.
        growth_accounts_receivables : Optional[float]
            Growth rate of accounts receivables.
        growth_inventory : Optional[float]
            Growth rate of inventory.
        growth_accounts_payables : Optional[float]
            Growth rate of accounts payables.
        growth_other_working_capital : Optional[float]
            Growth rate of other working capital.
        growth_other_non_cash_items : Optional[float]
            Growth rate of other non-cash items.
        growth_net_cash_provided_by_operating_activities : Optional[float]
            Growth rate of net cash provided by operating activities.
        growth_investments_in_property_plant_and_equipment : Optional[float]
            Growth rate of investments in property, plant, and equipment.
        growth_acquisitions_net : Optional[float]
            Growth rate of net acquisitions.
        growth_purchases_of_investments : Optional[float]
            Growth rate of purchases of investments.
        growth_sales_maturities_of_investments : Optional[float]
            Growth rate of sales maturities of investments.
        growth_other_investing_activities : Optional[float]
            Growth rate of other investing activities.
        growth_net_cash_used_for_investing_activities : Optional[float]
            Growth rate of net cash used for investing activities.
        growth_debt_repayment : Optional[float]
            Growth rate of debt repayment.
        growth_common_stock_issued : Optional[float]
            Growth rate of common stock issued.
        growth_common_stock_repurchased : Optional[float]
            Growth rate of common stock repurchased.
        growth_dividends_paid : Optional[float]
            Growth rate of dividends paid.
        growth_other_financing_activities : Optional[float]
            Growth rate of other financing activities.
        growth_net_cash_used_provided_by_financing_activities : Optional[float]
            Growth rate of net cash used/provided by financing activities.
        growth_effect_of_forex_changes_on_cash : Optional[float]
            Growth rate of the effect of foreign exchange changes on cash.
        growth_net_change_in_cash : Optional[float]
            Growth rate of net change in cash.
        growth_cash_at_end_of_period : Optional[float]
            Growth rate of cash at the end of the period.
        growth_cash_at_beginning_of_period : Optional[float]
            Growth rate of cash at the beginning of the period.
        growth_operating_cash_flow : Optional[float]
            Growth rate of operating cash flow.
        growth_capital_expenditure : Optional[float]
            Growth rate of capital expenditure.
        growth_free_cash_flow : Optional[float]
            Growth rate of free cash flow."""  # noqa: E501

        inputs = filter_inputs(
            provider_choices={
                "provider": provider,
            },
            standard_params={
                "symbol": ",".join(symbol) if isinstance(symbol, list) else symbol,
                "limit": limit,
            },
            extra_params=kwargs,
            chart=chart,
        )

        return self._command_runner.run(
            "/stocks/fa/cash_growth",
            **inputs,
        )

    @validate_arguments
    def comp(
        self,
        symbol: typing_extensions.Annotated[
            Union[str, List[str]],
            OpenBBCustomParameter(description="Symbol to get data for."),
        ],
        chart: bool = False,
        provider: Union[Literal["fmp"], None] = None,
        **kwargs
    ) -> OBBject[List]:
        """Executive Compensation.

        Parameters
        ----------
        symbol : Union[str, List[str]]
            Symbol to get data for.
        chart : bool
            Whether to create a chart or not, by default False.
        provider : Union[Literal['fmp'], NoneType]
            The provider to use for the query, by default None.
            If None, the provider specified in defaults is selected or 'fmp' if there is
            no default.

        Returns
        -------
        OBBject
            results : List[ExecutiveCompensation]
                Serializable results.
            provider : Union[Literal['fmp'], NoneType]
                Provider name.
            warnings : Optional[List[Warning_]]
                List of warnings.
            chart : Optional[Chart]
                Chart object.
            metadata: Optional[Metadata]
                Metadata info about the command execution.

        ExecutiveCompensation
        ---------------------
        symbol : Optional[str]
            Symbol to get data for.
        cik : Optional[str]
            Central Index Key (CIK) of the company.
        filing_date : Optional[date]
            Date of the filing.
        accepted_date : Optional[datetime]
            Date the filing was accepted.
        name_and_position : Optional[str]
            Name and position of the executive.
        year : Optional[int]
            Year of the compensation.
        salary : Optional[PositiveFloat]
            Salary of the executive.
        bonus : Optional[NonNegativeFloat]
            Bonus of the executive.
        stock_award : Optional[NonNegativeFloat]
            Stock award of the executive.
        incentive_plan_compensation : Optional[NonNegativeFloat]
            Incentive plan compensation of the executive.
        all_other_compensation : Optional[NonNegativeFloat]
            All other compensation of the executive.
        total : Optional[PositiveFloat]
            Total compensation of the executive.
        url : Optional[str]
            URL of the filing data."""  # noqa: E501

        inputs = filter_inputs(
            provider_choices={
                "provider": provider,
            },
            standard_params={
                "symbol": ",".join(symbol) if isinstance(symbol, list) else symbol,
            },
            extra_params=kwargs,
            chart=chart,
        )

        return self._command_runner.run(
            "/stocks/fa/comp",
            **inputs,
        )

    @validate_arguments
    def comsplit(
        self,
        start_date: typing_extensions.Annotated[
            Union[datetime.date, None, str],
            OpenBBCustomParameter(
                description="Start date of the data, in YYYY-MM-DD format."
            ),
        ] = None,
        end_date: typing_extensions.Annotated[
            Union[datetime.date, None, str],
            OpenBBCustomParameter(
                description="End date of the data, in YYYY-MM-DD format."
            ),
        ] = None,
        chart: bool = False,
        provider: Union[Literal["fmp"], None] = None,
        **kwargs
    ) -> OBBject[List]:
        """Stock Split Calendar.

        Parameters
        ----------
        start_date : Union[datetime.date, NoneType, str]
            Start date of the data, in YYYY-MM-DD format.
        end_date : Union[datetime.date, NoneType, str]
            End date of the data, in YYYY-MM-DD format.
        chart : bool
            Whether to create a chart or not, by default False.
        provider : Union[Literal['fmp'], NoneType]
            The provider to use for the query, by default None.
            If None, the provider specified in defaults is selected or 'fmp' if there is
            no default.

        Returns
        -------
        OBBject
            results : List[StockSplitCalendar]
                Serializable results.
            provider : Union[Literal['fmp'], NoneType]
                Provider name.
            warnings : Optional[List[Warning_]]
                List of warnings.
            chart : Optional[Chart]
                Chart object.
            metadata: Optional[Metadata]
                Metadata info about the command execution.

        StockSplitCalendar
        ------------------
        date : Optional[date]
            Date of the stock splits.
        label : Optional[str]
            Label of the stock splits.
        symbol : Optional[str]
            Symbol of the company.
        numerator : Optional[float]
            Numerator of the stock splits.
        denominator : Optional[float]
            Denominator of the stock splits."""  # noqa: E501

        inputs = filter_inputs(
            provider_choices={
                "provider": provider,
            },
            standard_params={
                "start_date": start_date,
                "end_date": end_date,
            },
            extra_params=kwargs,
            chart=chart,
        )

        return self._command_runner.run(
            "/stocks/fa/comsplit",
            **inputs,
        )

    @validate_arguments
    def divs(
        self,
        symbol: typing_extensions.Annotated[
            Union[str, List[str]],
            OpenBBCustomParameter(description="Symbol to get data for."),
        ],
        chart: bool = False,
        provider: Union[Literal["fmp"], None] = None,
        **kwargs
    ) -> OBBject[List]:
        """Historical Dividends.

        Parameters
        ----------
        symbol : Union[str, List[str]]
            Symbol to get data for.
        chart : bool
            Whether to create a chart or not, by default False.
        provider : Union[Literal['fmp'], NoneType]
            The provider to use for the query, by default None.
            If None, the provider specified in defaults is selected or 'fmp' if there is
            no default.

        Returns
        -------
        OBBject
            results : List[HistoricalDividends]
                Serializable results.
            provider : Union[Literal['fmp'], NoneType]
                Provider name.
            warnings : Optional[List[Warning_]]
                List of warnings.
            chart : Optional[Chart]
                Chart object.
            metadata: Optional[Metadata]
                Metadata info about the command execution.

        HistoricalDividends
        -------------------
        date : Optional[date]
            Date of the historical dividends.
        label : Optional[str]
            Label of the historical dividends.
        adj_dividend : Optional[float]
            Adjusted dividend of the historical dividends.
        dividend : Optional[float]
            Dividend of the historical dividends.
        record_date : Optional[date]
            Record date of the historical dividends.
        payment_date : Optional[date]
            Payment date of the historical dividends.
        declaration_date : Optional[date]
            Declaration date of the historical dividends."""  # noqa: E501

        inputs = filter_inputs(
            provider_choices={
                "provider": provider,
            },
            standard_params={
                "symbol": ",".join(symbol) if isinstance(symbol, list) else symbol,
            },
            extra_params=kwargs,
            chart=chart,
        )

        return self._command_runner.run(
            "/stocks/fa/divs",
            **inputs,
        )

    @validate_arguments
    def earning(
        self,
        symbol: typing_extensions.Annotated[
            Union[str, List[str]],
            OpenBBCustomParameter(description="Symbol to get data for."),
        ],
        limit: typing_extensions.Annotated[
            Union[int, None],
            OpenBBCustomParameter(description="The number of data entries to return."),
        ] = 50,
        chart: bool = False,
        provider: Union[Literal["fmp"], None] = None,
        **kwargs
    ) -> OBBject[List]:
        """Earnings Calendar.

        Parameters
        ----------
        symbol : Union[str, List[str]]
            Symbol to get data for.
        limit : Union[int, NoneType]
            The number of data entries to return.
        chart : bool
            Whether to create a chart or not, by default False.
        provider : Union[Literal['fmp'], NoneType]
            The provider to use for the query, by default None.
            If None, the provider specified in defaults is selected or 'fmp' if there is
            no default.

        Returns
        -------
        OBBject
            results : List[EarningsCalendar]
                Serializable results.
            provider : Union[Literal['fmp'], NoneType]
                Provider name.
            warnings : Optional[List[Warning_]]
                List of warnings.
            chart : Optional[Chart]
                Chart object.
            metadata: Optional[Metadata]
                Metadata info about the command execution.

        EarningsCalendar
        ----------------
        symbol : Optional[str]
            Symbol to get data for.
        date : Optional[date]
            The date of the data.
        eps : Optional[NonNegativeFloat]
            EPS of the earnings calendar.
        eps_estimated : Optional[NonNegativeFloat]
            Estimated EPS of the earnings calendar.
        time : Optional[str]
            Time of the earnings calendar.
        revenue : Optional[int]
            Revenue of the earnings calendar.
        revenue_estimated : Optional[int]
            Estimated revenue of the earnings calendar.
        updated_from_date : Optional[date]
            Updated from date of the earnings calendar.
        fiscal_date_ending : Optional[date]
            Fiscal date ending of the earnings calendar."""  # noqa: E501

        inputs = filter_inputs(
            provider_choices={
                "provider": provider,
            },
            standard_params={
                "symbol": ",".join(symbol) if isinstance(symbol, list) else symbol,
                "limit": limit,
            },
            extra_params=kwargs,
            chart=chart,
        )

        return self._command_runner.run(
            "/stocks/fa/earning",
            **inputs,
        )

    @validate_arguments
    def emp(
        self,
        symbol: typing_extensions.Annotated[
            Union[str, List[str]],
            OpenBBCustomParameter(description="Symbol to get data for."),
        ],
        chart: bool = False,
        provider: Union[Literal["fmp"], None] = None,
        **kwargs
    ) -> OBBject[List]:
        """Number of Employees.

        Parameters
        ----------
        symbol : Union[str, List[str]]
            Symbol to get data for.
        chart : bool
            Whether to create a chart or not, by default False.
        provider : Union[Literal['fmp'], NoneType]
            The provider to use for the query, by default None.
            If None, the provider specified in defaults is selected or 'fmp' if there is
            no default.

        Returns
        -------
        OBBject
            results : List[HistoricalEmployees]
                Serializable results.
            provider : Union[Literal['fmp'], NoneType]
                Provider name.
            warnings : Optional[List[Warning_]]
                List of warnings.
            chart : Optional[Chart]
                Chart object.
            metadata: Optional[Metadata]
                Metadata info about the command execution.

        HistoricalEmployees
        -------------------
        symbol : Optional[str]
            Symbol to get data for.
        cik : Optional[int]
            CIK of the company to retrieve the historical employees of.
        acceptance_time : Optional[datetime]
            Time of acceptance of the company employee.
        period_of_report : Optional[date]
            Date of reporting of the company employee.
        company_name : Optional[str]
            Registered name of the company to retrieve the historical employees of.
        form_type : Optional[str]
            Form type of the company employee.
        filing_date : Optional[date]
            Filing date of the company employee
        employee_count : Optional[int]
            Count of employees of the company.
        source : Optional[str]
            Source URL which retrieves this data for the company."""  # noqa: E501

        inputs = filter_inputs(
            provider_choices={
                "provider": provider,
            },
            standard_params={
                "symbol": ",".join(symbol) if isinstance(symbol, list) else symbol,
            },
            extra_params=kwargs,
            chart=chart,
        )

        return self._command_runner.run(
            "/stocks/fa/emp",
            **inputs,
        )

    @validate_arguments
    def est(
        self,
        symbol: typing_extensions.Annotated[
            Union[str, List[str]],
            OpenBBCustomParameter(description="Symbol to get data for."),
        ],
        period: typing_extensions.Annotated[
            Literal["quarter", "annual"],
            OpenBBCustomParameter(description="Period of the data to return."),
        ] = "annual",
        limit: typing_extensions.Annotated[
            int,
            OpenBBCustomParameter(description="The number of data entries to return."),
        ] = 30,
        chart: bool = False,
        provider: Union[Literal["fmp"], None] = None,
        **kwargs
    ) -> OBBject[List]:
        """Analyst Estimates.

        Parameters
        ----------
        symbol : Union[str, List[str]]
            Symbol to get data for.
        period : Literal['quarter', 'annual']
            Period of the data to return.
        limit : int
            The number of data entries to return.
        chart : bool
            Whether to create a chart or not, by default False.
        provider : Union[Literal['fmp'], NoneType]
            The provider to use for the query, by default None.
            If None, the provider specified in defaults is selected or 'fmp' if there is
            no default.

        Returns
        -------
        OBBject
            results : List[AnalystEstimates]
                Serializable results.
            provider : Union[Literal['fmp'], NoneType]
                Provider name.
            warnings : Optional[List[Warning_]]
                List of warnings.
            chart : Optional[Chart]
                Chart object.
            metadata: Optional[Metadata]
                Metadata info about the command execution.

        AnalystEstimates
        ----------------
        symbol : Optional[str]
            Symbol to get data for.
        date : Optional[date]
            A specific date to get data for.
        estimated_revenue_low : Optional[int]
            Estimated revenue low.
        estimated_revenue_high : Optional[int]
            Estimated revenue high.
        estimated_revenue_avg : Optional[int]
            Estimated revenue average.
        estimated_ebitda_low : Optional[int]
            Estimated EBITDA low.
        estimated_ebitda_high : Optional[int]
            Estimated EBITDA high.
        estimated_ebitda_avg : Optional[int]
            Estimated EBITDA average.
        estimated_ebit_low : Optional[int]
            Estimated EBIT low.
        estimated_ebit_high : Optional[int]
            Estimated EBIT high.
        estimated_ebit_avg : Optional[int]
            Estimated EBIT average.
        estimated_net_income_low : Optional[int]
            Estimated net income low.
        estimated_net_income_high : Optional[int]
            Estimated net income high.
        estimated_net_income_avg : Optional[int]
            Estimated net income average.
        estimated_sga_expense_low : Optional[int]
            Estimated SGA expense low.
        estimated_sga_expense_high : Optional[int]
            Estimated SGA expense high.
        estimated_sga_expense_avg : Optional[int]
            Estimated SGA expense average.
        estimated_eps_avg : Optional[float]
            Estimated EPS average.
        estimated_eps_high : Optional[float]
            Estimated EPS high.
        estimated_eps_low : Optional[float]
            Estimated EPS low.
        number_analyst_estimated_revenue : Optional[int]
            Number of analysts who estimated revenue.
        number_analysts_estimated_eps : Optional[int]
            Number of analysts who estimated EPS."""  # noqa: E501

        inputs = filter_inputs(
            provider_choices={
                "provider": provider,
            },
            standard_params={
                "symbol": ",".join(symbol) if isinstance(symbol, list) else symbol,
                "period": period,
                "limit": limit,
            },
            extra_params=kwargs,
            chart=chart,
        )

        return self._command_runner.run(
            "/stocks/fa/est",
            **inputs,
        )

    @validate_arguments
    def income(
        self,
        symbol: typing_extensions.Annotated[
            Union[str, List[str]],
            OpenBBCustomParameter(description="Symbol to get data for."),
        ],
        period: typing_extensions.Annotated[
            Literal["annual", "quarter"],
            OpenBBCustomParameter(description="Period of the data to return."),
        ] = "annual",
        limit: typing_extensions.Annotated[
            Union[pydantic.types.NonNegativeInt, None],
            OpenBBCustomParameter(description="The number of data entries to return."),
        ] = 12,
<<<<<<< HEAD
        chart: bool = False,
        provider: Union[Literal["fmp", "polygon"], None] = None,
=======
        provider: Optional[Literal["fmp", "intrinio", "polygon", "yfinance"]] = None,
>>>>>>> 026b9329
        **kwargs
    ) -> OBBject[BaseModel]:
        """Income Statement.

        Parameters
        ----------
        symbol : Union[str, List[str]]
            Symbol to get data for.
        period : Literal['annual', 'quarter']
            Period of the data to return.
        limit : Union[pydantic.types.NonNegativeInt, NoneType]
            The number of data entries to return.
<<<<<<< HEAD
        chart : bool
            Whether to create a chart or not, by default False.
        provider : Union[Literal['fmp', 'polygon'], NoneType]
            The provider to use for the query, by default None.
            If None, the provider specified in defaults is selected or 'fmp' if there is
            no default.
        cik : Union[str, NoneType]
            The CIK of the company if no symbol is provided. (provider: fmp)
        company_name : Union[str, NoneType]
=======
        provider : Optional[Literal['fmp', 'intrinio', 'polygon', 'yfinance']]
            The provider to use for the query, by default None.
            If None, the provider specified in defaults is selected or 'fmp' if there is
            no default.
        type : Literal['reported', 'standardized']
            Type of the statement to be fetched. (provider: intrinio)
        year : Optional[int]
            Year of the statement to be fetched. (provider: intrinio)
        company_name : Optional[str]
>>>>>>> 026b9329
            Name of the company. (provider: polygon)
        company_name_search : Union[str, NoneType]
            Name of the company to search. (provider: polygon)
        sic : Union[str, NoneType]
            The Standard Industrial Classification (SIC) of the company. (provider: polygon)
        filing_date : Union[datetime.date, NoneType]
            Filing date of the financial statement. (provider: polygon)
        filing_date_lt : Union[datetime.date, NoneType]
            Filing date less than the given date. (provider: polygon)
        filing_date_lte : Union[datetime.date, NoneType]
            Filing date less than or equal to the given date. (provider: polygon)
        filing_date_gt : Union[datetime.date, NoneType]
            Filing date greater than the given date. (provider: polygon)
        filing_date_gte : Union[datetime.date, NoneType]
            Filing date greater than or equal to the given date. (provider: polygon)
        period_of_report_date : Union[datetime.date, NoneType]
            Period of report date of the financial statement. (provider: polygon)
        period_of_report_date_lt : Union[datetime.date, NoneType]
            Period of report date less than the given date. (provider: polygon)
        period_of_report_date_lte : Union[datetime.date, NoneType]
            Period of report date less than or equal to the given date. (provider: polygon)
        period_of_report_date_gt : Union[datetime.date, NoneType]
            Period of report date greater than the given date. (provider: polygon)
        period_of_report_date_gte : Union[datetime.date, NoneType]
            Period of report date greater than or equal to the given date. (provider: polygon)
        include_sources : Union[bool, NoneType]
            Whether to include the sources of the financial statement. (provider: polygon)
        order : Union[Literal['asc', 'desc'], NoneType]
            Order of the financial statement. (provider: polygon)
        sort : Union[Literal['filing_date', 'period_of_report_date'], NoneType]
            Sort of the financial statement. (provider: polygon)

        Returns
        -------
        OBBject
            results : List[IncomeStatement]
                Serializable results.
<<<<<<< HEAD
            provider : Union[Literal['fmp', 'polygon'], NoneType]
=======
            provider : Optional[Literal['fmp', 'intrinio', 'polygon', 'yfinance']]
>>>>>>> 026b9329
                Provider name.
            warnings : Optional[List[Warning_]]
                List of warnings.
            chart : Optional[Chart]
                Chart object.
            metadata: Optional[Metadata]
                Metadata info about the command execution.

        IncomeStatement
        ---------------
        symbol : Optional[str]
            Symbol to get data for.
        date : Optional[date]
            Date of the income statement.
        period : Optional[str]
            Period of the income statement.
        cik : Optional[str]
            Central Index Key.
        revenue : Optional[int]
            Revenue.
        cost_of_revenue : Optional[int]
            Cost of revenue.
        gross_profit : Optional[int]
            Gross profit.
        cost_and_expenses : Optional[int]
            Cost and expenses.
        gross_profit_ratio : Optional[float]
            Gross profit ratio.
        research_and_development_expenses : Optional[int]
            Research and development expenses.
        general_and_administrative_expenses : Optional[int]
            General and administrative expenses.
        selling_and_marketing_expenses : Optional[float]
            Selling and marketing expenses.
        selling_general_and_administrative_expenses : Optional[int]
            Selling, general and administrative expenses.
        other_expenses : Optional[int]
            Other expenses.
        operating_expenses : Optional[int]
            Operating expenses.
        depreciation_and_amortization : Optional[int]
            Depreciation and amortization.
        ebitda : Optional[int]
            Earnings before interest, taxes, depreciation and amortization.
        ebitda_ratio : Optional[float]
            Earnings before interest, taxes, depreciation and amortization ratio.
        operating_income : Optional[int]
            Operating income.
        operating_income_ratio : Optional[float]
            Operating income ratio.
        interest_income : Optional[int]
            Interest income.
        interest_expense : Optional[int]
            Interest expense.
        total_other_income_expenses_net : Optional[int]
            Total other income expenses net.
        income_before_tax : Optional[int]
            Income before tax.
        income_before_tax_ratio : Optional[float]
            Income before tax ratio.
        income_tax_expense : Optional[int]
            Income tax expense.
        net_income : Optional[int]
            Net income.
        net_income_ratio : Optional[float]
            Net income ratio.
        eps : Optional[float]
            Earnings per share.
        eps_diluted : Optional[float]
            Earnings per share diluted.
        weighted_average_shares_outstanding : Optional[int]
            Weighted average shares outstanding.
        weighted_average_shares_outstanding_dil : Optional[int]
            Weighted average shares outstanding diluted.
        income_loss_from_continuing_operations_before_tax : Optional[float]
            Income/Loss From Continuing Operations After Tax (provider: polygon)
        income_loss_from_continuing_operations_after_tax : Optional[float]
            Income/Loss From Continuing Operations After Tax (provider: polygon)
        benefits_costs_expenses : Optional[float]
            Benefits, Costs And Expenses (provider: polygon)
        net_income_loss_attributable_to_noncontrolling_interest : Optional[float]
            Net Income/Loss Attributable To Noncontrolling Interest (provider: polygon)
        net_income_loss_attributable_to_parent : Optional[float]
            Net Income/Loss Attributable To Parent (provider: polygon)
        income_tax_expense_benefit_deferred : Optional[float]
            Income Tax Expense/Benefit Deferred (provider: polygon)
        participating_securities_distributed_and_undistributed_earnings_loss_basic : Optional[float]
            Participating Securities Distributed And Undistributed Earnings Loss Basic (provider: polygon)
        net_income_loss_available_to_common_stockholders_basic : Optional[float]
            Net Income/Loss Available To Common Stockholders Basic (provider: polygon)
        nonoperating_income_loss : Optional[float]
            Nonoperating Income Loss (provider: polygon)
        preferred_stock_dividends_and_other_adjustments : Optional[float]
            Preferred Stock Dividends And Other Adjustments (provider: polygon)"""  # noqa: E501

        inputs = filter_inputs(
            provider_choices={
                "provider": provider,
            },
            standard_params={
                "symbol": ",".join(symbol) if isinstance(symbol, list) else symbol,
                "period": period,
                "limit": limit,
            },
            extra_params=kwargs,
            chart=chart,
        )

        return self._command_runner.run(
            "/stocks/fa/income",
            **inputs,
        )

    @validate_arguments
    def income_growth(
        self,
        symbol: typing_extensions.Annotated[
            Union[str, List[str]],
            OpenBBCustomParameter(description="Symbol to get data for."),
        ],
        limit: typing_extensions.Annotated[
            int,
            OpenBBCustomParameter(description="The number of data entries to return."),
        ] = 10,
        period: typing_extensions.Annotated[
            Literal["annual", "quarter"],
            OpenBBCustomParameter(description="Period of the data to return."),
        ] = "annual",
        chart: bool = False,
        provider: Union[Literal["fmp"], None] = None,
        **kwargs
    ) -> OBBject[List]:
        """Income Statement Growth.

        Parameters
        ----------
        symbol : Union[str, List[str]]
            Symbol to get data for.
        limit : int
            The number of data entries to return.
        period : Literal['annual', 'quarter']
            Period of the data to return.
        chart : bool
            Whether to create a chart or not, by default False.
        provider : Union[Literal['fmp'], NoneType]
            The provider to use for the query, by default None.
            If None, the provider specified in defaults is selected or 'fmp' if there is
            no default.

        Returns
        -------
        OBBject
            results : List[IncomeStatementGrowth]
                Serializable results.
            provider : Union[Literal['fmp'], NoneType]
                Provider name.
            warnings : Optional[List[Warning_]]
                List of warnings.
            chart : Optional[Chart]
                Chart object.
            metadata: Optional[Metadata]
                Metadata info about the command execution.

        IncomeStatementGrowth
        ---------------------
        symbol : Optional[str]
            Symbol to get data for.
        date : Optional[date]
            The date of the data.
        period : Optional[str]
            Period the statement is returned for.
        growth_revenue : Optional[float]
            Growth rate of total revenue.
        growth_cost_of_revenue : Optional[float]
            Growth rate of cost of goods sold.
        growth_gross_profit : Optional[float]
            Growth rate of gross profit.
        growth_gross_profit_ratio : Optional[float]
            Growth rate of gross profit as a percentage of revenue.
        growth_research_and_development_expenses : Optional[float]
            Growth rate of expenses on research and development.
        growth_general_and_administrative_expenses : Optional[float]
            Growth rate of general and administrative expenses.
        growth_selling_and_marketing_expenses : Optional[float]
            Growth rate of expenses on selling and marketing activities.
        growth_other_expenses : Optional[float]
            Growth rate of other operating expenses.
        growth_operating_expenses : Optional[float]
            Growth rate of total operating expenses.
        growth_cost_and_expenses : Optional[float]
            Growth rate of total costs and expenses.
        growth_interest_expense : Optional[float]
            Growth rate of interest expenses.
        growth_depreciation_and_amortization : Optional[float]
            Growth rate of depreciation and amortization expenses.
        growth_ebitda : Optional[float]
            Growth rate of Earnings Before Interest, Taxes, Depreciation, and Amortization.
        growth_ebitda_ratio : Optional[float]
            Growth rate of EBITDA as a percentage of revenue.
        growth_operating_income : Optional[float]
            Growth rate of operating income.
        growth_operating_income_ratio : Optional[float]
            Growth rate of operating income as a percentage of revenue.
        growth_total_other_income_expenses_net : Optional[float]
            Growth rate of net total other income and expenses.
        growth_income_before_tax : Optional[float]
            Growth rate of income before taxes.
        growth_income_before_tax_ratio : Optional[float]
            Growth rate of income before taxes as a percentage of revenue.
        growth_income_tax_expense : Optional[float]
            Growth rate of income tax expenses.
        growth_net_income : Optional[float]
            Growth rate of net income.
        growth_net_income_ratio : Optional[float]
            Growth rate of net income as a percentage of revenue.
        growth_eps : Optional[float]
            Growth rate of Earnings Per Share (EPS).
        growth_eps_diluted : Optional[float]
            Growth rate of diluted Earnings Per Share (EPS).
        growth_weighted_average_shs_out : Optional[float]
            Growth rate of weighted average shares outstanding.
        growth_weighted_average_shs_out_dil : Optional[float]
            Growth rate of diluted weighted average shares outstanding."""  # noqa: E501

        inputs = filter_inputs(
            provider_choices={
                "provider": provider,
            },
            standard_params={
                "symbol": ",".join(symbol) if isinstance(symbol, list) else symbol,
                "limit": limit,
                "period": period,
            },
            extra_params=kwargs,
            chart=chart,
        )

        return self._command_runner.run(
            "/stocks/fa/income_growth",
            **inputs,
        )

    @validate_arguments
    def ins(
        self,
        symbol: typing_extensions.Annotated[
            Union[str, List[str]],
            OpenBBCustomParameter(description="Symbol to get data for."),
        ],
        transactionType: typing_extensions.Annotated[
            Union[
                List[
                    Literal[
                        "A-Award",
                        "C-Conversion",
                        "D-Return",
                        "E-ExpireShort",
                        "F-InKind",
                        "G-Gift",
                        "H-ExpireLong",
                        "I-Discretionary",
                        "J-Other",
                        "L-Small",
                        "M-Exempt",
                        "O-OutOfTheMoney",
                        "P-Purchase",
                        "S-Sale",
                        "U-Tender",
                        "W-Will",
                        "X-InTheMoney",
                        "Z-Trust",
                    ]
                ],
                None,
            ],
            OpenBBCustomParameter(description="Type of the transaction."),
        ] = ["P-Purchase"],
        reportingCik: typing_extensions.Annotated[
            Union[int, None],
            OpenBBCustomParameter(description="CIK of the reporting owner."),
        ] = None,
        companyCik: typing_extensions.Annotated[
            Union[int, None],
            OpenBBCustomParameter(description="CIK of the company owner."),
        ] = None,
        page: typing_extensions.Annotated[
            Union[int, None],
            OpenBBCustomParameter(description="Page number of the data to fetch."),
        ] = 0,
        chart: bool = False,
        provider: Union[Literal["fmp"], None] = None,
        **kwargs
    ) -> OBBject[List]:
        """Stock Insider Trading.

        Parameters
        ----------
        symbol : Union[str, List[str]]
            Symbol to get data for.
        transactionType : Union[List[Literal['A-Award', 'C-Conversion', 'D-Return', 'E-ExpireShort', 'F-InKind', 'G-Gift', 'H-ExpireLong', 'I-Discretionary', 'J-Other', 'L-Small', 'M-Exempt', 'O-OutOfTheMoney', 'P-Purchase', 'S-Sale', 'U-Tender', 'W-Will', 'X-InTheMoney', 'Z-Trust']], NoneType]
            Type of the transaction.
        reportingCik : Union[int, NoneType]
            CIK of the reporting owner.
        companyCik : Union[int, NoneType]
            CIK of the company owner.
        page : Union[int, NoneType]
            Page number of the data to fetch.
        chart : bool
            Whether to create a chart or not, by default False.
        provider : Union[Literal['fmp'], NoneType]
            The provider to use for the query, by default None.
            If None, the provider specified in defaults is selected or 'fmp' if there is
            no default.

        Returns
        -------
        OBBject
            results : List[StockInsiderTrading]
                Serializable results.
            provider : Union[Literal['fmp'], NoneType]
                Provider name.
            warnings : Optional[List[Warning_]]
                List of warnings.
            chart : Optional[Chart]
                Chart object.
            metadata: Optional[Metadata]
                Metadata info about the command execution.

        StockInsiderTrading
        -------------------
        symbol : Optional[str]
            Symbol to get data for.
        filing_date : Optional[datetime]
            Filing date of the stock insider trading.
        transaction_date : Optional[date]
            Transaction date of the stock insider trading.
        reporting_cik : Optional[int]
            Reporting CIK of the stock insider trading.
        transaction_type : Optional[str]
            Transaction type of the stock insider trading.
        securities_owned : Optional[int]
            Securities owned of the stock insider trading.
        company_cik : Optional[int]
            Company CIK of the stock insider trading.
        reporting_name : Optional[str]
            Reporting name of the stock insider trading.
        type_of_owner : Optional[str]
            Type of owner of the stock insider trading.
        acquistion_or_disposition : Optional[str]
            Acquistion or disposition of the stock insider trading.
        form_type : Optional[str]
            Form type of the stock insider trading.
        securities_transacted : Optional[float]
            Securities transacted of the stock insider trading.
        price : Optional[float]
            Price of the stock insider trading.
        security_name : Optional[str]
            Security name of the stock insider trading.
        link : Optional[str]
            Link of the stock insider trading."""  # noqa: E501

        inputs = filter_inputs(
            provider_choices={
                "provider": provider,
            },
            standard_params={
                "symbol": ",".join(symbol) if isinstance(symbol, list) else symbol,
                "transactionType": transactionType,
                "reportingCik": reportingCik,
                "companyCik": companyCik,
                "page": page,
            },
            extra_params=kwargs,
            chart=chart,
        )

        return self._command_runner.run(
            "/stocks/fa/ins",
            **inputs,
        )

    @validate_arguments
    def ins_own(
        self,
        symbol: typing_extensions.Annotated[
            Union[str, List[str]],
            OpenBBCustomParameter(description="Symbol to get data for."),
        ],
        include_current_quarter: typing_extensions.Annotated[
            bool, OpenBBCustomParameter(description="Include current quarter data.")
        ] = False,
        date: typing_extensions.Annotated[
            Union[datetime.date, None],
            OpenBBCustomParameter(description="A specific date to get data for."),
        ] = None,
        chart: bool = False,
        provider: Union[Literal["fmp"], None] = None,
        **kwargs
    ) -> OBBject[List]:
        """Institutional Ownership.

        Parameters
        ----------
        symbol : Union[str, List[str]]
            Symbol to get data for.
        include_current_quarter : bool
            Include current quarter data.
        date : Union[datetime.date, NoneType]
            A specific date to get data for.
        chart : bool
            Whether to create a chart or not, by default False.
        provider : Union[Literal['fmp'], NoneType]
            The provider to use for the query, by default None.
            If None, the provider specified in defaults is selected or 'fmp' if there is
            no default.

        Returns
        -------
        OBBject
            results : List[InstitutionalOwnership]
                Serializable results.
            provider : Union[Literal['fmp'], NoneType]
                Provider name.
            warnings : Optional[List[Warning_]]
                List of warnings.
            chart : Optional[Chart]
                Chart object.
            metadata: Optional[Metadata]
                Metadata info about the command execution.

        InstitutionalOwnership
        ----------------------
        symbol : Optional[str]
            Symbol to get data for.
        cik : Optional[str]
            CIK of the company.
        date : Optional[date]
            The date of the data.
        investors_holding : Optional[int]
            Number of investors holding the stock.
        last_investors_holding : Optional[int]
            Number of investors holding the stock in the last quarter.
        investors_holding_change : Optional[int]
            Change in the number of investors holding the stock.
        number_of_13f_shares : Optional[int]
            Number of 13F shares.
        last_number_of_13f_shares : Optional[int]
            Number of 13F shares in the last quarter.
        number_of_13f_shares_change : Optional[int]
            Change in the number of 13F shares.
        total_invested : Optional[float]
            Total amount invested.
        last_total_invested : Optional[float]
            Total amount invested in the last quarter.
        total_invested_change : Optional[float]
            Change in the total amount invested.
        ownership_percent : Optional[float]
            Ownership percent.
        last_ownership_percent : Optional[float]
            Ownership percent in the last quarter.
        ownership_percent_change : Optional[float]
            Change in the ownership percent.
        new_positions : Optional[int]
            Number of new positions.
        last_new_positions : Optional[int]
            Number of new positions in the last quarter.
        new_positions_change : Optional[int]
            Change in the number of new positions.
        increased_positions : Optional[int]
            Number of increased positions.
        last_increased_positions : Optional[int]
            Number of increased positions in the last quarter.
        increased_positions_change : Optional[int]
            Change in the number of increased positions.
        closed_positions : Optional[int]
            Number of closed positions.
        last_closed_positions : Optional[int]
            Number of closed positions in the last quarter.
        closed_positions_change : Optional[int]
            Change in the number of closed positions.
        reduced_positions : Optional[int]
            Number of reduced positions.
        last_reduced_positions : Optional[int]
            Number of reduced positions in the last quarter.
        reduced_positions_change : Optional[int]
            Change in the number of reduced positions.
        total_calls : Optional[int]
            Total number of call options contracts traded for Apple Inc. on the specified date.
        last_total_calls : Optional[int]
            Total number of call options contracts traded for Apple Inc. on the previous reporting date.
        total_calls_change : Optional[int]
            Change in the total number of call options contracts traded between the current and previous reporting dates.
        total_puts : Optional[int]
            Total number of put options contracts traded for Apple Inc. on the specified date.
        last_total_puts : Optional[int]
            Total number of put options contracts traded for Apple Inc. on the previous reporting date.
        total_puts_change : Optional[int]
            Change in the total number of put options contracts traded between the current and previous reporting dates.
        put_call_ratio : Optional[float]
            Put-call ratio, which is the ratio of the total number of put options to call options traded on the specified date.
        last_put_call_ratio : Optional[float]
            Put-call ratio on the previous reporting date.
        put_call_ratio_change : Optional[float]
            Change in the put-call ratio between the current and previous reporting dates.
        """  # noqa: E501

        inputs = filter_inputs(
            provider_choices={
                "provider": provider,
            },
            standard_params={
                "symbol": ",".join(symbol) if isinstance(symbol, list) else symbol,
                "include_current_quarter": include_current_quarter,
                "date": date,
            },
            extra_params=kwargs,
            chart=chart,
        )

        return self._command_runner.run(
            "/stocks/fa/ins_own",
            **inputs,
        )

    @validate_arguments
    def metrics(
        self,
        symbol: typing_extensions.Annotated[
            Union[str, List[str]],
            OpenBBCustomParameter(description="Symbol to get data for."),
        ],
        period: typing_extensions.Annotated[
            Literal["annual", "quarter"],
            OpenBBCustomParameter(description="Period of the data to return."),
        ] = "annual",
        limit: typing_extensions.Annotated[
            Union[int, None],
            OpenBBCustomParameter(description="The number of data entries to return."),
        ] = 100,
        chart: bool = False,
        provider: Union[Literal["fmp"], None] = None,
        **kwargs
    ) -> OBBject[List]:
        """Key Metrics.

        Parameters
        ----------
        symbol : Union[str, List[str]]
            Symbol to get data for.
        period : Literal['annual', 'quarter']
            Period of the data to return.
        limit : Union[int, NoneType]
            The number of data entries to return.
        chart : bool
            Whether to create a chart or not, by default False.
        provider : Union[Literal['fmp'], NoneType]
            The provider to use for the query, by default None.
            If None, the provider specified in defaults is selected or 'fmp' if there is
            no default.

        Returns
        -------
        OBBject
            results : List[KeyMetrics]
                Serializable results.
            provider : Union[Literal['fmp'], NoneType]
                Provider name.
            warnings : Optional[List[Warning_]]
                List of warnings.
            chart : Optional[Chart]
                Chart object.
            metadata: Optional[Metadata]
                Metadata info about the command execution.

        KeyMetrics
        ----------
        symbol : Optional[str]
            Symbol to get data for.
        date : Optional[date]
            The date of the data.
        period : Optional[str]
            Period of the data.
        revenue_per_share : Optional[float]
            Revenue per share
        net_income_per_share : Optional[float]
            Net income per share
        operating_cash_flow_per_share : Optional[float]
            Operating cash flow per share
        free_cash_flow_per_share : Optional[float]
            Free cash flow per share
        cash_per_share : Optional[float]
            Cash per share
        book_value_per_share : Optional[float]
            Book value per share
        tangible_book_value_per_share : Optional[float]
            Tangible book value per share
        shareholders_equity_per_share : Optional[float]
            Shareholders equity per share
        interest_debt_per_share : Optional[float]
            Interest debt per share
        market_cap : Optional[float]
            Market capitalization
        enterprise_value : Optional[float]
            Enterprise value
        pe_ratio : Optional[float]
            Price-to-earnings ratio (P/E ratio)
        price_to_sales_ratio : Optional[float]
            Price-to-sales ratio
        pocf_ratio : Optional[float]
            Price-to-operating cash flow ratio
        pfcf_ratio : Optional[float]
            Price-to-free cash flow ratio
        pb_ratio : Optional[float]
            Price-to-book ratio
        ptb_ratio : Optional[float]
            Price-to-tangible book ratio
        ev_to_sales : Optional[float]
            Enterprise value-to-sales ratio
        enterprise_value_over_ebitda : Optional[float]
            Enterprise value-to-EBITDA ratio
        ev_to_operating_cash_flow : Optional[float]
            Enterprise value-to-operating cash flow ratio
        ev_to_free_cash_flow : Optional[float]
            Enterprise value-to-free cash flow ratio
        earnings_yield : Optional[float]
            Earnings yield
        free_cash_flow_yield : Optional[float]
            Free cash flow yield
        debt_to_equity : Optional[float]
            Debt-to-equity ratio
        debt_to_assets : Optional[float]
            Debt-to-assets ratio
        net_debt_to_ebitda : Optional[float]
            Net debt-to-EBITDA ratio
        current_ratio : Optional[float]
            Current ratio
        interest_coverage : Optional[float]
            Interest coverage
        income_quality : Optional[float]
            Income quality
        dividend_yield : Optional[float]
            Dividend yield
        payout_ratio : Optional[float]
            Payout ratio
        sales_general_and_administrative_to_revenue : Optional[float]
            Sales general and administrative expenses-to-revenue ratio
        research_and_development_to_revenue : Optional[float]
            Research and development expenses-to-revenue ratio
        intangibles_to_total_assets : Optional[float]
            Intangibles-to-total assets ratio
        capex_to_operating_cash_flow : Optional[float]
            Capital expenditures-to-operating cash flow ratio
        capex_to_revenue : Optional[float]
            Capital expenditures-to-revenue ratio
        capex_to_depreciation : Optional[float]
            Capital expenditures-to-depreciation ratio
        stock_based_compensation_to_revenue : Optional[float]
            Stock-based compensation-to-revenue ratio
        graham_number : Optional[float]
            Graham number
        roic : Optional[float]
            Return on invested capital
        return_on_tangible_assets : Optional[float]
            Return on tangible assets
        graham_net_net : Optional[float]
            Graham net-net working capital
        working_capital : Optional[float]
            Working capital
        tangible_asset_value : Optional[float]
            Tangible asset value
        net_current_asset_value : Optional[float]
            Net current asset value
        invested_capital : Optional[float]
            Invested capital
        average_receivables : Optional[float]
            Average receivables
        average_payables : Optional[float]
            Average payables
        average_inventory : Optional[float]
            Average inventory
        days_sales_outstanding : Optional[float]
            Days sales outstanding
        days_payables_outstanding : Optional[float]
            Days payables outstanding
        days_of_inventory_on_hand : Optional[float]
            Days of inventory on hand
        receivables_turnover : Optional[float]
            Receivables turnover
        payables_turnover : Optional[float]
            Payables turnover
        inventory_turnover : Optional[float]
            Inventory turnover
        roe : Optional[float]
            Return on equity
        capex_per_share : Optional[float]
            Capital expenditures per share"""  # noqa: E501

        inputs = filter_inputs(
            provider_choices={
                "provider": provider,
            },
            standard_params={
                "symbol": ",".join(symbol) if isinstance(symbol, list) else symbol,
                "period": period,
                "limit": limit,
            },
            extra_params=kwargs,
            chart=chart,
        )

        return self._command_runner.run(
            "/stocks/fa/metrics",
            **inputs,
        )

    @validate_arguments
    def mgmt(
        self,
        symbol: typing_extensions.Annotated[
            Union[str, List[str]],
            OpenBBCustomParameter(description="Symbol to get data for."),
        ],
        chart: bool = False,
        provider: Union[Literal["fmp"], None] = None,
        **kwargs
    ) -> OBBject[List]:
        """Key Executives.

        Parameters
        ----------
        symbol : Union[str, List[str]]
            Symbol to get data for.
        chart : bool
            Whether to create a chart or not, by default False.
        provider : Union[Literal['fmp'], NoneType]
            The provider to use for the query, by default None.
            If None, the provider specified in defaults is selected or 'fmp' if there is
            no default.

        Returns
        -------
        OBBject
            results : List[KeyExecutives]
                Serializable results.
            provider : Union[Literal['fmp'], NoneType]
                Provider name.
            warnings : Optional[List[Warning_]]
                List of warnings.
            chart : Optional[Chart]
                Chart object.
            metadata: Optional[Metadata]
                Metadata info about the command execution.

        KeyExecutives
        -------------
        title : Optional[str]
            Designation of the key executive.
        name : Optional[str]
            Name of the key executive.
        pay : Optional[int]
            Pay of the key executive.
        currency_pay : Optional[str]
            Currency of the pay.
        gender : Optional[str]
            Gender of the key executive.
        year_born : Optional[str]
            Birth year of the key executive.
        title_since : Optional[int]
            Date the tile was held since."""  # noqa: E501

        inputs = filter_inputs(
            provider_choices={
                "provider": provider,
            },
            standard_params={
                "symbol": ",".join(symbol) if isinstance(symbol, list) else symbol,
            },
            extra_params=kwargs,
            chart=chart,
        )

        return self._command_runner.run(
            "/stocks/fa/mgmt",
            **inputs,
        )

    @validate_arguments
    def overview(
        self,
        symbol: typing_extensions.Annotated[
            Union[str, List[str]],
            OpenBBCustomParameter(description="Symbol to get data for."),
        ],
        chart: bool = False,
        provider: Union[Literal["fmp"], None] = None,
        **kwargs
    ) -> OBBject[BaseModel]:
        """Company Overview.

        Parameters
        ----------
        symbol : Union[str, List[str]]
            Symbol to get data for.
        chart : bool
            Whether to create a chart or not, by default False.
        provider : Union[Literal['fmp'], NoneType]
            The provider to use for the query, by default None.
            If None, the provider specified in defaults is selected or 'fmp' if there is
            no default.

        Returns
        -------
        OBBject
            results : List[CompanyOverview]
                Serializable results.
            provider : Union[Literal['fmp'], NoneType]
                Provider name.
            warnings : Optional[List[Warning_]]
                List of warnings.
            chart : Optional[Chart]
                Chart object.
            metadata: Optional[Metadata]
                Metadata info about the command execution.

        CompanyOverview
        ---------------
        symbol : Optional[str]
            Symbol to get data for.
        price : Optional[float]
            Price of the company.
        beta : Optional[float]
            Beta of the company.
        vol_avg : Optional[int]
            Volume average of the company.
        mkt_cap : Optional[int]
            Market capitalization of the company.
        last_div : Optional[float]
            Last dividend of the company.
        range : Optional[str]
            Range of the company.
        changes : Optional[float]
            Changes of the company.
        company_name : Optional[str]
            Company name of the company.
        currency : Optional[str]
            Currency of the company.
        cik : Optional[str]
            CIK of the company.
        isin : Optional[str]
            ISIN of the company.
        cusip : Optional[str]
            CUSIP of the company.
        exchange : Optional[str]
            Exchange of the company.
        exchange_short_name : Optional[str]
            Exchange short name of the company.
        industry : Optional[str]
            Industry of the company.
        website : Optional[str]
            Website of the company.
        description : Optional[str]
            Description of the company.
        ceo : Optional[str]
            CEO of the company.
        sector : Optional[str]
            Sector of the company.
        country : Optional[str]
            Country of the company.
        full_time_employees : Optional[str]
            Full time employees of the company.
        phone : Optional[str]
            Phone of the company.
        address : Optional[str]
            Address of the company.
        city : Optional[str]
            City of the company.
        state : Optional[str]
            State of the company.
        zip : Optional[str]
            Zip of the company.
        dcf_diff : Optional[float]
            Discounted cash flow difference of the company.
        dcf : Optional[float]
            Discounted cash flow of the company.
        image : Optional[str]
            Image of the company.
        ipo_date : Optional[date]
            IPO date of the company.
        default_image : Optional[bool]
            If the image is the default image.
        is_etf : Optional[bool]
            If the company is an ETF.
        is_actively_trading : Optional[bool]
            If the company is actively trading.
        is_adr : Optional[bool]
            If the company is an ADR.
        is_fund : Optional[bool]
            If the company is a fund."""  # noqa: E501

        inputs = filter_inputs(
            provider_choices={
                "provider": provider,
            },
            standard_params={
                "symbol": ",".join(symbol) if isinstance(symbol, list) else symbol,
            },
            extra_params=kwargs,
            chart=chart,
        )

        return self._command_runner.run(
            "/stocks/fa/overview",
            **inputs,
        )

    @validate_arguments
    def own(
        self,
        symbol: typing_extensions.Annotated[
            Union[str, List[str]],
            OpenBBCustomParameter(description="Symbol to get data for."),
        ],
        date: typing_extensions.Annotated[
            Union[datetime.date, None],
            OpenBBCustomParameter(description="A specific date to get data for."),
        ] = None,
        page: typing_extensions.Annotated[
            Union[int, None],
            OpenBBCustomParameter(description="Page number of the data to fetch."),
        ] = 0,
        chart: bool = False,
        provider: Union[Literal["fmp"], None] = None,
        **kwargs
    ) -> OBBject[List]:
        """Stock Ownership.

        Parameters
        ----------
        symbol : Union[str, List[str]]
            Symbol to get data for.
        date : Union[datetime.date, NoneType]
            A specific date to get data for.
        page : Union[int, NoneType]
            Page number of the data to fetch.
        chart : bool
            Whether to create a chart or not, by default False.
        provider : Union[Literal['fmp'], NoneType]
            The provider to use for the query, by default None.
            If None, the provider specified in defaults is selected or 'fmp' if there is
            no default.

        Returns
        -------
        OBBject
            results : List[StockOwnership]
                Serializable results.
            provider : Union[Literal['fmp'], NoneType]
                Provider name.
            warnings : Optional[List[Warning_]]
                List of warnings.
            chart : Optional[Chart]
                Chart object.
            metadata: Optional[Metadata]
                Metadata info about the command execution.

        StockOwnership
        --------------
        date : Optional[date]
            The date of the data.
        cik : Optional[int]
            Cik of the stock ownership.
        filing_date : Optional[date]
            Filing date of the stock ownership.
        investor_name : Optional[str]
            Investor name of the stock ownership.
        symbol : Optional[str]
            Symbol of the stock ownership.
        security_name : Optional[str]
            Security name of the stock ownership.
        type_of_security : Optional[str]
            Type of security of the stock ownership.
        security_cusip : Optional[str]
            Security cusip of the stock ownership.
        shares_type : Optional[str]
            Shares type of the stock ownership.
        put_call_share : Optional[str]
            Put call share of the stock ownership.
        investment_discretion : Optional[str]
            Investment discretion of the stock ownership.
        industry_title : Optional[str]
            Industry title of the stock ownership.
        weight : Optional[float]
            Weight of the stock ownership.
        last_weight : Optional[float]
            Last weight of the stock ownership.
        change_in_weight : Optional[float]
            Change in weight of the stock ownership.
        change_in_weight_percentage : Optional[float]
            Change in weight percentage of the stock ownership.
        market_value : Optional[int]
            Market value of the stock ownership.
        last_market_value : Optional[int]
            Last market value of the stock ownership.
        change_in_market_value : Optional[int]
            Change in market value of the stock ownership.
        change_in_market_value_percentage : Optional[float]
            Change in market value percentage of the stock ownership.
        shares_number : Optional[int]
            Shares number of the stock ownership.
        last_shares_number : Optional[int]
            Last shares number of the stock ownership.
        change_in_shares_number : Optional[float]
            Change in shares number of the stock ownership.
        change_in_shares_number_percentage : Optional[float]
            Change in shares number percentage of the stock ownership.
        quarter_end_price : Optional[float]
            Quarter end price of the stock ownership.
        avg_price_paid : Optional[float]
            Average price paid of the stock ownership.
        is_new : Optional[bool]
            Is the stock ownership new.
        is_sold_out : Optional[bool]
            Is the stock ownership sold out.
        ownership : Optional[float]
            How much is the ownership.
        last_ownership : Optional[float]
            Last ownership amount.
        change_in_ownership : Optional[float]
            Change in ownership amount.
        change_in_ownership_percentage : Optional[float]
            Change in ownership percentage.
        holding_period : Optional[int]
            Holding period of the stock ownership.
        first_added : Optional[date]
            First added date of the stock ownership.
        performance : Optional[float]
            Performance of the stock ownership.
        performance_percentage : Optional[float]
            Performance percentage of the stock ownership.
        last_performance : Optional[float]
            Last performance of the stock ownership.
        change_in_performance : Optional[float]
            Change in performance of the stock ownership.
        is_counted_for_performance : Optional[bool]
            Is the stock ownership counted for performance."""  # noqa: E501

        inputs = filter_inputs(
            provider_choices={
                "provider": provider,
            },
            standard_params={
                "symbol": ",".join(symbol) if isinstance(symbol, list) else symbol,
                "date": date,
                "page": page,
            },
            extra_params=kwargs,
            chart=chart,
        )

        return self._command_runner.run(
            "/stocks/fa/own",
            **inputs,
        )

    @validate_arguments
    def pt(
        self,
        symbol: typing_extensions.Annotated[
            Union[str, List[str]],
            OpenBBCustomParameter(description="Symbol to get data for."),
        ],
        chart: bool = False,
        provider: Union[Literal["fmp"], None] = None,
        **kwargs
    ) -> OBBject[BaseModel]:
        """Price Target Consensus.

        Parameters
        ----------
        symbol : Union[str, List[str]]
            Symbol to get data for.
        chart : bool
            Whether to create a chart or not, by default False.
        provider : Union[Literal['fmp'], NoneType]
            The provider to use for the query, by default None.
            If None, the provider specified in defaults is selected or 'fmp' if there is
            no default.

        Returns
        -------
        OBBject
            results : List[PriceTargetConsensus]
                Serializable results.
            provider : Union[Literal['fmp'], NoneType]
                Provider name.
            warnings : Optional[List[Warning_]]
                List of warnings.
            chart : Optional[Chart]
                Chart object.
            metadata: Optional[Metadata]
                Metadata info about the command execution.

        PriceTargetConsensus
        --------------------
        symbol : Optional[str]
            Symbol to get data for.
        target_high : Optional[float]
            High target of the price target consensus.
        target_low : Optional[float]
            Low target of the price target consensus.
        target_consensus : Optional[float]
            Consensus target of the price target consensus.
        target_median : Optional[float]
            Median target of the price target consensus."""  # noqa: E501

        inputs = filter_inputs(
            provider_choices={
                "provider": provider,
            },
            standard_params={
                "symbol": ",".join(symbol) if isinstance(symbol, list) else symbol,
            },
            extra_params=kwargs,
            chart=chart,
        )

        return self._command_runner.run(
            "/stocks/fa/pt",
            **inputs,
        )

    @validate_arguments
    def pta(
        self,
        symbol: typing_extensions.Annotated[
            Union[str, List[str]],
            OpenBBCustomParameter(description="Symbol to get data for."),
        ],
        chart: bool = False,
        provider: Union[Literal["fmp"], None] = None,
        **kwargs
    ) -> OBBject[List]:
        """Price Target.

        Parameters
        ----------
        symbol : Union[str, List[str]]
            Symbol to get data for.
        chart : bool
            Whether to create a chart or not, by default False.
        provider : Union[Literal['fmp'], NoneType]
            The provider to use for the query, by default None.
            If None, the provider specified in defaults is selected or 'fmp' if there is
            no default.
        with_grade : bool
            Include upgrades and downgrades in the response. (provider: fmp)

        Returns
        -------
        OBBject
            results : List[PriceTarget]
                Serializable results.
            provider : Union[Literal['fmp'], NoneType]
                Provider name.
            warnings : Optional[List[Warning_]]
                List of warnings.
            chart : Optional[Chart]
                Chart object.
            metadata: Optional[Metadata]
                Metadata info about the command execution.

        PriceTarget
        -----------
        symbol : Optional[str]
            Symbol to get data for.
        published_date : Optional[datetime]
            Published date of the price target.
        news_url : Optional[str]
            News URL of the price target.
        news_title : Optional[str]
            News title of the price target.
        analyst_name : Optional[str]
            Analyst name.
        analyst_company : Optional[str]
            Analyst company.
        price_target : Optional[float]
            Price target.
        adj_price_target : Optional[float]
            Adjusted price target.
        price_when_posted : Optional[float]
            Price when posted.
        news_publisher : Optional[str]
            News publisher of the price target.
        news_base_url : Optional[str]
            News base URL of the price target.
        new_grade : Optional[str]
            None
        previous_grade : Optional[str]
            None
        grading_company : Optional[str]
            None"""  # noqa: E501

        inputs = filter_inputs(
            provider_choices={
                "provider": provider,
            },
            standard_params={
                "symbol": ",".join(symbol) if isinstance(symbol, list) else symbol,
            },
            extra_params=kwargs,
            chart=chart,
        )

        return self._command_runner.run(
            "/stocks/fa/pta",
            **inputs,
        )

    @validate_arguments
    def ratios(
        self,
        symbol: typing_extensions.Annotated[
            Union[str, List[str]],
            OpenBBCustomParameter(description="Symbol to get data for."),
        ],
        period: typing_extensions.Annotated[
            Literal["annual", "quarter"],
            OpenBBCustomParameter(description="Period of the data to return."),
        ] = "annual",
        limit: typing_extensions.Annotated[
            Union[pydantic.types.NonNegativeInt, None],
            OpenBBCustomParameter(description="The number of data entries to return."),
        ] = 12,
        chart: bool = False,
        provider: Union[Literal["fmp"], None] = None,
        **kwargs
    ) -> OBBject[List]:
        """Extensive set of ratios over time.

        Parameters
        ----------
        symbol : Union[str, List[str]]
            Symbol to get data for.
        period : Literal['annual', 'quarter']
            Period of the data to return.
        limit : Union[pydantic.types.NonNegativeInt, NoneType]
            The number of data entries to return.
        chart : bool
            Whether to create a chart or not, by default False.
        provider : Union[Literal['fmp'], NoneType]
            The provider to use for the query, by default None.
            If None, the provider specified in defaults is selected or 'fmp' if there is
            no default.

        Returns
        -------
        OBBject
            results : List[FinancialRatios]
                Serializable results.
            provider : Union[Literal['fmp'], NoneType]
                Provider name.
            warnings : Optional[List[Warning_]]
                List of warnings.
            chart : Optional[Chart]
                Chart object.
            metadata: Optional[Metadata]
                Metadata info about the command execution.

        FinancialRatios
        ---------------
        symbol : Optional[str]
            Symbol of the company.
        date : Optional[str]
            Date of the financial ratios.
        period : Optional[str]
            Period of the financial ratios.
        current_ratio : Optional[float]
            Current ratio.
        quick_ratio : Optional[float]
            Quick ratio.
        cash_ratio : Optional[float]
            Cash ratio.
        days_of_sales_outstanding : Optional[float]
            Days of sales outstanding.
        days_of_inventory_outstanding : Optional[float]
            Days of inventory outstanding.
        operating_cycle : Optional[float]
            Operating cycle.
        days_of_payables_outstanding : Optional[float]
            Days of payables outstanding.
        cash_conversion_cycle : Optional[float]
            Cash conversion cycle.
        gross_profit_margin : Optional[float]
            Gross profit margin.
        operating_profit_margin : Optional[float]
            Operating profit margin.
        pretax_profit_margin : Optional[float]
            Pretax profit margin.
        net_profit_margin : Optional[float]
            Net profit margin.
        effective_tax_rate : Optional[float]
            Effective tax rate.
        return_on_assets : Optional[float]
            Return on assets.
        return_on_equity : Optional[float]
            Return on equity.
        return_on_capital_employed : Optional[float]
            Return on capital employed.
        net_income_per_ebt : Optional[float]
            Net income per EBT.
        ebt_per_ebit : Optional[float]
            EBT per EBIT.
        ebit_per_revenue : Optional[float]
            EBIT per revenue.
        debt_ratio : Optional[float]
            Debt ratio.
        debt_equity_ratio : Optional[float]
            Debt equity ratio.
        long_term_debt_to_capitalization : Optional[float]
            Long term debt to capitalization.
        total_debt_to_capitalization : Optional[float]
            Total debt to capitalization.
        interest_coverage : Optional[float]
            Interest coverage.
        cash_flow_to_debt_ratio : Optional[float]
            Cash flow to debt ratio.
        company_equity_multiplier : Optional[float]
            Company equity multiplier.
        receivables_turnover : Optional[float]
            Receivables turnover.
        payables_turnover : Optional[float]
            Payables turnover.
        inventory_turnover : Optional[float]
            Inventory turnover.
        fixed_asset_turnover : Optional[float]
            Fixed asset turnover.
        asset_turnover : Optional[float]
            Asset turnover.
        operating_cash_flow_per_share : Optional[float]
            Operating cash flow per share.
        free_cash_flow_per_share : Optional[float]
            Free cash flow per share.
        cash_per_share : Optional[float]
            Cash per share.
        payout_ratio : Optional[float]
            Payout ratio.
        operating_cash_flow_sales_ratio : Optional[float]
            Operating cash flow sales ratio.
        free_cash_flow_operating_cash_flow_ratio : Optional[float]
            Free cash flow operating cash flow ratio.
        cash_flow_coverage_ratios : Optional[float]
            Cash flow coverage ratios.
        short_term_coverage_ratios : Optional[float]
            Short term coverage ratios.
        capital_expenditure_coverage_ratio : Optional[float]
            Capital expenditure coverage ratio.
        dividend_paid_and_capex_coverage_ratio : Optional[float]
            Dividend paid and capex coverage ratio.
        dividend_payout_ratio : Optional[float]
            Dividend payout ratio.
        price_book_value_ratio : Optional[float]
            Price book value ratio.
        price_to_book_ratio : Optional[float]
            Price to book ratio.
        price_to_sales_ratio : Optional[float]
            Price to sales ratio.
        price_earnings_ratio : Optional[float]
            Price earnings ratio.
        price_to_free_cash_flows_ratio : Optional[float]
            Price to free cash flows ratio.
        price_to_operating_cash_flows_ratio : Optional[float]
            Price to operating cash flows ratio.
        price_cash_flow_ratio : Optional[float]
            Price cash flow ratio.
        price_earnings_to_growth_ratio : Optional[float]
            Price earnings to growth ratio.
        price_sales_ratio : Optional[float]
            Price sales ratio.
        dividend_yield : Optional[float]
            Dividend yield.
        enterprise_value_multiple : Optional[float]
            Enterprise value multiple.
        price_fair_value : Optional[float]
            Price fair value."""  # noqa: E501

        inputs = filter_inputs(
            provider_choices={
                "provider": provider,
            },
            standard_params={
                "symbol": ",".join(symbol) if isinstance(symbol, list) else symbol,
                "period": period,
                "limit": limit,
            },
            extra_params=kwargs,
            chart=chart,
        )

        return self._command_runner.run(
            "/stocks/fa/ratios",
            **inputs,
        )

    @validate_arguments
    def revgeo(
        self,
        symbol: typing_extensions.Annotated[
            Union[str, List[str]],
            OpenBBCustomParameter(description="Symbol to get data for."),
        ],
        period: typing_extensions.Annotated[
            Literal["quarter", "annual"],
            OpenBBCustomParameter(description="Period of the data to return."),
        ] = "annual",
        structure: typing_extensions.Annotated[
            Literal["hierarchical", "flat"],
            OpenBBCustomParameter(description="Structure of the returned data."),
        ] = "flat",
        chart: bool = False,
        provider: Union[Literal["fmp"], None] = None,
        **kwargs
    ) -> OBBject[List]:
        """Revenue Geographic.

        Parameters
        ----------
        symbol : Union[str, List[str]]
            Symbol to get data for.
        period : Literal['quarter', 'annual']
            Period of the data to return.
        structure : Literal['hierarchical', 'flat']
            Structure of the returned data.
        chart : bool
            Whether to create a chart or not, by default False.
        provider : Union[Literal['fmp'], NoneType]
            The provider to use for the query, by default None.
            If None, the provider specified in defaults is selected or 'fmp' if there is
            no default.

        Returns
        -------
        OBBject
            results : List[RevenueGeographic]
                Serializable results.
            provider : Union[Literal['fmp'], NoneType]
                Provider name.
            warnings : Optional[List[Warning_]]
                List of warnings.
            chart : Optional[Chart]
                Chart object.
            metadata: Optional[Metadata]
                Metadata info about the command execution.

        RevenueGeographic
        -----------------
        date : Optional[date]
            The date of the data.
        geographic_segment : Optional[Mapping[str, int]]
            Day level data containing the revenue of the geographic segment.
        americas : Optional[int]
            Revenue from the the American segment.
        europe : Optional[int]
            Revenue from the the European segment.
        greater_china : Optional[int]
            Revenue from the the Greater China segment.
        japan : Optional[int]
            Revenue from the the Japan segment.
        rest_of_asia_pacific : Optional[int]
            Revenue from the the Rest of Asia Pacific segment."""  # noqa: E501

        inputs = filter_inputs(
            provider_choices={
                "provider": provider,
            },
            standard_params={
                "symbol": ",".join(symbol) if isinstance(symbol, list) else symbol,
                "period": period,
                "structure": structure,
            },
            extra_params=kwargs,
            chart=chart,
        )

        return self._command_runner.run(
            "/stocks/fa/revgeo",
            **inputs,
        )

    @validate_arguments
    def revseg(
        self,
        symbol: typing_extensions.Annotated[
            Union[str, List[str]],
            OpenBBCustomParameter(description="Symbol to get data for."),
        ],
        period: typing_extensions.Annotated[
            Literal["quarter", "annual"],
            OpenBBCustomParameter(description="Period of the data to return."),
        ] = "annual",
        structure: typing_extensions.Annotated[
            Literal["hierarchical", "flat"],
            OpenBBCustomParameter(description="Structure of the returned data."),
        ] = "flat",
        chart: bool = False,
        provider: Union[Literal["fmp"], None] = None,
        **kwargs
    ) -> OBBject[List]:
        """Revenue Business Line.

        Parameters
        ----------
        symbol : Union[str, List[str]]
            Symbol to get data for.
        period : Literal['quarter', 'annual']
            Period of the data to return.
        structure : Literal['hierarchical', 'flat']
            Structure of the returned data.
        chart : bool
            Whether to create a chart or not, by default False.
        provider : Union[Literal['fmp'], NoneType]
            The provider to use for the query, by default None.
            If None, the provider specified in defaults is selected or 'fmp' if there is
            no default.

        Returns
        -------
        OBBject
            results : List[RevenueBusinessLine]
                Serializable results.
            provider : Union[Literal['fmp'], NoneType]
                Provider name.
            warnings : Optional[List[Warning_]]
                List of warnings.
            chart : Optional[Chart]
                Chart object.
            metadata: Optional[Metadata]
                Metadata info about the command execution.

        RevenueBusinessLine
        -------------------
        date : Optional[date]
            The date of the data.
        business_line : Optional[Mapping[str, int]]
            Day level data containing the revenue of the business line."""  # noqa: E501

        inputs = filter_inputs(
            provider_choices={
                "provider": provider,
            },
            standard_params={
                "symbol": ",".join(symbol) if isinstance(symbol, list) else symbol,
                "period": period,
                "structure": structure,
            },
            extra_params=kwargs,
            chart=chart,
        )

        return self._command_runner.run(
            "/stocks/fa/revseg",
            **inputs,
        )

    @validate_arguments
    def shrs(
        self,
        symbol: typing_extensions.Annotated[
            Union[str, List[str]],
            OpenBBCustomParameter(description="Symbol to get data for."),
        ],
        chart: bool = False,
        provider: Union[Literal["fmp"], None] = None,
        **kwargs
    ) -> OBBject[List]:
        """Share Statistics.

        Parameters
        ----------
        symbol : Union[str, List[str]]
            Symbol to get data for.
        chart : bool
            Whether to create a chart or not, by default False.
        provider : Union[Literal['fmp'], NoneType]
            The provider to use for the query, by default None.
            If None, the provider specified in defaults is selected or 'fmp' if there is
            no default.

        Returns
        -------
        OBBject
            results : List[ShareStatistics]
                Serializable results.
            provider : Union[Literal['fmp'], NoneType]
                Provider name.
            warnings : Optional[List[Warning_]]
                List of warnings.
            chart : Optional[Chart]
                Chart object.
            metadata: Optional[Metadata]
                Metadata info about the command execution.

        ShareStatistics
        ---------------
        symbol : Optional[str]
            Symbol to get data for.
        date : Optional[date]
            A specific date to get data for.
        free_float : Optional[float]
            Percentage of unrestricted shares of a publicly-traded company.
        float_shares : Optional[float]
            Number of shares available for trading by the general public.
        outstanding_shares : Optional[float]
            Total number of shares of a publicly-traded company.
        source : Optional[str]
            Source of the received data."""  # noqa: E501

        inputs = filter_inputs(
            provider_choices={
                "provider": provider,
            },
            standard_params={
                "symbol": ",".join(symbol) if isinstance(symbol, list) else symbol,
            },
            extra_params=kwargs,
            chart=chart,
        )

        return self._command_runner.run(
            "/stocks/fa/shrs",
            **inputs,
        )

    @validate_arguments
    def split(
        self,
        symbol: typing_extensions.Annotated[
            Union[str, List[str]],
            OpenBBCustomParameter(description="Symbol to get data for."),
        ],
        chart: bool = False,
        provider: Union[Literal["fmp"], None] = None,
        **kwargs
    ) -> OBBject[List]:
        """Historical Stock Splits.

        Parameters
        ----------
        symbol : Union[str, List[str]]
            Symbol to get data for.
        chart : bool
            Whether to create a chart or not, by default False.
        provider : Union[Literal['fmp'], NoneType]
            The provider to use for the query, by default None.
            If None, the provider specified in defaults is selected or 'fmp' if there is
            no default.

        Returns
        -------
        OBBject
            results : List[HistoricalStockSplits]
                Serializable results.
            provider : Union[Literal['fmp'], NoneType]
                Provider name.
            warnings : Optional[List[Warning_]]
                List of warnings.
            chart : Optional[Chart]
                Chart object.
            metadata: Optional[Metadata]
                Metadata info about the command execution.

        HistoricalStockSplits
        ---------------------
        date : Optional[date]
            The date of the data.
        label : Optional[str]
            Label of the historical stock splits.
        numerator : Optional[float]
            Numerator of the historical stock splits.
        denominator : Optional[float]
            Denominator of the historical stock splits."""  # noqa: E501

        inputs = filter_inputs(
            provider_choices={
                "provider": provider,
            },
            standard_params={
                "symbol": ",".join(symbol) if isinstance(symbol, list) else symbol,
            },
            extra_params=kwargs,
            chart=chart,
        )

        return self._command_runner.run(
            "/stocks/fa/split",
            **inputs,
        )

    @validate_arguments
    def transcript(
        self,
        symbol: typing_extensions.Annotated[
            Union[str, List[str]],
            OpenBBCustomParameter(description="Symbol to get data for."),
        ],
        year: typing_extensions.Annotated[
            int,
            OpenBBCustomParameter(description="Year of the earnings call transcript."),
        ],
        quarter: typing_extensions.Annotated[
            Literal[1, 2, 3, 4],
            OpenBBCustomParameter(
                description="Quarter of the earnings call transcript."
            ),
        ] = 1,
        chart: bool = False,
        provider: Union[Literal["fmp"], None] = None,
        **kwargs
    ) -> OBBject[List]:
        """Earnings Call Transcript.

        Parameters
        ----------
        symbol : Union[str, List[str]]
            Symbol to get data for.
        year : int
            Year of the earnings call transcript.
        quarter : Literal[1, 2, 3, 4]
            Quarter of the earnings call transcript.
        chart : bool
            Whether to create a chart or not, by default False.
        provider : Union[Literal['fmp'], NoneType]
            The provider to use for the query, by default None.
            If None, the provider specified in defaults is selected or 'fmp' if there is
            no default.

        Returns
        -------
        OBBject
            results : List[EarningsCallTranscript]
                Serializable results.
            provider : Union[Literal['fmp'], NoneType]
                Provider name.
            warnings : Optional[List[Warning_]]
                List of warnings.
            chart : Optional[Chart]
                Chart object.
            metadata: Optional[Metadata]
                Metadata info about the command execution.

        EarningsCallTranscript
        ----------------------
        symbol : Optional[str]
            Symbol to get data for.
        quarter : Optional[int]
            Quarter of the earnings call transcript.
        year : Optional[int]
            Year of the earnings call transcript.
        date : Optional[datetime]
            The date of the data.
        content : Optional[str]
            Content of the earnings call transcript."""  # noqa: E501

        inputs = filter_inputs(
            provider_choices={
                "provider": provider,
            },
            standard_params={
                "symbol": ",".join(symbol) if isinstance(symbol, list) else symbol,
                "year": year,
                "quarter": quarter,
            },
            extra_params=kwargs,
            chart=chart,
        )

        return self._command_runner.run(
            "/stocks/fa/transcript",
            **inputs,
        )<|MERGE_RESOLUTION|>--- conflicted
+++ resolved
@@ -62,12 +62,7 @@
             Union[pydantic.types.NonNegativeInt, None],
             OpenBBCustomParameter(description="The number of data entries to return."),
         ] = 12,
-<<<<<<< HEAD
-        chart: bool = False,
-        provider: Union[Literal["fmp", "polygon"], None] = None,
-=======
         provider: Optional[Literal["fmp", "intrinio", "polygon", "yfinance"]] = None,
->>>>>>> 026b9329
         **kwargs
     ) -> OBBject[BaseModel]:
         """Balance Sheet.
@@ -80,17 +75,6 @@
             Period of the data to return.
         limit : Union[pydantic.types.NonNegativeInt, NoneType]
             The number of data entries to return.
-<<<<<<< HEAD
-        chart : bool
-            Whether to create a chart or not, by default False.
-        provider : Union[Literal['fmp', 'polygon'], NoneType]
-            The provider to use for the query, by default None.
-            If None, the provider specified in defaults is selected or 'fmp' if there is
-            no default.
-        cik : Union[str, NoneType]
-            None
-        company_name : Union[str, NoneType]
-=======
         provider : Optional[Literal['fmp', 'intrinio', 'polygon', 'yfinance']]
             The provider to use for the query, by default None.
             If None, the provider specified in defaults is selected or 'fmp' if there is
@@ -100,7 +84,6 @@
         year : Optional[int]
             Year of the statement to be fetched. (provider: intrinio)
         company_name : Optional[str]
->>>>>>> 026b9329
             Name of the company. (provider: polygon)
         company_name_search : Union[str, NoneType]
             Name of the company to search. (provider: polygon)
@@ -138,11 +121,7 @@
         OBBject
             results : List[BalanceSheet]
                 Serializable results.
-<<<<<<< HEAD
-            provider : Union[Literal['fmp', 'polygon'], NoneType]
-=======
             provider : Optional[Literal['fmp', 'intrinio', 'polygon', 'yfinance']]
->>>>>>> 026b9329
                 Provider name.
             warnings : Optional[List[Warning_]]
                 List of warnings.
@@ -527,12 +506,7 @@
             Union[pydantic.types.NonNegativeInt, None],
             OpenBBCustomParameter(description="The number of data entries to return."),
         ] = 12,
-<<<<<<< HEAD
-        chart: bool = False,
-        provider: Union[Literal["fmp", "polygon"], None] = None,
-=======
         provider: Optional[Literal["fmp", "intrinio", "polygon", "yfinance"]] = None,
->>>>>>> 026b9329
         **kwargs
     ) -> OBBject[BaseModel]:
         """Cash Flow Statement.
@@ -545,17 +519,6 @@
             Period of the data to return.
         limit : Union[pydantic.types.NonNegativeInt, NoneType]
             The number of data entries to return.
-<<<<<<< HEAD
-        chart : bool
-            Whether to create a chart or not, by default False.
-        provider : Union[Literal['fmp', 'polygon'], NoneType]
-            The provider to use for the query, by default None.
-            If None, the provider specified in defaults is selected or 'fmp' if there is
-            no default.
-        cik : Union[str, NoneType]
-            Central Index Key (CIK) of the company. (provider: fmp)
-        company_name : Union[str, NoneType]
-=======
         provider : Optional[Literal['fmp', 'intrinio', 'polygon', 'yfinance']]
             The provider to use for the query, by default None.
             If None, the provider specified in defaults is selected or 'fmp' if there is
@@ -565,7 +528,6 @@
         year : Optional[int]
             Year of the statement to be fetched. (provider: intrinio)
         company_name : Optional[str]
->>>>>>> 026b9329
             Name of the company. (provider: polygon)
         company_name_search : Union[str, NoneType]
             Name of the company to search. (provider: polygon)
@@ -603,11 +565,7 @@
         OBBject
             results : List[CashFlowStatement]
                 Serializable results.
-<<<<<<< HEAD
-            provider : Union[Literal['fmp', 'polygon'], NoneType]
-=======
             provider : Optional[Literal['fmp', 'intrinio', 'polygon', 'yfinance']]
->>>>>>> 026b9329
                 Provider name.
             warnings : Optional[List[Warning_]]
                 List of warnings.
@@ -1380,12 +1338,7 @@
             Union[pydantic.types.NonNegativeInt, None],
             OpenBBCustomParameter(description="The number of data entries to return."),
         ] = 12,
-<<<<<<< HEAD
-        chart: bool = False,
-        provider: Union[Literal["fmp", "polygon"], None] = None,
-=======
         provider: Optional[Literal["fmp", "intrinio", "polygon", "yfinance"]] = None,
->>>>>>> 026b9329
         **kwargs
     ) -> OBBject[BaseModel]:
         """Income Statement.
@@ -1398,17 +1351,6 @@
             Period of the data to return.
         limit : Union[pydantic.types.NonNegativeInt, NoneType]
             The number of data entries to return.
-<<<<<<< HEAD
-        chart : bool
-            Whether to create a chart or not, by default False.
-        provider : Union[Literal['fmp', 'polygon'], NoneType]
-            The provider to use for the query, by default None.
-            If None, the provider specified in defaults is selected or 'fmp' if there is
-            no default.
-        cik : Union[str, NoneType]
-            The CIK of the company if no symbol is provided. (provider: fmp)
-        company_name : Union[str, NoneType]
-=======
         provider : Optional[Literal['fmp', 'intrinio', 'polygon', 'yfinance']]
             The provider to use for the query, by default None.
             If None, the provider specified in defaults is selected or 'fmp' if there is
@@ -1418,7 +1360,6 @@
         year : Optional[int]
             Year of the statement to be fetched. (provider: intrinio)
         company_name : Optional[str]
->>>>>>> 026b9329
             Name of the company. (provider: polygon)
         company_name_search : Union[str, NoneType]
             Name of the company to search. (provider: polygon)
@@ -1456,11 +1397,7 @@
         OBBject
             results : List[IncomeStatement]
                 Serializable results.
-<<<<<<< HEAD
-            provider : Union[Literal['fmp', 'polygon'], NoneType]
-=======
             provider : Optional[Literal['fmp', 'intrinio', 'polygon', 'yfinance']]
->>>>>>> 026b9329
                 Provider name.
             warnings : Optional[List[Warning_]]
                 List of warnings.
