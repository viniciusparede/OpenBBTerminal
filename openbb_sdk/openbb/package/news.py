--- conflicted
+++ resolved
@@ -26,12 +26,8 @@
             pydantic.types.NonNegativeInt,
             OpenBBCustomParameter(description="Page of the global news."),
         ] = 0,
-<<<<<<< HEAD
-        provider: Optional[Literal["benzinga", "fmp", "intrinio"]] = None,
-=======
         chart: bool = False,
         provider: Union[Literal["benzinga", "fmp"], None] = None,
->>>>>>> cd9a3dc9
         **kwargs
     ) -> OBBject[List]:
         """Global News.
@@ -40,13 +36,9 @@
         ----------
         page : NonNegativeInt
             Page of the global news.
-<<<<<<< HEAD
-        provider : Optional[Literal['benzinga', 'fmp', 'intrinio']]
-=======
         chart : bool
             Whether to create a chart or not, by default False.
         provider : Union[Literal['benzinga', 'fmp'], NoneType]
->>>>>>> cd9a3dc9
             The provider to use for the query, by default None.
             If None, the provider specified in defaults is selected or 'benzinga' if there is
             no default.
@@ -92,11 +84,7 @@
         OBBject
             results : List[GlobalNews]
                 Serializable results.
-<<<<<<< HEAD
-            provider : Optional[Literal['benzinga', 'fmp', 'intrinio']]
-=======
             provider : Union[Literal['benzinga', 'fmp'], NoneType]
->>>>>>> cd9a3dc9
                 Provider name.
             warnings : Optional[List[Warning_]]
                 List of warnings.
