--- conflicted
+++ resolved
@@ -285,15 +285,6 @@
             Human readable format of the date. (provider: fmp)
         change_over_time : Optional[float]
             Change \% in the price of the symbol over a period of time. (provider: fmp)
-<<<<<<< HEAD
-        close_time : Optional[datetime]
-            The timestamp that represents the end of the interval span. (provider: intrinio)
-        interval : Optional[str]
-            The data time frequency. (provider: intrinio)
-        average : Optional[float]
-            Average trade price of an individual stock during the interval. (provider: intrinio)
-=======
->>>>>>> d8ff8975
         n : Optional[PositiveInt]
             Number of transactions for the symbol in the time period. (provider: polygon)
         """  # noqa: E501
