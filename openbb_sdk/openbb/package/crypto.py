--- conflicted
+++ resolved
@@ -42,11 +42,7 @@
         provider: Union[Literal["fmp", "polygon"], None] = None,
         **kwargs
     ) -> OBBject[List]:
-<<<<<<< HEAD
-        """Crypto EOD Price.
-=======
         """Crypto Historical Price.
->>>>>>> 026b9329
 
         Parameters
         ----------
