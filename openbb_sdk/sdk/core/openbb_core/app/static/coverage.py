--- conflicted
+++ resolved
@@ -10,18 +10,10 @@
 
     @property
     def providers(self):
-<<<<<<< HEAD
         """Return providers coverage."""
-        return self.__command_map.provider_coverage
+        return self._command_map.provider_coverage
 
     @property
     def commands(self):
         """Return commands coverage."""
-        return self.__command_map.command_coverage
-=======
-        return self._command_map.provider_coverage
-
-    @property
-    def commands(self):
-        return self._command_map.command_coverage
->>>>>>> c8c7d836
+        return self._command_map.command_coverage