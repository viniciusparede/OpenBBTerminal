--- conflicted
+++ resolved
@@ -51,7 +51,7 @@
         ] = "dowjones",
         chart: bool = False,
         provider: Optional[Literal["fmp"]] = None,
-        **kwargs
+        **kwargs,
     ) -> CommandOutput[typing.List]:
         """Get the constituents of an index.
 
@@ -217,7 +217,7 @@
         ] = None,
         chart: bool = False,
         provider: Optional[Literal["fred"]] = None,
-        **kwargs
+        **kwargs,
     ) -> CommandOutput[BaseModel]:
         """CPI.
 
@@ -347,14 +347,9 @@
         ] = None,
         chart: bool = False,
         provider: Optional[Literal["fmp", "polygon", "yfinance"]] = None,
-        **kwargs
-<<<<<<< HEAD
-    ) -> CommandOutput[BaseModel]:
-        """Get OHLCV data for an index.
-=======
+        **kwargs,
     ) -> CommandOutput[typing.List]:
         r"""Get OHLCV data for an index.
->>>>>>> 6826b627
 
 
         openbb
@@ -464,9 +459,6 @@
 
         MajorIndicesEOD
         ---------------
-<<<<<<< HEAD
-        All fields are standardized."""  # noqa: E501
-=======
         date : datetime
             The date of the data.
         adjClose : float
@@ -483,7 +475,6 @@
             Human readable format of the date.
         changeOverTime : float
             Change \% in the price of the symbol over a period of time."""
->>>>>>> 6826b627
         inputs = filter_inputs(
             provider_choices={
                 "provider": provider,
