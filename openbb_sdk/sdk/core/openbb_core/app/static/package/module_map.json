{
<<<<<<< HEAD
    "forex_pairs": "/forex/pairs",
    "__extensions__": "",
    "forex": "/forex",
    "forex_load": "/forex/load",
    "crypto_load": "/crypto/load",
    "crypto": "/crypto",
    "news_globalnews": "/news/globalnews",
    "news": "/news",
    "news_sectornews": "/news/sectornews",
    "futures_load": "/futures/load",
    "futures": "/futures",
    "futures_curve": "/futures/curve",
=======
>>>>>>> 0a521a08
    "stocks_fa_analysis": "/stocks/fa/analysis",
    "__extensions__": "",
    "stocks": "/stocks",
    "stocks_fa": "/stocks/fa",
    "stocks_fa_balance": "/stocks/fa/balance",
    "stocks_fa_balance_growth": "/stocks/fa/balance_growth",
    "stocks_fa_cal": "/stocks/fa/cal",
    "stocks_fa_cash": "/stocks/fa/cash",
    "stocks_fa_cash_growth": "/stocks/fa/cash_growth",
    "stocks_fa_comp": "/stocks/fa/comp",
    "stocks_fa_comsplit": "/stocks/fa/comsplit",
    "stocks_fa_customer": "/stocks/fa/customer",
    "stocks_fa_dcfc": "/stocks/fa/dcfc",
    "stocks_fa_divs": "/stocks/fa/divs",
    "stocks_fa_dupont": "/stocks/fa/dupont",
    "stocks_fa_earning": "/stocks/fa/earning",
    "stocks_fa_emp": "/stocks/fa/emp",
    "stocks_fa_enterprise": "/stocks/fa/enterprise",
    "stocks_fa_epsfc": "/stocks/fa/epsfc",
    "stocks_fa_est": "/stocks/fa/est",
    "stocks_fa_fama_coe": "/stocks/fa/fama_coe",
    "stocks_fa_fama_raw": "/stocks/fa/fama_raw",
    "stocks_fa_fraud": "/stocks/fa/fraud",
    "stocks_fa_growth": "/stocks/fa/growth",
    "stocks_fa_historical_5": "/stocks/fa/historical_5",
    "stocks_fa_income": "/stocks/fa/income",
    "stocks_fa_income_growth": "/stocks/fa/income_growth",
    "stocks_fa_ins": "/stocks/fa/ins",
    "stocks_fa_ins_own": "/stocks/fa/ins_own",
    "stocks_fa_key": "/stocks/fa/key",
    "stocks_fa_metrics": "/stocks/fa/metrics",
    "stocks_fa_mgmt": "/stocks/fa/mgmt",
    "stocks_fa_mktcap": "/stocks/fa/mktcap",
    "stocks_fa_news": "/stocks/fa/news",
    "stocks_fa_overview": "/stocks/fa/overview",
    "stocks_fa_own": "/stocks/fa/own",
    "stocks_fa_pt": "/stocks/fa/pt",
    "stocks_fa_pta": "/stocks/fa/pta",
    "stocks_fa_ratios": "/stocks/fa/ratios",
    "stocks_fa_rating": "/stocks/fa/rating",
    "stocks_fa_revfc": "/stocks/fa/revfc",
    "stocks_fa_revgeo": "/stocks/fa/revgeo",
    "stocks_fa_revseg": "/stocks/fa/revseg",
    "stocks_fa_rot": "/stocks/fa/rot",
    "stocks_fa_score": "/stocks/fa/score",
    "stocks_fa_sec": "/stocks/fa/sec",
    "stocks_fa_shares": "/stocks/fa/shares",
    "stocks_fa_shrs": "/stocks/fa/shrs",
    "stocks_fa_split": "/stocks/fa/split",
    "stocks_fa_supplier": "/stocks/fa/supplier",
    "stocks_fa_transcript": "/stocks/fa/transcript",
    "stocks_ca_peers": "/stocks/ca/peers",
    "stocks_ca": "/stocks/ca",
    "stocks_ca_balance": "/stocks/ca/balance",
    "stocks_ca_cashflow": "/stocks/ca/cashflow",
    "stocks_ca_hcorr": "/stocks/ca/hcorr",
    "stocks_ca_hist": "/stocks/ca/hist",
    "stocks_ca_income": "/stocks/ca/income",
    "stocks_ca_scorr": "/stocks/ca/scorr",
    "stocks_ca_screener": "/stocks/ca/screener",
    "stocks_ca_sentiment": "/stocks/ca/sentiment",
    "stocks_ca_similar": "/stocks/ca/similar",
    "stocks_ca_volume": "/stocks/ca/volume",
    "stocks_dd_sec": "/stocks/dd/sec",
    "stocks_dd": "/stocks/dd",
    "stocks_dps_psi": "/stocks/dps/psi",
    "stocks_dps": "/stocks/dps",
    "stocks_dps_ctb": "/stocks/dps/ctb",
    "stocks_dps_dpotc": "/stocks/dps/dpotc",
    "stocks_dps_ftd": "/stocks/dps/ftd",
    "stocks_dps_hsi": "/stocks/dps/hsi",
    "stocks_dps_pos": "/stocks/dps/pos",
    "stocks_dps_prom": "/stocks/dps/prom",
    "stocks_dps_psi_q": "/stocks/dps/psi_q",
    "stocks_dps_psi_sg": "/stocks/dps/psi_sg",
    "stocks_dps_shorted": "/stocks/dps/shorted",
    "stocks_dps_sidtc": "/stocks/dps/sidtc",
    "stocks_dps_spos": "/stocks/dps/spos",
    "stocks_disc_active": "/stocks/disc/active",
    "stocks_disc": "/stocks/disc",
    "stocks_disc_arkord": "/stocks/disc/arkord",
    "stocks_disc_asc": "/stocks/disc/asc",
    "stocks_disc_dividends": "/stocks/disc/dividends",
    "stocks_disc_filings": "/stocks/disc/filings",
    "stocks_disc_fipo": "/stocks/disc/fipo",
    "stocks_disc_gainers": "/stocks/disc/gainers",
    "stocks_disc_gtech": "/stocks/disc/gtech",
    "stocks_disc_hotpenny": "/stocks/disc/hotpenny",
    "stocks_disc_ipo": "/stocks/disc/ipo",
    "stocks_disc_losers": "/stocks/disc/losers",
    "stocks_disc_lowfloat": "/stocks/disc/lowfloat",
    "stocks_disc_pipo": "/stocks/disc/pipo",
    "stocks_disc_rtat": "/stocks/disc/rtat",
    "stocks_disc_trending": "/stocks/disc/trending",
    "stocks_disc_ugs": "/stocks/disc/ugs",
    "stocks_disc_ulc": "/stocks/disc/ulc",
    "stocks_disc_upcoming": "/stocks/disc/upcoming",
    "stocks_gov_contracts": "/stocks/gov/contracts",
    "stocks_gov": "/stocks/gov",
    "stocks_gov_government_trading": "/stocks/gov/government_trading",
    "stocks_gov_gtrades": "/stocks/gov/gtrades",
    "stocks_gov_histcont": "/stocks/gov/histcont",
    "stocks_gov_lastcontracts": "/stocks/gov/lastcontracts",
    "stocks_gov_lasttrades": "/stocks/gov/lasttrades",
    "stocks_gov_lobbying": "/stocks/gov/lobbying",
    "stocks_gov_qtrcontracts": "/stocks/gov/qtrcontracts",
    "stocks_gov_topbuys": "/stocks/gov/topbuys",
    "stocks_gov_toplobbying": "/stocks/gov/toplobbying",
    "stocks_gov_topsells": "/stocks/gov/topsells",
    "stocks_ins_act": "/stocks/ins/act",
    "stocks_ins": "/stocks/ins",
    "stocks_ins_blcp": "/stocks/ins/blcp",
    "stocks_ins_blcs": "/stocks/ins/blcs",
    "stocks_ins_blip": "/stocks/ins/blip",
    "stocks_ins_blis": "/stocks/ins/blis",
    "stocks_ins_blop": "/stocks/ins/blop",
    "stocks_ins_blos": "/stocks/ins/blos",
    "stocks_ins_filt": "/stocks/ins/filt",
    "stocks_ins_lcb": "/stocks/ins/lcb",
    "stocks_ins_lins": "/stocks/ins/lins",
    "stocks_ins_lip": "/stocks/ins/lip",
    "stocks_ins_lis": "/stocks/ins/lis",
    "stocks_ins_lit": "/stocks/ins/lit",
    "stocks_ins_lpsb": "/stocks/ins/lpsb",
    "stocks_ins_print_insider_data": "/stocks/ins/print_insider_data",
    "stocks_ins_stats": "/stocks/ins/stats",
    "stocks_options_chains": "/stocks/options/chains",
    "stocks_options": "/stocks/options",
    "stocks_options_eodchain": "/stocks/options/eodchain",
    "stocks_options_hist": "/stocks/options/hist",
    "stocks_options_info": "/stocks/options/info",
    "stocks_options_pcr": "/stocks/options/pcr",
    "stocks_options_unu": "/stocks/options/unu",
    "stocks_load": "/stocks/load",
    "stocks_news": "/stocks/news",
    "stocks_multiples": "/stocks/multiples",
    "stocks_tob": "/stocks/tob",
    "stocks_search": "/stocks/search",
    "stocks_quote": "/stocks/quote",
    "stocks_info": "/stocks/info",
    "news_globalnews": "/news/globalnews",
    "news": "/news",
    "news_sectornews": "/news/sectornews",
    "fixedincome_treasury": "/fixedincome/treasury",
    "fixedincome": "/fixedincome",
    "fixedincome_ycrv": "/fixedincome/ycrv",
    "forex_pairs": "/forex/pairs",
    "forex": "/forex",
    "forex_load": "/forex/load",
    "qa_normality": "/qa/normality",
    "qa": "/qa",
    "qa_capm": "/qa/capm",
    "qa_qqplot": "/qa/qqplot",
    "qa_om": "/qa/om",
    "qa_kurtosis": "/qa/kurtosis",
    "qa_pick": "/qa/pick",
    "qa_spread": "/qa/spread",
    "qa_rolling": "/qa/rolling",
    "qa_var": "/qa/var",
    "qa_line": "/qa/line",
    "qa_hist": "/qa/hist",
    "qa_unitroot": "/qa/unitroot",
    "qa_beta": "/qa/beta",
    "qa_sh": "/qa/sh",
    "qa_so": "/qa/so",
    "qa_cusum": "/qa/cusum",
    "qa_raw": "/qa/raw",
    "qa_cdf": "/qa/cdf",
    "qa_decompose": "/qa/decompose",
    "qa_skew": "/qa/skew",
    "qa_quantile": "/qa/quantile",
    "qa_bw": "/qa/bw",
    "qa_es": "/qa/es",
    "qa_acf": "/qa/acf",
    "qa_summary": "/qa/summary",
    "ta_atr": "/ta/atr",
    "ta": "/ta",
    "ta_fib": "/ta/fib",
    "ta_obv": "/ta/obv",
    "ta_fisher": "/ta/fisher",
    "ta_adosc": "/ta/adosc",
    "ta_tv": "/ta/tv",
    "ta_bbands": "/ta/bbands",
    "ta_multi": "/ta/multi",
    "ta_zlma": "/ta/zlma",
    "ta_aroon": "/ta/aroon",
    "ta_sma": "/ta/sma",
    "ta_demark": "/ta/demark",
    "ta_vwap": "/ta/vwap",
    "ta_recom": "/ta/recom",
    "ta_macd": "/ta/macd",
    "ta_hma": "/ta/hma",
    "ta_donchian": "/ta/donchian",
    "ta_ichimoku": "/ta/ichimoku",
    "ta_clenow": "/ta/clenow",
    "ta_ad": "/ta/ad",
    "ta_adx": "/ta/adx",
    "ta_wma": "/ta/wma",
    "ta_cci": "/ta/cci",
    "ta_rsi": "/ta/rsi",
    "ta_summary": "/ta/summary",
    "ta_stoch": "/ta/stoch",
    "ta_rsp": "/ta/rsp",
    "ta_kc": "/ta/kc",
    "ta_cg": "/ta/cg",
    "ta_cones": "/ta/cones",
    "ta_ema": "/ta/ema",
    "economy_corecpi": "/economy/corecpi",
    "economy": "/economy",
    "economy_const": "/economy/const",
    "economy_cpi": "/economy/cpi",
    "economy_cpi_options": "/economy/cpi_options",
    "economy_index": "/economy/index",
    "economy_available_indices": "/economy/available_indices",
    "economy_risk": "/economy/risk",
    "economy_macro": "/economy/macro",
    "economy_macro_countries": "/economy/macro_countries",
    "economy_macro_parameters": "/economy/macro_parameters",
    "economy_balance": "/economy/balance",
    "economy_bigmac": "/economy/bigmac",
    "economy_country_codes": "/economy/country_codes",
    "economy_currencies": "/economy/currencies",
    "economy_debt": "/economy/debt",
    "economy_events": "/economy/events",
    "economy_fgdp": "/economy/fgdp",
    "economy_fred": "/economy/fred",
    "economy_fred_search": "/economy/fred_search",
    "economy_futures": "/economy/futures",
    "economy_gdp": "/economy/gdp",
    "economy_glbonds": "/economy/glbonds",
    "economy_indices": "/economy/indices",
    "economy_overview": "/economy/overview",
    "economy_perfmap": "/economy/perfmap",
    "economy_performance": "/economy/performance",
    "economy_revenue": "/economy/revenue",
    "economy_rgdp": "/economy/rgdp",
    "economy_rtps": "/economy/rtps",
    "economy_search_index": "/economy/search_index",
    "economy_spending": "/economy/spending",
    "economy_trust": "/economy/trust",
    "economy_usbonds": "/economy/usbonds",
    "economy_valuation": "/economy/valuation",
    "crypto_load": "/crypto/load",
    "crypto": "/crypto",
    "futures_load": "/futures/load",
    "futures": "/futures",
    "futures_curve": "/futures/curve"
}<|MERGE_RESOLUTION|>--- conflicted
+++ resolved
@@ -1,19 +1,4 @@
 {
-<<<<<<< HEAD
-    "forex_pairs": "/forex/pairs",
-    "__extensions__": "",
-    "forex": "/forex",
-    "forex_load": "/forex/load",
-    "crypto_load": "/crypto/load",
-    "crypto": "/crypto",
-    "news_globalnews": "/news/globalnews",
-    "news": "/news",
-    "news_sectornews": "/news/sectornews",
-    "futures_load": "/futures/load",
-    "futures": "/futures",
-    "futures_curve": "/futures/curve",
-=======
->>>>>>> 0a521a08
     "stocks_fa_analysis": "/stocks/fa/analysis",
     "__extensions__": "",
     "stocks": "/stocks",
