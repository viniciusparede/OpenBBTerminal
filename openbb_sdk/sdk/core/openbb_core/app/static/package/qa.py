### THIS FILE IS AUTO-GENERATED. DO NOT EDIT. ###

from typing import List, Literal, Union

import openbb_provider
import openbb_qa.qa_models
import pandas
import pydantic
import pydantic.types
from pydantic import validate_arguments

import openbb_core.app.model.results.empty
from openbb_core.app.model.obbject import Obbject
from openbb_core.app.static.container import Container
from openbb_core.app.static.filters import filter_call, filter_inputs, filter_output


class CLASS_qa(Container):
    @filter_call
    @validate_arguments(config=dict(arbitrary_types_allowed=True))
    def normality(
        self,
        data: Union[List[openbb_provider.abstract.data.Data], pandas.DataFrame],
        target: str,
        chart: bool = False,
    ) -> Obbject[openbb_qa.qa_models.NormalityModel]:
        """
        Normality Statistics.

        - **Kurtosis**: whether the kurtosis of a sample differs from the normal distribution.
        - **Skewness**: whether the skewness of a sample differs from the normal distribution.
        - **Jarque-Bera**: whether the sample data has the skewness and kurtosis matching a normal distribution.
        - **Shapiro-Wilk**: whether a random sample comes from a normal distribution.
        - **Kolmogorov-Smirnov**: whether two underlying one-dimensional probability distributions differ.

        Parameters
        ----------
        data : List[Data]
            Time series data.
        target : str
            Target column name.

        Returns
        -------
        Obbject[NormalityModel]
            Normality tests summary. See qa_models.NormalityModel for details.
        """  # noqa: E501
        inputs = filter_inputs(
            data=data,
            target=target,
            chart=chart,
        )

        o = self._command_runner_session.run(
            "/qa/normality",
            **inputs,
        ).output

        return filter_output(o)

    @filter_call
    @validate_arguments(config=dict(arbitrary_types_allowed=True))
    def capm(
        self,
        data: Union[List[openbb_provider.abstract.data.Data], pandas.DataFrame],
        target: str,
        chart: bool = False,
    ) -> Obbject[openbb_qa.qa_models.CAPMModel]:
        """Capital Asset Pricing Model."""  # noqa: E501
        inputs = filter_inputs(
            data=data,
            target=target,
            chart=chart,
        )

        o = self._command_runner_session.run(
            "/qa/capm",
            **inputs,
        ).output

        return filter_output(o)

    @filter_call
    @validate_arguments
    def qqplot(
        self, chart: bool = False
    ) -> Obbject[openbb_core.app.model.results.empty.Empty]:
        """QQ Plot."""  # noqa: E501
        inputs = filter_inputs(
            chart=chart,
        )

        o = self._command_runner_session.run(
            "/qa/qqplot",
            **inputs,
        ).output

        return filter_output(o)

    @filter_call
    @validate_arguments(config=dict(arbitrary_types_allowed=True))
    def om(
        self,
        data: Union[List[openbb_provider.abstract.data.Data], pandas.DataFrame],
        target: str,
        threshold_start: float = 0.0,
        threshold_end: float = 1.5,
        chart: bool = False,
<<<<<<< HEAD
    ) -> CommandOutput[List]:
=======
    ) -> Obbject[typing.List]:
>>>>>>> bb52ace0
        """Omega Ratio.

        Parameters
        ----------
        data : List[Data]
            Time series data.
        target : str
            Target column name.
        threshold_start : float, optional
            Start threshold, by default 0.0
        threshold_end : float, optional
            End threshold, by default 1.5

        Returns
        -------
        Obbject[List[OmegaModel]]
            Omega ratios.
        """  # noqa: E501
        inputs = filter_inputs(
            data=data,
            target=target,
            threshold_start=threshold_start,
            threshold_end=threshold_end,
            chart=chart,
        )

        o = self._command_runner_session.run(
            "/qa/om",
            **inputs,
        ).output

        return filter_output(o)

    @filter_call
    @validate_arguments(config=dict(arbitrary_types_allowed=True))
    def kurtosis(
        self,
        data: Union[List[openbb_provider.abstract.data.Data], pandas.DataFrame],
        target: str,
        window: pydantic.types.PositiveInt,
        chart: bool = False,
<<<<<<< HEAD
    ) -> CommandOutput[List]:
=======
    ) -> Obbject[typing.List]:
>>>>>>> bb52ace0
        """Kurtosis.

        Parameters
        ----------
        data : List[Data]
            Time series data.
        target : str
            Target column name.
        window : PositiveInt
            Window size.

        Returns
        -------
        Obbject[List[Data]]
            Kurtosis.
        """  # noqa: E501
        inputs = filter_inputs(
            data=data,
            target=target,
            window=window,
            chart=chart,
        )

        o = self._command_runner_session.run(
            "/qa/kurtosis",
            **inputs,
        ).output

        return filter_output(o)

    @filter_call
    @validate_arguments
    def pick(
        self, chart: bool = False
    ) -> Obbject[openbb_core.app.model.results.empty.Empty]:
        """Pick."""  # noqa: E501
        inputs = filter_inputs(
            chart=chart,
        )

        o = self._command_runner_session.run(
            "/qa/pick",
            **inputs,
        ).output

        return filter_output(o)

    @filter_call
    @validate_arguments
    def spread(
        self, chart: bool = False
    ) -> Obbject[openbb_core.app.model.results.empty.Empty]:
        """Spread."""  # noqa: E501
        inputs = filter_inputs(
            chart=chart,
        )

        o = self._command_runner_session.run(
            "/qa/spread",
            **inputs,
        ).output

        return filter_output(o)

    @filter_call
    @validate_arguments
    def rolling(
        self, chart: bool = False
    ) -> Obbject[openbb_core.app.model.results.empty.Empty]:
        """Rolling."""  # noqa: E501
        inputs = filter_inputs(
            chart=chart,
        )

        o = self._command_runner_session.run(
            "/qa/rolling",
            **inputs,
        ).output

        return filter_output(o)

    @filter_call
    @validate_arguments
    def var(
        self, chart: bool = False
    ) -> Obbject[openbb_core.app.model.results.empty.Empty]:
        """Value at Risk."""  # noqa: E501
        inputs = filter_inputs(
            chart=chart,
        )

        o = self._command_runner_session.run(
            "/qa/var",
            **inputs,
        ).output

        return filter_output(o)

    @filter_call
    @validate_arguments
    def line(
        self, chart: bool = False
    ) -> Obbject[openbb_core.app.model.results.empty.Empty]:
        """Line."""  # noqa: E501
        inputs = filter_inputs(
            chart=chart,
        )

        o = self._command_runner_session.run(
            "/qa/line",
            **inputs,
        ).output

        return filter_output(o)

    @filter_call
    @validate_arguments
    def hist(
        self, chart: bool = False
    ) -> Obbject[openbb_core.app.model.results.empty.Empty]:
        """Histogram."""  # noqa: E501
        inputs = filter_inputs(
            chart=chart,
        )

        o = self._command_runner_session.run(
            "/qa/hist",
            **inputs,
        ).output

        return filter_output(o)

    @filter_call
    @validate_arguments(config=dict(arbitrary_types_allowed=True))
    def unitroot(
        self,
        data: Union[List[openbb_provider.abstract.data.Data], pandas.DataFrame],
        target: str,
        fuller_reg: Literal["c", "ct", "ctt", "nc"] = "c",
        kpss_reg: Literal["c", "ct"] = "c",
        chart: bool = False,
    ) -> Obbject[openbb_qa.qa_models.UnitRootModel]:
        """Unit Root Test.

        Augmented Dickey-Fuller test for unit root.
        Kwiatkowski-Phillips-Schmidt-Shin test for unit root.

        Parameters
        ----------
        data : List[Data]
            Time series data.
        target : str
            Target column name.
        fuller_reg : Literal["c", "ct", "ctt", "nc", "c"]
            Regression type for ADF test.
        kpss_reg : Literal["c", "ct"]
            Regression type for KPSS test.

        Returns
        -------
        Obbject[UnitRootModel]
            Unit root tests summary.
        """  # noqa: E501
        inputs = filter_inputs(
            data=data,
            target=target,
            fuller_reg=fuller_reg,
            kpss_reg=kpss_reg,
            chart=chart,
        )

        o = self._command_runner_session.run(
            "/qa/unitroot",
            **inputs,
        ).output

        return filter_output(o)

    @filter_call
    @validate_arguments
    def beta(
        self, chart: bool = False
    ) -> Obbject[openbb_core.app.model.results.empty.Empty]:
        """Beta."""  # noqa: E501
        inputs = filter_inputs(
            chart=chart,
        )

        o = self._command_runner_session.run(
            "/qa/beta",
            **inputs,
        ).output

        return filter_output(o)

    @filter_call
    @validate_arguments(config=dict(arbitrary_types_allowed=True))
    def sh(
        self,
        data: Union[List[openbb_provider.abstract.data.Data], pandas.DataFrame],
        target: str,
        rfr: float = 0.0,
        window: pydantic.types.PositiveInt = 252,
        chart: bool = False,
<<<<<<< HEAD
    ) -> CommandOutput[List]:
=======
    ) -> Obbject[typing.List]:
>>>>>>> bb52ace0
        """Sharpe Ratio.

        Parameters
        ----------
        data : List[Data]
            Time series data.
        target : str
            Target column name.
        rfr : float, optional
            Risk-free rate, by default 0.0
        window : PositiveInt, optional
            Window size, by default 252

        Returns
        -------
        Obbject[List[Data]]
            Sharpe ratio.
        """  # noqa: E501
        inputs = filter_inputs(
            data=data,
            target=target,
            rfr=rfr,
            window=window,
            chart=chart,
        )

        o = self._command_runner_session.run(
            "/qa/sh",
            **inputs,
        ).output

        return filter_output(o)

    @filter_call
    @validate_arguments(config=dict(arbitrary_types_allowed=True))
    def so(
        self,
        data: Union[List[openbb_provider.abstract.data.Data], pandas.DataFrame],
        target: str,
        target_return: float = 0.0,
        window: pydantic.types.PositiveInt = 252,
        adjusted: bool = False,
        chart: bool = False,
<<<<<<< HEAD
    ) -> CommandOutput[List]:
=======
    ) -> Obbject[typing.List]:
>>>>>>> bb52ace0
        """Sortino Ratio.

        For method & terminology see: http://www.redrockcapital.com/Sortino__A__Sharper__Ratio_Red_Rock_Capital.pdf

        Parameters
        ----------
        data : List[Data]
            Time series data.
        target : str
            Target column name.
        target_return : float, optional
            Target return, by default 0.0
        window : PositiveInt, optional
            Window size, by default 252
        adjusted : bool, optional
            Adjust sortino ratio to compare it to sharpe ratio, by default False

        Returns
        -------
        Obbject[List[Data]]
            Sortino ratio.
        """  # noqa: E501
        inputs = filter_inputs(
            data=data,
            target=target,
            target_return=target_return,
            window=window,
            adjusted=adjusted,
            chart=chart,
        )

        o = self._command_runner_session.run(
            "/qa/so",
            **inputs,
        ).output

        return filter_output(o)

    @filter_call
    @validate_arguments
    def cusum(
        self, chart: bool = False
    ) -> Obbject[openbb_core.app.model.results.empty.Empty]:
        """Cumulative Sum."""  # noqa: E501
        inputs = filter_inputs(
            chart=chart,
        )

        o = self._command_runner_session.run(
            "/qa/cusum",
            **inputs,
        ).output

        return filter_output(o)

    @filter_call
    @validate_arguments
    def raw(
        self, chart: bool = False
    ) -> Obbject[openbb_core.app.model.results.empty.Empty]:
        """Raw."""  # noqa: E501
        inputs = filter_inputs(
            chart=chart,
        )

        o = self._command_runner_session.run(
            "/qa/raw",
            **inputs,
        ).output

        return filter_output(o)

    @filter_call
    @validate_arguments
    def cdf(
        self, chart: bool = False
    ) -> Obbject[openbb_core.app.model.results.empty.Empty]:
        """Cumulative Distribution Function."""  # noqa: E501
        inputs = filter_inputs(
            chart=chart,
        )

        o = self._command_runner_session.run(
            "/qa/cdf",
            **inputs,
        ).output

        return filter_output(o)

    @filter_call
    @validate_arguments
    def decompose(
        self, chart: bool = False
    ) -> Obbject[openbb_core.app.model.results.empty.Empty]:
        """Decompose."""  # noqa: E501
        inputs = filter_inputs(
            chart=chart,
        )

        o = self._command_runner_session.run(
            "/qa/decompose",
            **inputs,
        ).output

        return filter_output(o)

    @filter_call
    @validate_arguments(config=dict(arbitrary_types_allowed=True))
    def skew(
        self,
        data: Union[List[openbb_provider.abstract.data.Data], pandas.DataFrame],
        target: str,
        window: pydantic.types.PositiveInt,
        chart: bool = False,
<<<<<<< HEAD
    ) -> CommandOutput[List]:
=======
    ) -> Obbject[typing.List]:
>>>>>>> bb52ace0
        """Skewness.

        Parameters
        ----------
        data : List[Data]
            Time series data.
        target : str
            Target column name.
        window : PositiveInt
            Window size.

        Returns
        -------
        Obbject[List[Data]]
            Skewness.
        """  # noqa: E501
        inputs = filter_inputs(
            data=data,
            target=target,
            window=window,
            chart=chart,
        )

        o = self._command_runner_session.run(
            "/qa/skew",
            **inputs,
        ).output

        return filter_output(o)

    @filter_call
    @validate_arguments(config=dict(arbitrary_types_allowed=True))
    def quantile(
        self,
        data: Union[List[openbb_provider.abstract.data.Data], pandas.DataFrame],
        target: str,
        window: pydantic.types.PositiveInt,
        quantile_pct: pydantic.types.NonNegativeFloat = 0.5,
        chart: bool = False,
<<<<<<< HEAD
    ) -> CommandOutput[List]:
=======
    ) -> Obbject[typing.List]:
>>>>>>> bb52ace0
        """Quantile."""  # noqa: E501
        inputs = filter_inputs(
            data=data,
            target=target,
            window=window,
            quantile_pct=quantile_pct,
            chart=chart,
        )

        o = self._command_runner_session.run(
            "/qa/quantile",
            **inputs,
        ).output

        return filter_output(o)

    @filter_call
    @validate_arguments
    def bw(
        self, chart: bool = False
    ) -> Obbject[openbb_core.app.model.results.empty.Empty]:
        """Bandwidth."""  # noqa: E501
        inputs = filter_inputs(
            chart=chart,
        )

        o = self._command_runner_session.run(
            "/qa/bw",
            **inputs,
        ).output

        return filter_output(o)

    @filter_call
    @validate_arguments
    def es(
        self, chart: bool = False
    ) -> Obbject[openbb_core.app.model.results.empty.Empty]:
        """Expected Shortfall."""  # noqa: E501
        inputs = filter_inputs(
            chart=chart,
        )

        o = self._command_runner_session.run(
            "/qa/es",
            **inputs,
        ).output

        return filter_output(o)

    @filter_call
    @validate_arguments
    def acf(
        self, chart: bool = False
    ) -> Obbject[openbb_core.app.model.results.empty.Empty]:
        """Autocorrelation Function."""  # noqa: E501
        inputs = filter_inputs(
            chart=chart,
        )

        o = self._command_runner_session.run(
            "/qa/acf",
            **inputs,
        ).output

        return filter_output(o)

    @filter_call
    @validate_arguments(config=dict(arbitrary_types_allowed=True))
    def summary(
        self,
        data: Union[List[openbb_provider.abstract.data.Data], pandas.DataFrame],
        target: str,
        chart: bool = False,
    ) -> Obbject[openbb_qa.qa_models.SummaryModel]:
        """Summary.

        Parameters
        ----------
        data : List[Data]
            Time series data.
        target : str
            Target column name.

        Returns
        -------
        Obbject[SummaryModel]
            Summary table.
        """  # noqa: E501
        inputs = filter_inputs(
            data=data,
            target=target,
            chart=chart,
        )

        o = self._command_runner_session.run(
            "/qa/summary",
            **inputs,
        ).output

        return filter_output(o)<|MERGE_RESOLUTION|>--- conflicted
+++ resolved
@@ -106,11 +106,7 @@
         threshold_start: float = 0.0,
         threshold_end: float = 1.5,
         chart: bool = False,
-<<<<<<< HEAD
-    ) -> CommandOutput[List]:
-=======
     ) -> Obbject[typing.List]:
->>>>>>> bb52ace0
         """Omega Ratio.
 
         Parameters
@@ -152,11 +148,7 @@
         target: str,
         window: pydantic.types.PositiveInt,
         chart: bool = False,
-<<<<<<< HEAD
-    ) -> CommandOutput[List]:
-=======
     ) -> Obbject[typing.List]:
->>>>>>> bb52ace0
         """Kurtosis.
 
         Parameters
@@ -361,11 +353,7 @@
         rfr: float = 0.0,
         window: pydantic.types.PositiveInt = 252,
         chart: bool = False,
-<<<<<<< HEAD
-    ) -> CommandOutput[List]:
-=======
     ) -> Obbject[typing.List]:
->>>>>>> bb52ace0
         """Sharpe Ratio.
 
         Parameters
@@ -409,11 +397,7 @@
         window: pydantic.types.PositiveInt = 252,
         adjusted: bool = False,
         chart: bool = False,
-<<<<<<< HEAD
-    ) -> CommandOutput[List]:
-=======
     ) -> Obbject[typing.List]:
->>>>>>> bb52ace0
         """Sortino Ratio.
 
         For method & terminology see: http://www.redrockcapital.com/Sortino__A__Sharper__Ratio_Red_Rock_Capital.pdf
@@ -528,11 +512,7 @@
         target: str,
         window: pydantic.types.PositiveInt,
         chart: bool = False,
-<<<<<<< HEAD
-    ) -> CommandOutput[List]:
-=======
     ) -> Obbject[typing.List]:
->>>>>>> bb52ace0
         """Skewness.
 
         Parameters
@@ -572,11 +552,7 @@
         window: pydantic.types.PositiveInt,
         quantile_pct: pydantic.types.NonNegativeFloat = 0.5,
         chart: bool = False,
-<<<<<<< HEAD
-    ) -> CommandOutput[List]:
-=======
     ) -> Obbject[typing.List]:
->>>>>>> bb52ace0
         """Quantile."""  # noqa: E501
         inputs = filter_inputs(
             data=data,
