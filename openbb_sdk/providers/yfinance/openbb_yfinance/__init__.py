--- conflicted
+++ resolved
@@ -3,10 +3,7 @@
 
 from openbb_provider.abstract.provider import Provider
 
-<<<<<<< HEAD
-=======
 from openbb_yfinance.models.available_indices import YFinanceAvailableIndicesFetcher
->>>>>>> 35e9ac4e
 from openbb_yfinance.models.balance_sheet import YFinanceBalanceSheetFetcher
 from openbb_yfinance.models.cash_flow import YFinanceCashFlowStatementFetcher
 from openbb_yfinance.models.crypto_historical import YFinanceCryptoHistoricalFetcher
@@ -37,9 +34,6 @@
         "BalanceSheet": YFinanceBalanceSheetFetcher,
         "CashFlowStatement": YFinanceCashFlowStatementFetcher,
         "IncomeStatement": YFinanceIncomeStatementFetcher,
-<<<<<<< HEAD
-=======
         "AvailableIndices": YFinanceAvailableIndicesFetcher,
->>>>>>> 35e9ac4e
     },
 )