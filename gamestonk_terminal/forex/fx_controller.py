import argparse
from typing import List
from prompt_toolkit.completion import NestedCompleter
from gamestonk_terminal.helper_funcs import get_flair
from gamestonk_terminal import feature_flags as gtff
from gamestonk_terminal.menu import session
from gamestonk_terminal.forex import fx_view
from gamestonk_terminal import config_terminal as cfg
from gamestonk_terminal.due_diligence import news_view, reddit_view
from gamestonk_terminal.behavioural_analysis import stocktwits_view
from gamestonk_terminal.exploratory_data_analysis import eda_api

account = cfg.OANDA_ACCOUNT


class ForexController:
    """Oanda Controller class"""

    CHOICES = [
        "help",
        "q",
        "quit",
        "price",
        "summary",
        "list",
        "orderbook",
        "positionbook",
        "order",
        "load",
        "cancel",
        "positions",
        "closetrade",
        "trades",
        "candles",
        "pending",
        "calendar",
        "news",
        "bullbear",
        "messages",
        "edasummary",
        "edarolling",
        "edadecompose",
        "edacusum",
        "edahist",
        "reddit",
    ]

    def __init__(self):
        """Construct Data"""
        self.fx_parser = argparse.ArgumentParser(add_help=False, prog="fx")
        self.fx_parser.add_argument(
            "cmd",
            choices=self.CHOICES,
        )
        self.instrument = None

    @staticmethod
    def print_help(self):
        """Print help"""

        print("\nForex Mode:")
        print("    help          show this menu again")
        print("    q             quit this menu and goes back to main menu")
        print("    quit          quit to abandon program")
        print("")
        print("    summary       shows account summary")
        print("    calendar      show calendar")
        print("    list          list order history")
        print("    pending       get information on pending orders")
        print("    cancel        cancel a pending order by ID -i order ID")
        print("    positions     get open positions")
        print("    trades        list open trades")
        print("    closetrade    close a trade by id")
        print("")
        print(f"Loaded instrument: {self.instrument if self.instrument else ''}")
        print("")
        print("    load          load an instrument to use")
        if self.instrument:
            print("    candles       show candles")
            print("    price         shows price for selected instrument")
            print("    order         place limit order -u # of units -p price")
            print("    orderbook     print orderbook")
            print("    positionbook  print positionbook")
<<<<<<< HEAD
            print("    news          print news [News API]")
            print(
                "    bullbear      estimate quick sentiment from last 30 messages on stocktwits"
            )
            print(
                "    messages      output up to the 30 last messages on the stocktwits board"
            )
            print(
                "    reddit        search reddit for posts about the loaded instrument"
            )
            print(
                "    edasummary    brief summary statistics using exploratory data analysis"
            )
            print("    edarolling    rolling mean and std deviation")
            print(
                "    edadecompose  decomposition in cyclic-trend, season, and residuals"
            )
            print(
                "    edacusum      detects abrupt changes using cumulative sum algorithm"
            )
=======
>>>>>>> 63600b84
        print("")

    def switch(self, an_input: str):
        """Process and dispatch input
        Returns
        ______
        True, False, or None
        False - quit the menu
        True - quit the program
        None - continue in the menu
        """
        (known_args, other_args) = self.fx_parser.parse_known_args(an_input.split())

        return getattr(
            self, "call_" + known_args.cmd, lambda: "command not recognized!"
        )(other_args)

    def call_help(self, _):
        """Process Help Command"""
        self.print_help(self)

    def call_q(self, _):
        """Process Q command - quit the menu"""
        return False

    def call_quit(self, _):
        """Process Quit command - exit the program"""
        return True

    def call_price(self, other_args):
        """Process Price Command"""
        fx_view.get_fx_price(account, self.instrument, other_args)

    def call_load(self, other_args):
        self.instrument = fx_view.load(other_args)

    def call_summary(self, other_args):
        """Process account summary command"""
        fx_view.get_account_summary(account, other_args)

    def call_orderbook(self, other_args):
        """Process Oanda Order Book"""
        fx_view.get_order_book(self.instrument, other_args)

    def call_positionbook(self, other_args):
        """Process Oanda Position Book"""
        fx_view.get_position_book(self.instrument, other_args)

    def call_list(self, other_args: List[str]):
        """Process list orders command"""
        fx_view.list_orders(account, other_args)

    def call_order(self, other_args: List[str]):
        """Place limit order"""
        fx_view.create_order(account, self.instrument, other_args)

    def call_cancel(self, other_args: List[str]):
        """Cancel pending order by ID"""
        fx_view.cancel_pending_order(account, other_args)

    def call_positions(self, other_args):
        """Get Open Positions"""
        fx_view.get_open_positions(account, other_args)

    def call_pending(self, other_args):
        """See up to 25 pending orders"""
        fx_view.get_pending_orders(account, other_args)

    def call_closetrade(self, other_args: List[str]):
        """Close a trade by id"""
        fx_view.close_trade(account, other_args)

    def call_candles(self, other_args: List[str]):
        fx_view.show_candles(account, self.instrument, other_args)

    def call_trades(self, other_args):
        """List open trades"""
        fx_view.get_open_trades(account, other_args)

    def call_calendar(self, other_args: List[str]):
        """Call calendar"""
        fx_view.calendar(self.instrument, other_args)

    def call_news(self, other_args: List[str]):
        """Call news [News API]"""
        news_view.news(other_args, self.instrument)

    def call_bullbear(self, other_args):
        """Call bullbear fom stocktwits"""
        instrument = fx_view.format_instrument(self.instrument, " ")
        stocktwits_view.bullbear(other_args, instrument)

    def call_messages(self, other_args):
        """Call messages from stocktwits"""
        instrument = fx_view.format_instrument(self.instrument, " ")
        stocktwits_view.messages(other_args, instrument)

    def call_edasummary(self, other_args: List[str]):
        df = fx_view.get_candles_dataframe(account, self.instrument, None)
        eda_api.summary(other_args, df)

    def call_edarolling(self, other_args: List[str]):
        df = fx_view.get_candles_dataframe(account, self.instrument, None)
        df.columns = ["Open", "Low", "High", "5. adjusted close", "Volume"]
        eda_api.rolling(other_args, self.instrument, df)

    def call_edadecompose(self, other_args: List[str]):
        df = fx_view.get_candles_dataframe(account, self.instrument, None)
        df.columns = ["Open", "Low", "High", "5. adjusted close", "Volume"]
        eda_api.decompose(other_args, self.instrument, df)

    def call_edacusum(self, other_args: List[str]):
        df = fx_view.get_candles_dataframe(account, self.instrument, None)
        df.columns = ["Open", "Low", "High", "5. adjusted close", "Volume"]
        eda_api.cusum(other_args, self.instrument, df)

    def call_reddit(self, other_args: List[str]):
        instrument = fx_view.format_instrument(self.instrument, " ")
        reddit_view.due_diligence(other_args, instrument)


def menu():
    """Oanda Menu"""
    fx_controller = ForexController()
    fx_controller.call_help(None)
    while True:
        if session and gtff.USE_PROMPT_TOOLKIT:
            completer = NestedCompleter.from_nested_dict(
                {c: None for c in fx_controller.CHOICES}
            )

            an_input = session.prompt(
                f"{get_flair()} (fx)> ",
                completer=completer,
            )
        else:
            an_input = input(f"{get_flair()} (fx)> ")

        try:
            process_input = fx_controller.switch(an_input)

            if process_input is not None:
                return process_input

        except SystemExit:
            print("The command selected doesn't exit\n")
            continue<|MERGE_RESOLUTION|>--- conflicted
+++ resolved
@@ -81,7 +81,6 @@
             print("    order         place limit order -u # of units -p price")
             print("    orderbook     print orderbook")
             print("    positionbook  print positionbook")
-<<<<<<< HEAD
             print("    news          print news [News API]")
             print(
                 "    bullbear      estimate quick sentiment from last 30 messages on stocktwits"
@@ -102,8 +101,7 @@
             print(
                 "    edacusum      detects abrupt changes using cumulative sum algorithm"
             )
-=======
->>>>>>> 63600b84
+
         print("")
 
     def switch(self, an_input: str):
