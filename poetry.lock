[[package]]
name = "absl-py"
version = "1.3.0"
description = "Abseil Python Common Libraries, see https://github.com/abseil/abseil-py."
category = "main"
optional = true
python-versions = ">=3.6"

[[package]]
name = "aiodns"
version = "3.0.0"
description = "Simple DNS resolver for asyncio"
category = "main"
optional = false
python-versions = "*"

[package.dependencies]
pycares = ">=4.0.0"

[[package]]
name = "aiohttp"
version = "3.8.3"
description = "Async http client/server framework (asyncio)"
category = "main"
optional = false
python-versions = ">=3.6"

[package.dependencies]
aiosignal = ">=1.1.2"
async-timeout = ">=4.0.0a3,<5.0"
attrs = ">=17.3.0"
charset-normalizer = ">=2.0,<3.0"
frozenlist = ">=1.1.1"
multidict = ">=4.5,<7.0"
yarl = ">=1.0,<2.0"

[package.extras]
speedups = ["aiodns", "brotli", "cchardet"]

[[package]]
name = "aiosignal"
version = "1.2.0"
description = "aiosignal: a list of registered asynchronous callbacks"
category = "main"
optional = false
python-versions = ">=3.6"

[package.dependencies]
frozenlist = ">=1.1.0"

[[package]]
name = "alabaster"
version = "0.7.12"
description = "A configurable sidebar-enabled Sphinx theme"
category = "dev"
optional = false
python-versions = "*"

[[package]]
name = "alpha-vantage"
version = "2.3.1"
description = "Python module to get stock data from the Alpha Vantage Api"
category = "main"
optional = false
python-versions = "*"

[package.dependencies]
aiohttp = "*"
requests = "*"

[[package]]
name = "altair"
version = "4.2.0"
description = "Altair: A declarative statistical visualization library for Python."
category = "main"
optional = false
python-versions = ">=3.7"

[package.dependencies]
entrypoints = "*"
jinja2 = "*"
jsonschema = ">=3.0"
numpy = "*"
pandas = ">=0.18"
toolz = "*"

[package.extras]
dev = ["black", "docutils", "ipython", "flake8", "pytest", "sphinx", "mistune (<2.0.0)", "m2r", "vega-datasets", "recommonmark"]

[[package]]
name = "altgraph"
version = "0.17.3"
description = "Python graph (network) package"
category = "main"
optional = true
python-versions = "*"

[[package]]
name = "anyio"
version = "3.6.2"
description = "High level compatibility layer for multiple asynchronous event loop implementations"
category = "main"
optional = false
python-versions = ">=3.6.2"

[package.dependencies]
idna = ">=2.8"
sniffio = ">=1.1"

[package.extras]
doc = ["packaging", "sphinx-rtd-theme", "sphinx-autodoc-typehints (>=1.2.0)"]
test = ["coverage[toml] (>=4.5)", "hypothesis (>=4.0)", "pytest (>=7.0)", "pytest-mock (>=3.6.1)", "trustme", "contextlib2", "uvloop (<0.15)", "mock (>=4)", "uvloop (>=0.15)"]
trio = ["trio (>=0.16,<0.22)"]

[[package]]
name = "appdirs"
version = "1.4.4"
description = "A small Python module for determining appropriate platform-specific dirs, e.g. a \"user data dir\"."
category = "main"
optional = false
python-versions = "*"

[[package]]
name = "appnope"
version = "0.1.3"
description = "Disable App Nap on macOS >= 10.9"
category = "main"
optional = false
python-versions = "*"

[[package]]
name = "arch"
version = "5.3.1"
description = "ARCH for Python"
category = "main"
optional = true
python-versions = ">=3.7"

[package.dependencies]
numpy = ">=1.17"
pandas = ">=1.0"
property_cached = ">=1.6.4"
scipy = ">=1.3"
statsmodels = ">=0.11"

[[package]]
name = "argon2-cffi"
version = "21.3.0"
description = "The secure Argon2 password hashing algorithm."
category = "main"
optional = false
python-versions = ">=3.6"

[package.dependencies]
argon2-cffi-bindings = "*"

[package.extras]
dev = ["pre-commit", "cogapp", "tomli", "coverage[toml] (>=5.0.2)", "hypothesis", "pytest", "sphinx", "sphinx-notfound-page", "furo"]
docs = ["sphinx", "sphinx-notfound-page", "furo"]
tests = ["coverage[toml] (>=5.0.2)", "hypothesis", "pytest"]

[[package]]
name = "argon2-cffi-bindings"
version = "21.2.0"
description = "Low-level CFFI bindings for Argon2"
category = "main"
optional = false
python-versions = ">=3.6"

[package.dependencies]
cffi = ">=1.0.1"

[package.extras]
dev = ["pytest", "cogapp", "pre-commit", "wheel"]
tests = ["pytest"]

[[package]]
name = "ascii-magic"
version = "1.6"
description = "Converts pictures into ASCII art"
category = "main"
optional = false
python-versions = ">=3.5"

[package.dependencies]
colorama = "*"
Pillow = "*"

[[package]]
name = "astor"
version = "0.8.1"
description = "Read/rewrite/write Python ASTs"
category = "main"
optional = false
python-versions = "!=3.0.*,!=3.1.*,!=3.2.*,!=3.3.*,>=2.7"

[[package]]
name = "astroid"
version = "2.12.12"
description = "An abstract syntax tree for Python with inference support."
category = "dev"
optional = false
python-versions = ">=3.7.2"

[package.dependencies]
lazy-object-proxy = ">=1.4.0"
typing-extensions = {version = ">=3.10", markers = "python_version < \"3.10\""}
wrapt = {version = ">=1.11,<2", markers = "python_version < \"3.11\""}

[[package]]
name = "astropy"
version = "5.1.1"
description = "Astronomy and astrophysics core library"
category = "main"
optional = true
python-versions = ">=3.8"

[package.dependencies]
numpy = ">=1.18"
packaging = ">=19.0"
pyerfa = ">=2.0"
PyYAML = ">=3.13"

[package.extras]
all = ["scipy (>=1.3)", "matplotlib (>=3.1,!=3.4.0,!=3.5.2)", "certifi", "dask", "h5py", "pyarrow (>=5.0.0)", "beautifulsoup4", "html5lib", "bleach", "pandas", "sortedcontainers", "pytz", "jplephem", "mpmath", "asdf (>=2.10.0)", "bottleneck", "ipython (>=4.2)", "pytest (>=7.0)", "typing-extensions (>=3.10.0.1)"]
docs = ["sphinx (<4)", "sphinx-astropy (>=1.6)", "pytest (>=7.0)", "scipy (>=1.3)", "matplotlib (>=3.1,!=3.4.0,!=3.5.2)", "sphinx-changelog (>=1.2.0)", "Jinja2 (<3.1)"]
recommended = ["scipy (>=1.3)", "matplotlib (>=3.1,!=3.4.0,!=3.5.2)"]
test = ["pytest (>=7.0)", "pytest-doctestplus (>=0.12)", "pytest-astropy-header (>=0.2.1)", "pytest-astropy (>=0.10)", "pytest-xdist"]
test_all = ["pytest (>=7.0)", "pytest-doctestplus (>=0.12)", "pytest-astropy-header (>=0.2.1)", "pytest-astropy (>=0.10)", "pytest-xdist", "objgraph", "ipython (>=4.2)", "coverage", "skyfield (>=1.20)", "sgp4 (>=2.3)", "pooch"]

[[package]]
name = "asttokens"
version = "2.0.8"
description = "Annotate AST trees with source code positions"
category = "main"
optional = false
python-versions = "*"

[package.dependencies]
six = "*"

[package.extras]
test = ["astroid (<=2.5.3)", "pytest"]

[[package]]
name = "async-timeout"
version = "4.0.2"
description = "Timeout context manager for asyncio programs"
category = "main"
optional = false
python-versions = ">=3.6"

[[package]]
name = "atomicwrites"
version = "1.4.1"
description = "Atomic file writes."
category = "dev"
optional = false
python-versions = ">=2.7, !=3.0.*, !=3.1.*, !=3.2.*, !=3.3.*"

[[package]]
name = "attrs"
version = "21.4.0"
description = "Classes Without Boilerplate"
category = "main"
optional = false
python-versions = ">=2.7, !=3.0.*, !=3.1.*, !=3.2.*, !=3.3.*, !=3.4.*"

[package.extras]
dev = ["coverage[toml] (>=5.0.2)", "hypothesis", "pympler", "pytest (>=4.3.0)", "six", "mypy", "pytest-mypy-plugins", "zope.interface", "furo", "sphinx", "sphinx-notfound-page", "pre-commit", "cloudpickle"]
docs = ["furo", "sphinx", "zope.interface", "sphinx-notfound-page"]
tests = ["coverage[toml] (>=5.0.2)", "hypothesis", "pympler", "pytest (>=4.3.0)", "six", "mypy", "pytest-mypy-plugins", "zope.interface", "cloudpickle"]
tests_no_zope = ["coverage[toml] (>=5.0.2)", "hypothesis", "pympler", "pytest (>=4.3.0)", "six", "mypy", "pytest-mypy-plugins", "cloudpickle"]

[[package]]
name = "babel"
version = "2.10.3"
description = "Internationalization utilities"
category = "main"
optional = false
python-versions = ">=3.6"

[package.dependencies]
pytz = ">=2015.7"

[[package]]
name = "backcall"
version = "0.2.0"
description = "Specifications for callback functions passed in to an API"
category = "main"
optional = false
python-versions = "*"

[[package]]
name = "backoff"
version = "2.2.1"
description = "Function decoration for backoff and retry"
category = "main"
optional = false
python-versions = ">=3.7,<4.0"

[[package]]
name = "backports.zoneinfo"
version = "0.2.1"
description = "Backport of the standard library zoneinfo module"
category = "main"
optional = false
python-versions = ">=3.6"

[package.extras]
tzdata = ["tzdata"]

[[package]]
name = "bandit"
version = "1.7.4"
description = "Security oriented static analyser for python code."
category = "dev"
optional = false
python-versions = ">=3.7"

[package.dependencies]
colorama = {version = ">=0.3.9", markers = "platform_system == \"Windows\""}
GitPython = ">=1.0.1"
PyYAML = ">=5.3.1"
stevedore = ">=1.20.0"

[package.extras]
test = ["coverage (>=4.5.4)", "fixtures (>=3.0.0)", "flake8 (>=4.0.0)", "stestr (>=2.5.0)", "testscenarios (>=0.5.0)", "testtools (>=2.3.0)", "toml", "beautifulsoup4 (>=4.8.0)", "pylint (==1.9.4)"]
toml = ["toml"]
yaml = ["pyyaml"]

[[package]]
name = "base58"
version = "2.1.1"
description = "Base58 and Base58Check implementation."
category = "main"
optional = false
python-versions = ">=3.5"

[package.extras]
tests = ["mypy", "PyHamcrest (>=2.0.2)", "pytest (>=4.6)", "pytest-benchmark", "pytest-cov", "pytest-flake8"]

[[package]]
name = "beartype"
version = "0.7.1"
description = "Unbearably fast runtime type checking in pure Python."
category = "main"
optional = false
python-versions = ">=3.6.0"

[package.extras]
dev = ["coverage (>=5.5)", "mypy (>=0.800)", "pytest (>=4.0.0)", "tox (>=3.20.1)", "sphinx (>=3.4.3)"]
doc-rtd = ["sphinx (==3.4.3)", "sphinx-rtd-theme (==0.5.1)"]
test-tox = ["mypy (>=0.800)", "pytest (>=4.0.0)"]
test-tox-coverage = ["coverage (>=5.5)"]

[[package]]
name = "beautifulsoup4"
version = "4.11.1"
description = "Screen-scraping library"
category = "main"
optional = false
python-versions = ">=3.6.0"

[package.dependencies]
soupsieve = ">1.2"

[package.extras]
html5lib = ["html5lib"]
lxml = ["lxml"]

[[package]]
name = "black"
version = "22.12.0"
description = "The uncompromising code formatter."
category = "dev"
optional = false
python-versions = ">=3.7"

[package.dependencies]
click = ">=8.0.0"
ipython = {version = ">=7.8.0", optional = true, markers = "extra == \"jupyter\""}
mypy-extensions = ">=0.4.3"
pathspec = ">=0.9.0"
platformdirs = ">=2"
tokenize-rt = {version = ">=3.2.0", optional = true, markers = "extra == \"jupyter\""}
tomli = {version = ">=1.1.0", markers = "python_full_version < \"3.11.0a7\""}
typing-extensions = {version = ">=3.10.0.0", markers = "python_version < \"3.10\""}

[package.extras]
colorama = ["colorama (>=0.4.3)"]
d = ["aiohttp (>=3.7.4)"]
jupyter = ["ipython (>=7.8.0)", "tokenize-rt (>=3.2.0)"]
uvloop = ["uvloop (>=0.15.2)"]

[[package]]
name = "bleach"
version = "5.0.1"
description = "An easy safelist-based HTML-sanitizing tool."
category = "main"
optional = false
python-versions = ">=3.7"

[package.dependencies]
six = ">=1.9.0"
webencodings = "*"

[package.extras]
css = ["tinycss2 (>=1.1.0,<1.2)"]
dev = ["build (==0.8.0)", "flake8 (==4.0.1)", "hashin (==0.17.0)", "pip-tools (==6.6.2)", "pytest (==7.1.2)", "Sphinx (==4.3.2)", "tox (==3.25.0)", "twine (==4.0.1)", "wheel (==0.37.1)", "black (==22.3.0)", "mypy (==0.961)"]

[[package]]
name = "blinker"
version = "1.5"
description = "Fast, simple object-to-object and broadcast signaling"
category = "main"
optional = false
python-versions = ">=2.7, !=3.0.*, !=3.1.*, !=3.2.*, !=3.3.*, !=3.4.*"

[[package]]
name = "bs4"
version = "0.0.1"
description = "Dummy package for Beautiful Soup"
category = "main"
optional = false
python-versions = "*"

[package.dependencies]
beautifulsoup4 = "*"

[[package]]
name = "bt"
version = "0.2.9"
description = "A flexible backtesting framework for Python"
category = "main"
optional = false
python-versions = ">=2.7, !=3.0.*, !=3.1.*, !=3.2.*, !=3.3.*, !=3.4.*, !=3.5.*"

[package.dependencies]
ffn = ">=0.3.5"
pyprind = ">=2.11"

[package.extras]
dev = ["black (>=20.8b1)", "codecov", "coverage", "cython (>=0.25)", "flake8", "flake8-black", "future", "mock", "nose", "numpy (>=1)", "pandas (>=0.19)", "matplotlib (>=2)", "ffn (>=0.3.5)", "pyprind (>=2.11)"]

[[package]]
name = "cachetools"
version = "5.2.0"
description = "Extensible memoizing collections and decorators"
category = "main"
optional = false
python-versions = "~=3.7"

[[package]]
name = "catboost"
version = "1.1.1"
description = "Catboost Python Package"
category = "main"
optional = true
python-versions = "*"

[package.dependencies]
graphviz = "*"
matplotlib = "*"
numpy = ">=1.16.0"
pandas = ">=0.24.0"
plotly = "*"
scipy = "*"
six = "*"

[[package]]
name = "cattrs"
version = "22.2.0"
description = "Composable complex class support for attrs and dataclasses."
category = "main"
optional = true
python-versions = ">=3.7"

[package.dependencies]
attrs = ">=20"
exceptiongroup = {version = "*", markers = "python_version < \"3.11\""}

[[package]]
name = "ccxt"
version = "2.5.80"
description = "A JavaScript / Python / PHP cryptocurrency trading library with support for 130+ exchanges"
category = "main"
optional = false
python-versions = "*"

[package.dependencies]
aiodns = {version = ">=1.1.1", markers = "python_version >= \"3.5.2\""}
aiohttp = {version = ">=3.8", markers = "python_version >= \"3.5.2\""}
certifi = ">=2018.1.18"
cryptography = ">=2.6.1"
requests = ">=2.18.4"
yarl = {version = ">=1.7.2", markers = "python_version >= \"3.5.2\""}

[package.extras]
doc = ["Sphinx (==4.0)", "mistune (==0.8.4)", "m2r2 (==0.2.7)", "sphinx-rtd-theme (==0.5.2)", "readthedocs-sphinx-search (==0.1.0)"]
qa = ["flake8 (==3.7.9)"]

[[package]]
name = "certifi"
version = "2022.12.7"
description = "Python package for providing Mozilla's CA Bundle."
category = "main"
optional = false
python-versions = ">=3.6"

[[package]]
name = "cffi"
version = "1.15.1"
description = "Foreign Function Interface for Python calling C code."
category = "main"
optional = false
python-versions = "*"

[package.dependencies]
pycparser = "*"

[[package]]
name = "cfgv"
version = "3.3.1"
description = "Validate configuration and produce human readable error messages."
category = "dev"
optional = false
python-versions = ">=3.6.1"

[[package]]
name = "charset-normalizer"
version = "2.1.1"
description = "The Real First Universal Charset Detector. Open, modern and actively maintained alternative to Chardet."
category = "main"
optional = false
python-versions = ">=3.6.0"

[package.extras]
unicode_backport = ["unicodedata2"]

[[package]]
name = "click"
version = "8.1.3"
description = "Composable command line interface toolkit"
category = "main"
optional = false
python-versions = ">=3.7"

[package.dependencies]
colorama = {version = "*", markers = "platform_system == \"Windows\""}

[[package]]
name = "cloudpickle"
version = "2.2.0"
description = "Extended pickling support for Python objects"
category = "main"
optional = true
python-versions = ">=3.6"

[[package]]
name = "cmdstanpy"
version = "1.0.8"
description = "Python interface to CmdStan"
category = "main"
optional = true
python-versions = ">=3.7"

[package.dependencies]
numpy = ">=1.21"
pandas = "*"
tqdm = "*"

[package.extras]
all = ["xarray"]
docs = ["sphinx", "sphinx-gallery", "sphinx-rtd-theme", "numpydoc", "matplotlib"]
tests = ["flake8", "pylint", "pytest", "pytest-cov", "pytest-order", "mypy", "testfixtures", "tqdm", "xarray"]

[[package]]
name = "codespell"
version = "2.2.2"
description = "Codespell"
category = "dev"
optional = false
python-versions = ">=3.7"

[package.extras]
dev = ["check-manifest", "flake8", "pytest", "pytest-cov", "pytest-dependency", "tomli"]
hard-encoding-detection = ["chardet"]
toml = ["tomli"]

[[package]]
name = "colorama"
version = "0.4.6"
description = "Cross-platform colored terminal text."
category = "main"
optional = false
python-versions = "!=3.0.*,!=3.1.*,!=3.2.*,!=3.3.*,!=3.4.*,!=3.5.*,!=3.6.*,>=2.7"

[[package]]
name = "commonmark"
version = "0.9.1"
description = "Python parser for the CommonMark Markdown spec"
category = "main"
optional = false
python-versions = "*"

[package.extras]
test = ["flake8 (==3.7.8)", "hypothesis (==3.55.3)"]

[[package]]
name = "convertdate"
version = "2.4.0"
description = "Converts between Gregorian dates and other calendar systems"
category = "main"
optional = false
python-versions = "<4,>=3.7"

[package.dependencies]
pymeeus = ">=0.3.13,<=1"

[package.extras]
dev = ["build", "black", "isort", "pylint"]
docs = ["sphinx", "sphinx-rtd-theme", "myst-parser"]
tests = ["coverage"]

[[package]]
name = "coverage"
version = "6.5.0"
description = "Code coverage measurement for Python"
category = "dev"
optional = false
python-versions = ">=3.7"

[package.dependencies]
tomli = {version = "*", optional = true, markers = "python_full_version <= \"3.11.0a6\" and extra == \"toml\""}

[package.extras]
toml = ["tomli"]

[[package]]
name = "cryptography"
version = "39.0.0"
description = "cryptography is a package which provides cryptographic recipes and primitives to Python developers."
category = "main"
optional = false
python-versions = ">=3.6"

[package.dependencies]
cffi = ">=1.12"

[package.extras]
docs = ["sphinx (>=1.6.5,!=1.8.0,!=3.1.0,!=3.1.1,!=5.2.0,!=5.2.0.post0)", "sphinx-rtd-theme"]
docstest = ["pyenchant (>=1.6.11)", "twine (>=1.12.0)", "sphinxcontrib-spelling (>=4.0.1)"]
pep8test = ["black", "ruff"]
sdist = ["setuptools-rust (>=0.11.4)"]
ssh = ["bcrypt (>=3.1.5)"]
test = ["pytest (>=6.2.0)", "pytest-benchmark", "pytest-cov", "pytest-subtests", "pytest-xdist", "pretend", "iso8601", "pytz", "hypothesis (>=1.11.4,!=3.79.2)"]

[[package]]
name = "cssselect"
version = "1.1.0"
description = "cssselect parses CSS3 Selectors and translates them to XPath 1.0"
category = "main"
optional = false
python-versions = ">=2.7, !=3.0.*, !=3.1.*, !=3.2.*, !=3.3.*"

[[package]]
name = "cvxpy"
version = "1.2.1"
description = "A domain-specific language for modeling convex optimization problems in Python."
category = "main"
optional = true
python-versions = ">=3.7"

[package.dependencies]
ecos = ">=2"
numpy = ">=1.15"
osqp = ">=0.4.1"
scipy = ">=1.1.0"
scs = ">=1.1.6"

[[package]]
name = "cycler"
version = "0.11.0"
description = "Composable style cycles"
category = "main"
optional = false
python-versions = ">=3.6"

[[package]]
name = "cython"
version = "0.29.32"
description = "The Cython compiler for writing C extensions for the Python language."
category = "main"
optional = false
python-versions = ">=2.6, !=3.0.*, !=3.1.*, !=3.2.*"

[[package]]
name = "dateparser"
version = "1.1.2"
description = "Date parsing library designed to parse dates from HTML pages"
category = "main"
optional = false
python-versions = ">=3.5"

[package.dependencies]
python-dateutil = "*"
pytz = "*"
regex = "<2019.02.19 || >2019.02.19,<2021.8.27 || >2021.8.27,<2022.3.15"
tzlocal = "*"

[package.extras]
calendars = ["convertdate", "hijri-converter", "convertdate"]
fasttext = ["fasttext"]
langdetect = ["langdetect"]

[[package]]
name = "datetime"
version = "4.7"
description = "This package provides a DateTime data type, as known from Zope. Unless you need to communicate with Zope APIs, you're probably better off using Python's built-in datetime module."
category = "main"
optional = false
python-versions = "*"

[package.dependencies]
pytz = "*"
"zope.interface" = "*"

[[package]]
name = "debugpy"
version = "1.6.3"
description = "An implementation of the Debug Adapter Protocol for Python"
category = "main"
optional = false
python-versions = ">=3.7"

[[package]]
name = "decorator"
version = "5.1.1"
description = "Decorators for Humans"
category = "main"
optional = false
python-versions = ">=3.5"

[[package]]
name = "defusedxml"
version = "0.7.1"
description = "XML bomb protection for Python stdlib modules"
category = "main"
optional = false
python-versions = ">=2.7, !=3.0.*, !=3.1.*, !=3.2.*, !=3.3.*, !=3.4.*"

[[package]]
name = "degiro-connector"
version = "2.0.21"
description = "This is yet another library to access Degiro's API."
category = "main"
optional = false
python-versions = ">=3.7.1,<4.0.0"

[package.dependencies]
grpcio = ">=1.41.1,<2.0.0"
onetimepass = ">=1.0.1,<2.0.0"
pandas = ">=1.1.5,<2.0.0"
protobuf = ">=3.19.1,<4.0.0"
requests = ">=2.26.0,<3.0.0"
wrapt = ">=1.12.1,<2.0.0"

[[package]]
name = "deprecation"
version = "2.1.0"
description = "A library to handle automated deprecations"
category = "main"
optional = false
python-versions = "*"

[package.dependencies]
packaging = "*"

[[package]]
name = "detecta"
version = "0.0.5"
description = "Detect events in data"
category = "main"
optional = false
python-versions = ">=3.6"

[[package]]
name = "dill"
version = "0.3.6"
description = "serialize all of python"
category = "dev"
optional = false
python-versions = ">=3.7"

[package.extras]
graph = ["objgraph (>=1.7.2)"]

[[package]]
name = "distlib"
version = "0.3.6"
description = "Distribution utilities"
category = "dev"
optional = false
python-versions = "*"

[[package]]
name = "dnspython"
version = "2.2.1"
description = "DNS toolkit"
category = "main"
optional = false
python-versions = ">=3.6,<4.0"

[package.extras]
dnssec = ["cryptography (>=2.6,<37.0)"]
curio = ["curio (>=1.2,<2.0)", "sniffio (>=1.1,<2.0)"]
doh = ["h2 (>=4.1.0)", "httpx (>=0.21.1)", "requests (>=2.23.0,<3.0.0)", "requests-toolbelt (>=0.9.1,<0.10.0)"]
idna = ["idna (>=2.1,<4.0)"]
trio = ["trio (>=0.14,<0.20)"]
wmi = ["wmi (>=1.5.1,<2.0.0)"]

[[package]]
name = "docstring-parser"
version = "0.15"
description = "Parse Python docstrings in reST, Google and Numpydoc format"
category = "main"
optional = true
python-versions = ">=3.6,<4.0"

[[package]]
name = "docstring-to-markdown"
version = "0.10"
description = "On the fly conversion of Python docstrings to markdown"
category = "main"
optional = true
python-versions = ">=3.6"

[[package]]
name = "docutils"
version = "0.17.1"
description = "Docutils -- Python Documentation Utilities"
category = "dev"
optional = false
python-versions = ">=2.7, !=3.0.*, !=3.1.*, !=3.2.*, !=3.3.*, !=3.4.*"

[[package]]
name = "ecos"
version = "2.0.10"
description = "This is the Python package for ECOS: Embedded Cone Solver. See Github page for more information."
category = "main"
optional = true
python-versions = "*"

[package.dependencies]
numpy = ">=1.6"
scipy = ">=0.9"

[[package]]
name = "entrypoints"
version = "0.4"
description = "Discover and load entry points from installed packages."
category = "main"
optional = false
python-versions = ">=3.6"

[[package]]
name = "ephem"
version = "4.1.3"
description = "Compute positions of the planets and stars"
category = "main"
optional = true
python-versions = "*"

[[package]]
name = "et-xmlfile"
version = "1.1.0"
description = "An implementation of lxml.xmlfile for the standard library"
category = "main"
optional = false
python-versions = ">=3.6"

[[package]]
name = "exceptiongroup"
version = "1.1.0"
description = "Backport of PEP 654 (exception groups)"
category = "main"
optional = true
python-versions = ">=3.7"

[package.extras]
test = ["pytest (>=6)"]

[[package]]
name = "exchange-calendars"
version = "4.2.3"
description = "Calendars for securities exchanges"
category = "main"
optional = false
python-versions = "~=3.8"

[package.dependencies]
korean-lunar-calendar = "*"
numpy = "*"
pandas = ">=1.1"
pyluach = "*"
python-dateutil = "*"
pytz = "*"
toolz = "*"

[package.extras]
dev = ["flake8", "hypothesis", "pytest", "pytest-benchmark", "pytest-xdist", "pip-tools"]

[[package]]
name = "executing"
version = "1.1.1"
description = "Get the currently executing AST node of a frame, and other information"
category = "main"
optional = false
python-versions = "*"

[package.extras]
tests = ["asttokens", "pytest", "littleutils", "rich"]

[[package]]
name = "fastjsonschema"
version = "2.16.2"
description = "Fastest Python implementation of JSON schema"
category = "main"
optional = false
python-versions = "*"

[package.extras]
devel = ["colorama", "jsonschema", "json-spec", "pylint", "pytest", "pytest-benchmark", "pytest-cache", "validictory"]

[[package]]
name = "feedparser"
version = "6.0.10"
description = "Universal feed parser, handles RSS 0.9x, RSS 1.0, RSS 2.0, CDF, Atom 0.3, and Atom 1.0 feeds"
category = "main"
optional = false
python-versions = ">=3.6"

[package.dependencies]
sgmllib3k = "*"

[[package]]
name = "ffn"
version = "0.3.6"
description = "Financial functions for Python"
category = "main"
optional = false
python-versions = "*"

[package.dependencies]
decorator = ">=4"
future = ">=0.15"
matplotlib = ">=1"
numpy = ">=1.5"
pandas = ">=0.19"
pandas-datareader = ">=0.2"
scikit-learn = ">=0.15"
scipy = ">=0.15"
tabulate = ">=0.7.5"

[package.extras]
dev = ["black (>=20.8b1)", "codecov", "coverage", "flake8", "flake8-black", "future", "mock", "nose"]

[[package]]
name = "filelock"
version = "3.8.0"
description = "A platform independent file lock."
category = "dev"
optional = false
python-versions = ">=3.7"

[package.extras]
docs = ["furo (>=2022.6.21)", "sphinx (>=5.1.1)", "sphinx-autodoc-typehints (>=1.19.1)"]
testing = ["covdefaults (>=2.2)", "coverage (>=6.4.2)", "pytest (>=7.1.2)", "pytest-cov (>=3)", "pytest-timeout (>=2.1)"]

[[package]]
name = "financedatabase"
version = "1.0.2"
description = "This is a database of 300.000+ symbols containing Equities, ETFs, Funds, Indices, Currencies, Cryptocurrencies and Money Markets."
category = "main"
optional = false
python-versions = "*"

[[package]]
name = "finnhub-python"
version = "2.4.15"
description = "Finnhub API"
category = "main"
optional = false
python-versions = "*"

[package.dependencies]
requests = ">=2.22.0"

[[package]]
name = "finviz"
version = "1.4.4"
description = "Unofficial API for FinViz.com"
category = "main"
optional = false
python-versions = "*"

[package.dependencies]
aiohttp = "*"
beautifulsoup4 = "*"
cssselect = "*"
lxml = "*"
requests = "*"
tenacity = "*"
tqdm = "*"
urllib3 = "*"
user_agent = "*"

[[package]]
name = "finvizfinance"
version = "0.14.4"
description = "Finviz Finance. Information downloader."
category = "main"
optional = false
python-versions = ">=3.5"

[package.dependencies]
bs4 = "*"
datetime = "*"
lxml = "*"
pandas = "*"
requests = "*"

[[package]]
name = "flake8"
version = "3.9.2"
description = "the modular source code checker: pep8 pyflakes and co"
category = "main"
optional = false
python-versions = "!=3.0.*,!=3.1.*,!=3.2.*,!=3.3.*,!=3.4.*,>=2.7"

[package.dependencies]
mccabe = ">=0.6.0,<0.7.0"
pycodestyle = ">=2.7.0,<2.8.0"
pyflakes = ">=2.3.0,<2.4.0"

[[package]]
name = "fonttools"
version = "4.38.0"
description = "Tools to manipulate font files"
category = "main"
optional = false
python-versions = ">=3.7"

[package.extras]
all = ["fs (>=2.2.0,<3)", "lxml (>=4.0,<5)", "zopfli (>=0.1.4)", "lz4 (>=1.7.4.2)", "matplotlib", "sympy", "skia-pathops (>=0.5.0)", "uharfbuzz (>=0.23.0)", "brotlicffi (>=0.8.0)", "scipy", "brotli (>=1.0.1)", "munkres", "unicodedata2 (>=14.0.0)", "xattr"]
graphite = ["lz4 (>=1.7.4.2)"]
interpolatable = ["scipy", "munkres"]
lxml = ["lxml (>=4.0,<5)"]
pathops = ["skia-pathops (>=0.5.0)"]
plot = ["matplotlib"]
repacker = ["uharfbuzz (>=0.23.0)"]
symfont = ["sympy"]
type1 = ["xattr"]
ufo = ["fs (>=2.2.0,<3)"]
unicode = ["unicodedata2 (>=14.0.0)"]
woff = ["zopfli (>=0.1.4)", "brotlicffi (>=0.8.0)", "brotli (>=1.0.1)"]

[[package]]
name = "formulaic"
version = "0.3.4"
description = "An implementation of Wilkinson formulas."
category = "main"
optional = false
python-versions = ">=3.7.1,<4.0.0"

[package.dependencies]
astor = ">=0.8"
interface-meta = ">=1.2.0,<2.0.0"
numpy = ">=1.3"
pandas = ">=1.2"
scipy = ">=1.6"
wrapt = ">=1.0"

[package.extras]
calculus = ["sympy (>=1.3,<1.10)"]
arrow = ["pyarrow (>=1)"]

[[package]]
name = "fred"
version = "3.1"
description = "St. Louis Federal Reserve FRED API"
category = "main"
optional = false
python-versions = "*"

[package.dependencies]
requests = "*"

[[package]]
name = "fredapi"
version = "0.4.3"
description = "Python API for Federal Reserve Economic Data (FRED) from St. Louis Fed"
category = "main"
optional = false
python-versions = "*"

[package.dependencies]
pandas = "*"

[[package]]
name = "frozendict"
version = "2.3.4"
description = "A simple immutable dictionary"
category = "main"
optional = false
python-versions = ">=3.6"

[[package]]
name = "frozenlist"
version = "1.3.1"
description = "A list-like structure which implements collections.abc.MutableSequence"
category = "main"
optional = false
python-versions = ">=3.7"

[[package]]
name = "fsspec"
version = "2023.1.0"
description = "File-system specification"
category = "main"
optional = true
python-versions = ">=3.7"

[package.dependencies]
aiohttp = {version = "<4.0.0a0 || >4.0.0a0,<4.0.0a1 || >4.0.0a1", optional = true, markers = "extra == \"http\""}
requests = {version = "*", optional = true, markers = "extra == \"http\""}

[package.extras]
abfs = ["adlfs"]
adl = ["adlfs"]
arrow = ["pyarrow (>=1)"]
dask = ["dask", "distributed"]
dropbox = ["dropboxdrivefs", "requests", "dropbox"]
entrypoints = ["importlib-metadata"]
fuse = ["fusepy"]
gcs = ["gcsfs"]
git = ["pygit2"]
github = ["requests"]
gs = ["gcsfs"]
gui = ["panel"]
hdfs = ["pyarrow (>=1)"]
http = ["requests", "aiohttp (!=4.0.0a0,!=4.0.0a1)"]
libarchive = ["libarchive-c"]
oci = ["ocifs"]
s3 = ["s3fs"]
sftp = ["paramiko"]
smb = ["smbprotocol"]
ssh = ["paramiko"]
tqdm = ["tqdm"]

[[package]]
name = "fundamentalanalysis"
version = "0.2.14"
description = "Fully-fledged Fundamental Analysis package capable of collecting 20 years of Company Profiles,    Financial Statements, Ratios and Stock Data of 20.000+ companies."
category = "main"
optional = false
python-versions = "*"

[[package]]
name = "future"
version = "0.18.3"
description = "Clean single-source support for Python 3 and 2"
category = "main"
optional = false
python-versions = ">=2.6, !=3.0.*, !=3.1.*, !=3.2.*"

[[package]]
name = "gitdb"
version = "4.0.9"
description = "Git Object Database"
category = "main"
optional = false
python-versions = ">=3.6"

[package.dependencies]
smmap = ">=3.0.1,<6"

[[package]]
name = "gitpython"
version = "3.1.30"
description = "GitPython is a python library used to interact with Git repositories"
category = "main"
optional = false
python-versions = ">=3.7"

[package.dependencies]
gitdb = ">=4.0.1,<5"

[[package]]
name = "google-auth"
version = "2.14.1"
description = "Google Authentication Library"
category = "main"
optional = true
python-versions = ">=2.7,!=3.0.*,!=3.1.*,!=3.2.*,!=3.3.*,!=3.4.*,!=3.5.*"

[package.dependencies]
cachetools = ">=2.0.0,<6.0"
pyasn1-modules = ">=0.2.1"
rsa = {version = ">=3.1.4,<5", markers = "python_version >= \"3.6\""}
six = ">=1.9.0"

[package.extras]
aiohttp = ["requests (>=2.20.0,<3.0.0dev)", "aiohttp (>=3.6.2,<4.0.0dev)"]
enterprise_cert = ["cryptography (==36.0.2)", "pyopenssl (==22.0.0)"]
pyopenssl = ["pyopenssl (>=20.0.0)", "cryptography (>=38.0.3)"]
reauth = ["pyu2f (>=0.1.5)"]

[[package]]
name = "google-auth-oauthlib"
version = "0.4.6"
description = "Google Authentication Library"
category = "main"
optional = true
python-versions = ">=3.6"

[package.dependencies]
google-auth = ">=1.0.0"
requests-oauthlib = ">=0.7.0"

[package.extras]
tool = ["click (>=6.0.0)"]

[[package]]
name = "graphviz"
version = "0.20.1"
description = "Simple Python interface for Graphviz"
category = "main"
optional = true
python-versions = ">=3.7"

[package.extras]
dev = ["tox (>=3)", "flake8", "pep8-naming", "wheel", "twine"]
docs = ["sphinx (>=5)", "sphinx-autodoc-typehints", "sphinx-rtd-theme"]
test = ["pytest (>=7)", "pytest-mock (>=3)", "mock (>=4)", "pytest-cov", "coverage"]

[[package]]
name = "grpcio"
version = "1.51.1"
description = "HTTP/2-based RPC framework"
category = "main"
optional = false
python-versions = ">=3.7"

[package.extras]
protobuf = ["grpcio-tools (>=1.51.1)"]

[[package]]
name = "h11"
version = "0.12.0"
description = "A pure-Python, bring-your-own-I/O implementation of HTTP/1.1"
category = "main"
optional = false
python-versions = ">=3.6"

[[package]]
name = "hijri-converter"
version = "2.2.4"
description = "Accurate Hijri-Gregorian dates converter based on the Umm al-Qura calendar"
category = "main"
optional = false
python-versions = ">=3.6"

[[package]]
name = "holidays"
version = "0.14.2"
description = "Generate and work with holidays in Python"
category = "main"
optional = false
python-versions = ">=3.7"

[package.dependencies]
convertdate = ">=2.3.0"
hijri-converter = "*"
korean-lunar-calendar = "*"
python-dateutil = "*"

[[package]]
name = "html5lib"
version = "1.1"
description = "HTML parser based on the WHATWG HTML specification"
category = "main"
optional = false
python-versions = ">=2.7, !=3.0.*, !=3.1.*, !=3.2.*, !=3.3.*, !=3.4.*"

[package.dependencies]
six = ">=1.9"
webencodings = "*"

[package.extras]
lxml = ["lxml"]
genshi = ["genshi"]
chardet = ["chardet (>=2.2)"]
all = ["lxml", "chardet (>=2.2)", "genshi"]

[[package]]
name = "httpcore"
version = "0.15.0"
description = "A minimal low-level HTTP client."
category = "main"
optional = false
python-versions = ">=3.7"

[package.dependencies]
anyio = ">=3.0.0,<4.0.0"
certifi = "*"
h11 = ">=0.11,<0.13"
sniffio = ">=1.0.0,<2.0.0"

[package.extras]
http2 = ["h2 (>=3,<5)"]
socks = ["socksio (>=1.0.0,<2.0.0)"]

[[package]]
name = "httpx"
version = "0.23.0"
description = "The next generation HTTP client."
category = "main"
optional = false
python-versions = ">=3.7"

[package.dependencies]
certifi = "*"
httpcore = ">=0.15.0,<0.16.0"
rfc3986 = {version = ">=1.3,<2", extras = ["idna2008"]}
sniffio = "*"

[package.extras]
brotli = ["brotlicffi", "brotli"]
cli = ["click (>=8.0.0,<9.0.0)", "rich (>=10,<13)", "pygments (>=2.0.0,<3.0.0)"]
http2 = ["h2 (>=3,<5)"]
socks = ["socksio (>=1.0.0,<2.0.0)"]

[[package]]
name = "identify"
version = "2.5.7"
description = "File identification library for Python"
category = "dev"
optional = false
python-versions = ">=3.7"

[package.extras]
license = ["ukkonen"]

[[package]]
name = "idna"
version = "3.4"
description = "Internationalized Domain Names in Applications (IDNA)"
category = "main"
optional = false
python-versions = ">=3.5"

[[package]]
name = "imagesize"
version = "1.4.1"
description = "Getting image size from png/jpeg/jpeg2000/gif file"
category = "dev"
optional = false
python-versions = ">=2.7, !=3.0.*, !=3.1.*, !=3.2.*, !=3.3.*"

[[package]]
name = "importlib-metadata"
version = "5.0.0"
description = "Read metadata from Python packages"
category = "main"
optional = false
python-versions = ">=3.7"

[package.dependencies]
zipp = ">=0.5"

[package.extras]
docs = ["sphinx (>=3.5)", "jaraco.packaging (>=9)", "rst.linker (>=1.9)", "furo", "jaraco.tidelift (>=1.4)"]
perf = ["ipython"]
testing = ["pytest (>=6)", "pytest-checkdocs (>=2.4)", "pytest-flake8", "flake8 (<5)", "pytest-cov", "pytest-enabler (>=1.3)", "packaging", "pyfakefs", "flufl.flake8", "pytest-perf (>=0.9.2)", "pytest-black (>=0.3.7)", "pytest-mypy (>=0.9.1)", "importlib-resources (>=1.3)"]

[[package]]
name = "inflection"
version = "0.5.1"
description = "A port of Ruby on Rails inflector to Python"
category = "main"
optional = false
python-versions = ">=3.5"

[[package]]
name = "iniconfig"
version = "1.1.1"
description = "iniconfig: brain-dead simple config-ini parsing"
category = "dev"
optional = false
python-versions = "*"

[[package]]
name = "interface-meta"
version = "1.3.0"
description = "`interface_meta` provides a convenient way to expose an extensible API with enforced method signatures and consistent documentation."
category = "main"
optional = false
python-versions = ">=3.7,<4.0"

[[package]]
name = "investiny"
version = "0.5.0"
description = "🤏🏻 `investpy` but made tiny."
category = "main"
optional = false
python-versions = ">=3.8,<4.0"

[package.dependencies]
httpx = ">=0.23.0,<0.24.0"

[package.extras]
docs = ["mkdocs (>=1.4.0,<2.0.0)", "mkdocs-material (>=8.5.4,<9.0.0)", "mkdocs-git-revision-date-localized-plugin (>=1.1.0,<2.0.0)", "mkdocstrings[python] (>=0.19.0,<0.20.0)"]

[[package]]
name = "investpy"
version = "1.0.8"
description = "Financial Data Extraction from Investing.com with Python"
category = "main"
optional = false
python-versions = ">=3.7"

[package.dependencies]
lxml = ">=4.4.1"
numpy = [
    ">=1.17.2",
    ">=1.21.2",
]
pandas = ">=0.25.1"
pytz = ">=2019.3"
requests = ">=2.22.0"
Unidecode = ">=1.1.1"

[package.extras]
docs = ["sphinx (==3.4.3)", "recommonmark (==0.7.1)", "furo (==2021.4.11b34)", "investpy (==1.0.8)"]
tests = ["pytest (==6.2.5)"]

[[package]]
name = "ipyflex"
version = "0.2.4"
description = "Jupyter Widget Flex Layout"
category = "main"
optional = false
python-versions = ">=3.6"

[package.dependencies]
ipywidgets = ">=7.0.0"

[package.extras]
docs = ["jupyter-sphinx", "nbsphinx", "nbsphinx-link", "pytest-check-links", "pypandoc", "recommonmark", "sphinx (>=1.5)", "sphinx-rtd-theme"]
test = ["pytest (>=4.6)", "pytest-cov", "nbval"]

[[package]]
name = "ipykernel"
version = "6.16.1"
description = "IPython Kernel for Jupyter"
category = "main"
optional = false
python-versions = ">=3.7"

[package.dependencies]
appnope = {version = "*", markers = "platform_system == \"Darwin\""}
debugpy = ">=1.0"
ipython = ">=7.23.1"
jupyter-client = ">=6.1.12"
matplotlib-inline = ">=0.1"
nest-asyncio = "*"
packaging = "*"
psutil = "*"
pyzmq = ">=17"
tornado = ">=6.1"
traitlets = ">=5.1.0"

[package.extras]
docs = ["myst-parser", "pydata-sphinx-theme", "sphinx", "sphinxcontrib-github-alt"]
test = ["flaky", "ipyparallel", "pre-commit", "pytest-cov", "pytest-timeout", "pytest (>=7.0)"]

[[package]]
name = "ipympl"
version = "0.8.4"
description = "Matplotlib Jupyter Extension"
category = "main"
optional = false
python-versions = "*"

[package.dependencies]
ipykernel = ">=4.7"
ipywidgets = ">=7.6.0"
matplotlib = ">=2.0.0"

[[package]]
name = "ipython"
version = "8.5.0"
description = "IPython: Productive Interactive Computing"
category = "main"
optional = false
python-versions = ">=3.8"

[package.dependencies]
appnope = {version = "*", markers = "sys_platform == \"darwin\""}
backcall = "*"
colorama = {version = "*", markers = "sys_platform == \"win32\""}
decorator = "*"
jedi = ">=0.16"
matplotlib-inline = "*"
pexpect = {version = ">4.3", markers = "sys_platform != \"win32\""}
pickleshare = "*"
prompt-toolkit = ">3.0.1,<3.1.0"
pygments = ">=2.4.0"
stack-data = "*"
traitlets = ">=5"

[package.extras]
all = ["black", "Sphinx (>=1.3)", "ipykernel", "nbconvert", "nbformat", "ipywidgets", "notebook", "ipyparallel", "qtconsole", "pytest (<7.1)", "pytest-asyncio", "testpath", "curio", "matplotlib (!=3.2.0)", "numpy (>=1.19)", "pandas", "trio"]
black = ["black"]
doc = ["Sphinx (>=1.3)"]
kernel = ["ipykernel"]
nbconvert = ["nbconvert"]
nbformat = ["nbformat"]
notebook = ["ipywidgets", "notebook"]
parallel = ["ipyparallel"]
qtconsole = ["qtconsole"]
test = ["pytest (<7.1)", "pytest-asyncio", "testpath"]
test_extra = ["pytest (<7.1)", "pytest-asyncio", "testpath", "curio", "matplotlib (!=3.2.0)", "nbformat", "numpy (>=1.19)", "pandas", "trio"]

[[package]]
name = "ipython-genutils"
version = "0.2.0"
description = "Vestigial utilities from IPython"
category = "main"
optional = false
python-versions = "*"

[[package]]
name = "ipywidgets"
version = "8.0.2"
description = "Jupyter interactive widgets"
category = "main"
optional = false
python-versions = ">=3.7"

[package.dependencies]
ipykernel = ">=4.5.1"
ipython = ">=6.1.0"
jupyterlab-widgets = ">=3.0,<4.0"
traitlets = ">=4.3.1"
widgetsnbextension = ">=4.0,<5.0"

[package.extras]
test = ["jsonschema", "pytest (>=3.6.0)", "pytest-cov", "pytz"]

[[package]]
name = "iso8601"
version = "0.1.16"
description = "Simple module to parse ISO 8601 dates"
category = "main"
optional = false
python-versions = "*"

[[package]]
name = "isort"
version = "5.10.1"
description = "A Python utility / library to sort Python imports."
category = "dev"
optional = false
python-versions = ">=3.6.1,<4.0"

[package.extras]
pipfile_deprecated_finder = ["pipreqs", "requirementslib"]
requirements_deprecated_finder = ["pipreqs", "pip-api"]
colors = ["colorama (>=0.4.3,<0.5.0)"]
plugins = ["setuptools"]

[[package]]
name = "jedi"
version = "0.18.2"
description = "An autocompletion tool for Python that can be used for text editors."
category = "main"
optional = false
python-versions = ">=3.6"

[package.dependencies]
parso = ">=0.8.0,<0.9.0"

[package.extras]
docs = ["Jinja2 (==2.11.3)", "MarkupSafe (==1.1.1)", "Pygments (==2.8.1)", "alabaster (==0.7.12)", "babel (==2.9.1)", "chardet (==4.0.0)", "commonmark (==0.8.1)", "docutils (==0.17.1)", "future (==0.18.2)", "idna (==2.10)", "imagesize (==1.2.0)", "mock (==1.0.1)", "packaging (==20.9)", "pyparsing (==2.4.7)", "pytz (==2021.1)", "readthedocs-sphinx-ext (==2.1.4)", "recommonmark (==0.5.0)", "requests (==2.25.1)", "six (==1.15.0)", "snowballstemmer (==2.1.0)", "sphinx-rtd-theme (==0.4.3)", "sphinx (==1.8.5)", "sphinxcontrib-serializinghtml (==1.1.4)", "sphinxcontrib-websupport (==1.2.4)", "urllib3 (==1.26.4)"]
qa = ["flake8 (==3.8.3)", "mypy (==0.782)"]
testing = ["Django (<3.1)", "attrs", "colorama", "docopt", "pytest (<7.0.0)"]

[[package]]
name = "jedi-language-server"
version = "0.40.0"
description = "A language server for Jedi!"
category = "main"
optional = true
python-versions = ">=3.7,<3.12"

[package.dependencies]
docstring-to-markdown = "<1.0.0"
jedi = ">=0.18.1,<0.19.0"
lsprotocol = ">=2022.0.0a9"
pydantic = ">=1.9.1,<2.0.0"
pygls = ">=1.0.0,<2.0.0"

[[package]]
name = "jinja2"
version = "3.1.2"
description = "A very fast and expressive template engine."
category = "main"
optional = false
python-versions = ">=3.7"

[package.dependencies]
MarkupSafe = ">=2.0"

[package.extras]
i18n = ["Babel (>=2.7)"]

[[package]]
name = "joblib"
version = "1.2.0"
description = "Lightweight pipelining with Python functions"
category = "main"
optional = false
python-versions = ">=3.7"

[[package]]
name = "json5"
version = "0.9.10"
description = "A Python implementation of the JSON5 data format."
category = "main"
optional = false
python-versions = "*"

[package.extras]
dev = ["hypothesis"]

[[package]]
name = "jsonschema"
version = "3.2.0"
description = "An implementation of JSON Schema validation for Python"
category = "main"
optional = false
python-versions = "*"

[package.dependencies]
attrs = ">=17.4.0"
pyrsistent = ">=0.14.0"
six = ">=1.11.0"

[package.extras]
format = ["idna", "jsonpointer (>1.13)", "rfc3987", "strict-rfc3339", "webcolors"]
format_nongpl = ["idna", "jsonpointer (>1.13)", "webcolors", "rfc3986-validator (>0.1.0)", "rfc3339-validator"]

[[package]]
name = "jupyter-client"
version = "7.4.1"
description = "Jupyter protocol implementation and client libraries"
category = "main"
optional = false
python-versions = ">=3.7"

[package.dependencies]
entrypoints = "*"
jupyter-core = ">=4.9.2"
nest-asyncio = ">=1.5.4"
python-dateutil = ">=2.8.2"
pyzmq = ">=23.0"
tornado = ">=6.2"
traitlets = "*"

[package.extras]
doc = ["ipykernel", "myst-parser", "sphinx-rtd-theme", "sphinx (>=1.3.6)", "sphinxcontrib-github-alt"]
test = ["codecov", "coverage", "ipykernel (>=6.5)", "ipython", "mypy", "pre-commit", "pytest", "pytest-asyncio (>=0.18)", "pytest-cov", "pytest-timeout"]

[[package]]
name = "jupyter-core"
version = "4.11.2"
description = "Jupyter core package. A base package on which Jupyter projects rely."
category = "main"
optional = false
python-versions = ">=3.7"

[package.dependencies]
pywin32 = {version = ">=1.0", markers = "sys_platform == \"win32\" and platform_python_implementation != \"PyPy\""}
traitlets = "*"

[package.extras]
test = ["ipykernel", "pre-commit", "pytest", "pytest-cov", "pytest-timeout"]

[[package]]
name = "jupyter-lsp"
version = "1.5.1"
description = "Multi-Language Server WebSocket proxy for Jupyter Notebook/Lab server"
category = "main"
optional = true
python-versions = ">=3.6"

[package.dependencies]
entrypoints = "*"
jupyter-server = ">=1.1.2"

[[package]]
name = "jupyter-server"
version = "1.21.0"
description = "The backend—i.e. core services, APIs, and REST endpoints—to Jupyter web applications."
category = "main"
optional = false
python-versions = ">=3.7"

[package.dependencies]
anyio = ">=3.1.0,<4"
argon2-cffi = "*"
jinja2 = "*"
jupyter-client = ">=6.1.12"
jupyter-core = ">=4.7.0"
nbconvert = ">=6.4.4"
nbformat = ">=5.2.0"
packaging = "*"
prometheus-client = "*"
pywinpty = {version = "*", markers = "os_name == \"nt\""}
pyzmq = ">=17"
Send2Trash = "*"
terminado = ">=0.8.3"
tornado = ">=6.1.0"
traitlets = ">=5.1"
websocket-client = "*"

[package.extras]
test = ["coverage", "ipykernel", "pre-commit", "pytest-console-scripts", "pytest-cov", "pytest-mock", "pytest-timeout", "pytest-tornasync", "pytest (>=7.0)", "requests"]

[[package]]
name = "jupyterlab"
version = "3.5.0"
description = "JupyterLab computational environment"
category = "main"
optional = false
python-versions = ">=3.7"

[package.dependencies]
ipython = "*"
jinja2 = ">=2.1"
jupyter-core = "*"
jupyter-server = ">=1.16.0,<3"
jupyterlab-server = ">=2.10,<3.0"
nbclassic = "*"
notebook = "<7"
packaging = "*"
tomli = "*"
tornado = ">=6.1.0"

[package.extras]
test = ["check-manifest", "coverage", "jupyterlab-server", "pre-commit", "pytest (>=6.0)", "pytest-cov", "pytest-console-scripts", "pytest-check-links (>=0.5)", "requests", "requests-cache", "virtualenv"]
ui-tests = ["build"]

[[package]]
name = "jupyterlab-code-formatter"
version = "1.5.3"
description = "Code formatter for JupyterLab"
category = "main"
optional = true
python-versions = ">=3.6"

[package.dependencies]
jupyterlab = ">=3.0,<4.0"

[[package]]
name = "jupyterlab-lsp"
version = "3.10.2"
description = "Coding assistance for JupyterLab with Language Server Protocol"
category = "main"
optional = true
python-versions = ">=3.7"

[package.dependencies]
jupyter-lsp = ">=1.4.0"
jupyterlab = ">=3.1.0,<4.0.0a0"

[[package]]
name = "jupyterlab-pygments"
version = "0.2.2"
description = "Pygments theme using JupyterLab CSS variables"
category = "main"
optional = false
python-versions = ">=3.7"

[[package]]
name = "jupyterlab-server"
version = "2.16.1"
description = "A set of server components for JupyterLab and JupyterLab like applications."
category = "main"
optional = false
python-versions = ">=3.7"

[package.dependencies]
babel = "*"
importlib-metadata = {version = ">=4.8.3", markers = "python_version < \"3.10\""}
jinja2 = ">=3.0.3"
json5 = "*"
jsonschema = ">=3.0.1"
jupyter-server = ">=1.8,<3"
packaging = "*"
requests = "*"

[package.extras]
docs = ["autodoc-traits", "docutils (<0.19)", "jinja2 (<3.1.0)", "mistune (<1)", "myst-parser", "pydata-sphinx-theme", "sphinx", "sphinx-copybutton", "sphinxcontrib-openapi"]
openapi = ["openapi-core (>=0.14.2)", "ruamel-yaml"]
test = ["codecov", "ipykernel", "jupyter-server", "openapi-core (>=0.14.2,<0.15.0)", "openapi-spec-validator (<0.5)", "pytest-console-scripts", "pytest-cov", "pytest (>=7.0)", "ruamel-yaml", "strict-rfc3339"]

[[package]]
name = "jupyterlab-widgets"
version = "3.0.3"
description = "Jupyter interactive widgets for JupyterLab"
category = "main"
optional = false
python-versions = ">=3.7"

[[package]]
name = "kiwisolver"
version = "1.4.4"
description = "A fast implementation of the Cassowary constraint solver"
category = "main"
optional = false
python-versions = ">=3.7"

[[package]]
name = "korean-lunar-calendar"
version = "0.3.1"
description = "Korean Lunar Calendar"
category = "main"
optional = false
python-versions = "*"

[[package]]
name = "lazy-object-proxy"
version = "1.7.1"
description = "A fast and thorough lazy object proxy."
category = "dev"
optional = false
python-versions = ">=3.6"

[[package]]
name = "lightgbm"
version = "3.3.3"
description = "LightGBM Python Package"
category = "main"
optional = true
python-versions = "*"

[package.dependencies]
numpy = "*"
scikit-learn = "!=0.22.0"
scipy = "*"

[package.extras]
dask = ["dask[array] (>=2.0.0)", "dask[dataframe] (>=2.0.0)", "dask[distributed] (>=2.0.0)", "pandas"]

[[package]]
name = "linearmodels"
version = "4.27"
description = "Linear Panel, Instrumental Variable, Asset Pricing, and System Regression models for Python"
category = "main"
optional = false
python-versions = ">=3.8"

[package.dependencies]
Cython = ">=0.29.21"
formulaic = ">=0.3.2,<0.4.0"
mypy-extensions = ">=0.4"
numpy = ">=1.16"
pandas = ">=0.24"
property-cached = ">=1.6.3"
pyhdfe = ">=0.1"
scipy = ">=1.2"
setuptools-scm = ">=6.4.2,<7.0.0"
statsmodels = ">=0.11"

[[package]]
name = "llvmlite"
version = "0.39.1"
description = "lightweight wrapper around basic LLVM functionality"
category = "main"
optional = true
python-versions = ">=3.7"

[[package]]
name = "loguru"
version = "0.6.0"
description = "Python logging made (stupidly) simple"
category = "main"
optional = false
python-versions = ">=3.5"

[package.dependencies]
colorama = {version = ">=0.3.4", markers = "sys_platform == \"win32\""}
win32-setctime = {version = ">=1.0.0", markers = "sys_platform == \"win32\""}

[package.extras]
dev = ["sphinx-rtd-theme (>=0.4.3)", "sphinx-autobuild (>=0.7.1)", "Sphinx (>=4.1.1)", "isort (>=5.1.1)", "black (>=19.10b0)", "pytest-cov (>=2.7.1)", "pytest (>=4.6.2)", "tox (>=3.9.0)", "flake8 (>=3.7.7)", "docutils (==0.16)", "colorama (>=0.3.4)"]

[[package]]
name = "lsprotocol"
version = "2022.0.0a10"
description = "Python implementation of the Language Server Protocol."
category = "main"
optional = true
python-versions = ">=3.7"

[package.dependencies]
attrs = "*"
cattrs = "*"

[[package]]
name = "lunarcalendar"
version = "0.0.9"
description = "A lunar calendar converter, including a number of lunar and solar holidays, mainly from China."
category = "main"
optional = true
python-versions = ">=2.7, <4"

[package.dependencies]
ephem = ">=3.7.5.3"
python-dateutil = ">=2.6.1"
pytz = "*"

[[package]]
name = "lxml"
version = "4.9.2"
description = "Powerful and Pythonic XML processing library combining libxml2/libxslt with the ElementTree API."
category = "main"
optional = false
python-versions = ">=2.7, !=3.0.*, !=3.1.*, !=3.2.*, !=3.3.*, != 3.4.*"

[package.extras]
cssselect = ["cssselect (>=0.7)"]
html5 = ["html5lib"]
htmlsoup = ["beautifulsoup4"]
source = ["Cython (>=0.29.7)"]

[[package]]
name = "macholib"
version = "1.16.2"
description = "Mach-O header analysis and editing"
category = "main"
optional = true
python-versions = "*"

[package.dependencies]
altgraph = ">=0.17"

[[package]]
name = "markdown"
version = "3.4.1"
description = "Python implementation of Markdown."
category = "main"
optional = true
python-versions = ">=3.7"

[package.dependencies]
importlib-metadata = {version = ">=4.4", markers = "python_version < \"3.10\""}

[package.extras]
testing = ["coverage", "pyyaml"]

[[package]]
name = "markdown-it-py"
version = "1.1.0"
description = "Python port of markdown-it. Markdown parsing, done right!"
category = "dev"
optional = false
python-versions = "~=3.6"

[package.dependencies]
attrs = ">=19,<22"

[package.extras]
code_style = ["pre-commit (==2.6)"]
compare = ["commonmark (>=0.9.1,<0.10.0)", "markdown (>=3.2.2,<3.3.0)", "mistletoe-ebp (>=0.10.0,<0.11.0)", "mistune (>=0.8.4,<0.9.0)", "panflute (>=1.12,<2.0)"]
linkify = ["linkify-it-py (>=1.0,<2.0)"]
plugins = ["mdit-py-plugins"]
rtd = ["myst-nb (==0.13.0a1)", "pyyaml", "sphinx (>=2,<4)", "sphinx-copybutton", "sphinx-panels (>=0.4.0,<0.5.0)", "sphinx-book-theme"]
testing = ["coverage", "psutil", "pytest (>=3.6,<4)", "pytest-benchmark (>=3.2,<4.0)", "pytest-cov", "pytest-regressions"]

[[package]]
name = "markupsafe"
version = "2.1.1"
description = "Safely add untrusted strings to HTML/XML markup."
category = "main"
optional = false
python-versions = ">=3.7"

[[package]]
name = "matplotlib"
version = "3.5.3"
description = "Python plotting package"
category = "main"
optional = false
python-versions = ">=3.7"

[package.dependencies]
cycler = ">=0.10"
fonttools = ">=4.22.0"
kiwisolver = ">=1.0.1"
numpy = ">=1.17"
packaging = ">=20.0"
pillow = ">=6.2.0"
pyparsing = ">=2.2.1"
python-dateutil = ">=2.7"
setuptools_scm = ">=4,<7"

[[package]]
name = "matplotlib-inline"
version = "0.1.6"
description = "Inline Matplotlib backend for Jupyter"
category = "main"
optional = false
python-versions = ">=3.5"

[package.dependencies]
traitlets = "*"

[[package]]
name = "mccabe"
version = "0.6.1"
description = "McCabe checker, plugin for flake8"
category = "main"
optional = false
python-versions = "*"

[[package]]
name = "mdit-py-plugins"
version = "0.2.8"
description = "Collection of plugins for markdown-it-py"
category = "dev"
optional = false
python-versions = "~=3.6"

[package.dependencies]
markdown-it-py = ">=1.0,<2.0"

[package.extras]
code_style = ["pre-commit (==2.6)"]
rtd = ["myst-parser (==0.14.0a3)", "sphinx-book-theme (>=0.1.0,<0.2.0)"]
testing = ["coverage", "pytest (>=3.6,<4)", "pytest-cov", "pytest-regressions"]

[[package]]
name = "mistune"
version = "0.8.4"
description = "The fastest markdown parser in pure Python"
category = "main"
optional = false
python-versions = "*"

[[package]]
name = "mock"
version = "4.0.3"
description = "Rolling backport of unittest.mock for all Pythons"
category = "dev"
optional = false
python-versions = ">=3.6"

[package.extras]
build = ["twine", "wheel", "blurb"]
docs = ["sphinx"]
test = ["pytest (<5.4)", "pytest-cov"]

[[package]]
name = "more-itertools"
version = "9.0.0"
description = "More routines for operating on iterables, beyond itertools"
category = "main"
optional = false
python-versions = ">=3.7"

[[package]]
name = "mplfinance"
version = "0.12.9b1"
description = "Utilities for the visualization, and visual analysis, of financial data"
category = "main"
optional = false
python-versions = "*"

[package.dependencies]
matplotlib = "*"
pandas = "*"

[[package]]
name = "multidict"
version = "6.0.2"
description = "multidict implementation"
category = "main"
optional = false
python-versions = ">=3.7"

[[package]]
name = "multitasking"
version = "0.0.11"
description = "Non-blocking Python methods using decorators"
category = "main"
optional = false
python-versions = "*"

[[package]]
name = "mypy"
version = "0.930"
description = "Optional static typing for Python"
category = "dev"
optional = false
python-versions = ">=3.6"

[package.dependencies]
mypy-extensions = ">=0.4.3"
tomli = ">=1.1.0"
typing-extensions = ">=3.10"

[package.extras]
dmypy = ["psutil (>=4.0)"]
python2 = ["typed-ast (>=1.4.0,<2)"]

[[package]]
name = "mypy-extensions"
version = "0.4.3"
description = "Experimental type system extensions for programs checked with the mypy typechecker."
category = "main"
optional = false
python-versions = "*"

[[package]]
name = "myst-parser"
version = "0.15.2"
description = "An extended commonmark compliant parser, with bridges to docutils & sphinx."
category = "dev"
optional = false
python-versions = ">=3.6"

[package.dependencies]
docutils = ">=0.15,<0.18"
jinja2 = "*"
markdown-it-py = ">=1.0.0,<2.0.0"
mdit-py-plugins = ">=0.2.8,<0.3.0"
pyyaml = "*"
sphinx = ">=3.1,<5"

[package.extras]
code_style = ["pre-commit (>=2.12,<3.0)"]
linkify = ["linkify-it-py (>=1.0,<2.0)"]
rtd = ["ipython", "sphinx-book-theme (>=0.1.0,<0.2.0)", "sphinx-panels (>=0.5.2,<0.6.0)", "sphinxcontrib-bibtex (>=2.1,<3.0)", "sphinxext-rediraffe (>=0.2,<1.0)", "sphinxcontrib.mermaid (>=0.6.3,<0.7.0)", "sphinxext-opengraph (>=0.4.2,<0.5.0)"]
testing = ["beautifulsoup4", "coverage", "docutils (>=0.17.0,<0.18.0)", "pytest (>=3.6,<4)", "pytest-cov", "pytest-regressions"]

[[package]]
name = "nbclassic"
version = "0.4.5"
description = "A web-based notebook environment for interactive computing"
category = "main"
optional = false
python-versions = ">=3.7"

[package.dependencies]
argon2-cffi = "*"
ipykernel = "*"
ipython-genutils = "*"
jinja2 = "*"
jupyter-client = ">=6.1.1"
jupyter-core = ">=4.6.1"
jupyter-server = ">=1.8"
nbconvert = ">=5"
nbformat = "*"
nest-asyncio = ">=1.5"
notebook-shim = ">=0.1.0"
prometheus-client = "*"
pyzmq = ">=17"
Send2Trash = ">=1.8.0"
terminado = ">=0.8.3"
tornado = ">=6.1"
traitlets = ">=4.2.1"

[package.extras]
docs = ["sphinx", "nbsphinx", "sphinxcontrib-github-alt", "sphinx-rtd-theme", "myst-parser"]
json-logging = ["json-logging"]
test = ["pytest", "coverage", "requests", "testpath", "nbval", "selenium (==4.1.5)", "pytest-cov", "pytest-tornasync", "requests-unixsocket"]

[[package]]
name = "nbclient"
version = "0.5.13"
description = "A client library for executing notebooks. Formerly nbconvert's ExecutePreprocessor."
category = "main"
optional = false
python-versions = ">=3.7.0"

[package.dependencies]
jupyter-client = ">=6.1.5"
nbformat = ">=5.0"
nest-asyncio = "*"
traitlets = ">=5.0.0"

[package.extras]
sphinx = ["Sphinx (>=1.7)", "sphinx-book-theme", "mock", "moto", "myst-parser"]
test = ["ipython (<8.0.0)", "ipykernel", "ipywidgets (<8.0.0)", "pytest (>=4.1)", "pytest-asyncio", "pytest-cov (>=2.6.1)", "check-manifest", "flake8", "mypy", "xmltodict", "black", "pip (>=18.1)", "wheel (>=0.31.0)", "setuptools (>=38.6.0)", "twine (>=1.11.0)"]

[[package]]
name = "nbconvert"
version = "6.5.4"
description = "Converting Jupyter Notebooks"
category = "main"
optional = false
python-versions = ">=3.7"

[package.dependencies]
beautifulsoup4 = "*"
bleach = "*"
defusedxml = "*"
entrypoints = ">=0.2.2"
jinja2 = ">=3.0"
jupyter-core = ">=4.7"
jupyterlab-pygments = "*"
lxml = "*"
MarkupSafe = ">=2.0"
mistune = ">=0.8.1,<2"
nbclient = ">=0.5.0"
nbformat = ">=5.1"
packaging = "*"
pandocfilters = ">=1.4.1"
pygments = ">=2.4.1"
tinycss2 = "*"
traitlets = ">=5.0"

[package.extras]
all = ["pytest", "pytest-cov", "pytest-dependency", "ipykernel", "ipywidgets (>=7)", "pre-commit", "pyppeteer (>=1,<1.1)", "tornado (>=6.1)", "sphinx (>=1.5.1)", "sphinx-rtd-theme", "nbsphinx (>=0.2.12)", "ipython"]
docs = ["sphinx (>=1.5.1)", "sphinx-rtd-theme", "nbsphinx (>=0.2.12)", "ipython"]
serve = ["tornado (>=6.1)"]
test = ["pytest", "pytest-cov", "pytest-dependency", "ipykernel", "ipywidgets (>=7)", "pre-commit", "pyppeteer (>=1,<1.1)"]
webpdf = ["pyppeteer (>=1,<1.1)"]

[[package]]
name = "nbformat"
version = "5.7.0"
description = "The Jupyter Notebook format"
category = "main"
optional = false
python-versions = ">=3.7"

[package.dependencies]
fastjsonschema = "*"
jsonschema = ">=2.6"
jupyter-core = "*"
traitlets = ">=5.1"

[package.extras]
test = ["check-manifest", "pep440", "pre-commit", "pytest", "testpath"]

[[package]]
name = "nbmake"
version = "1.3.0"
description = "Pytest plugin for testing notebooks"
category = "dev"
optional = false
python-versions = ">=3.7.0,<4.0.0"

[package.dependencies]
ipykernel = ">=5.4.0"
nbclient = ">=0.5.13,<0.6.0"
nbformat = ">=5.0.8,<6.0.0"
pydantic = ">=1.7.2,<2.0.0"
Pygments = ">=2.7.3,<3.0.0"
pytest = ">=6.1.0"

[[package]]
name = "nest-asyncio"
version = "1.5.6"
description = "Patch asyncio to allow nested event loops"
category = "main"
optional = false
python-versions = ">=3.5"

[[package]]
name = "networkx"
version = "2.8.7"
description = "Python package for creating and manipulating graphs and networks"
category = "main"
optional = true
python-versions = ">=3.8"

[package.extras]
default = ["numpy (>=1.19)", "scipy (>=1.8)", "matplotlib (>=3.4)", "pandas (>=1.3)"]
developer = ["pre-commit (>=2.20)", "mypy (>=0.981)"]
doc = ["sphinx (>=5)", "pydata-sphinx-theme (>=0.9)", "sphinx-gallery (>=0.10)", "numpydoc (>=1.4)", "pillow (>=9.1)", "nb2plots (>=0.6)", "texext (>=0.6.6)"]
extra = ["lxml (>=4.6)", "pygraphviz (>=1.9)", "pydot (>=1.4.2)", "sympy (>=1.10)"]
test = ["pytest (>=7.1)", "pytest-cov (>=3.0)", "codecov (>=2.1)"]

[[package]]
name = "nfoursid"
version = "1.0.1"
description = "Implementation of N4SID, Kalman filtering and state-space models"
category = "main"
optional = true
python-versions = ">=3.7"

[package.dependencies]
matplotlib = ">=3.3"
numpy = ">=1.19"
pandas = ">=1.1"

[[package]]
name = "nodeenv"
version = "1.7.0"
description = "Node.js virtual environment builder"
category = "dev"
optional = false
python-versions = ">=2.7,!=3.0.*,!=3.1.*,!=3.2.*,!=3.3.*,!=3.4.*,!=3.5.*,!=3.6.*"

[[package]]
name = "notebook"
version = "6.5.1"
description = "A web-based notebook environment for interactive computing"
category = "main"
optional = false
python-versions = ">=3.7"

[package.dependencies]
argon2-cffi = "*"
ipykernel = "*"
ipython-genutils = "*"
jinja2 = "*"
jupyter-client = ">=5.3.4"
jupyter-core = ">=4.6.1"
nbclassic = "0.4.5"
nbconvert = ">=5"
nbformat = "*"
nest-asyncio = ">=1.5"
prometheus-client = "*"
pyzmq = ">=17"
Send2Trash = ">=1.8.0"
terminado = ">=0.8.3"
tornado = ">=6.1"
traitlets = ">=4.2.1"

[package.extras]
docs = ["sphinx", "nbsphinx", "sphinxcontrib-github-alt", "sphinx-rtd-theme", "myst-parser"]
json-logging = ["json-logging"]
test = ["pytest", "coverage", "requests", "testpath", "nbval", "selenium (==4.1.5)", "pytest-cov", "requests-unixsocket"]

[[package]]
name = "notebook-shim"
version = "0.2.0"
description = "A shim layer for notebook traits and config"
category = "main"
optional = false
python-versions = ">=3.7"

[package.dependencies]
jupyter-server = ">=1.8,<3"

[package.extras]
test = ["pytest", "pytest-console-scripts", "pytest-tornasync"]

[[package]]
name = "numba"
version = "0.56.4"
description = "compiling Python code using LLVM"
category = "main"
optional = true
python-versions = ">=3.7"

[package.dependencies]
importlib-metadata = {version = "*", markers = "python_version < \"3.9\""}
llvmlite = ">=0.39.0dev0,<0.40"
numpy = ">=1.18,<1.24"

[[package]]
name = "numpy"
version = "1.23.4"
description = "NumPy is the fundamental package for array computing with Python."
category = "main"
optional = false
python-versions = ">=3.8"

[[package]]
name = "oandapyv20"
version = "0.6.3"
description = "Python wrapper for the OANDA REST-V20 API"
category = "main"
optional = false
python-versions = "*"

[[package]]
name = "oauthlib"
version = "3.2.2"
description = "A generic, spec-compliant, thorough implementation of the OAuth request-signing logic"
category = "main"
optional = false
python-versions = ">=3.6"

[package.extras]
rsa = ["cryptography (>=3.0.0)"]
signals = ["blinker (>=1.4.0)"]
signedtoken = ["cryptography (>=3.0.0)", "pyjwt (>=2.0.0,<3)"]

[[package]]
name = "onetimepass"
version = "1.0.1"
description = "Module for generating and validating HOTP and TOTP tokens"
category = "main"
optional = false
python-versions = "*"

[package.dependencies]
six = "*"

[[package]]
name = "openpyxl"
version = "3.0.10"
description = "A Python library to read/write Excel 2010 xlsx/xlsm files"
category = "main"
optional = false
python-versions = ">=3.6"

[package.dependencies]
et-xmlfile = "*"

[[package]]
name = "osqp"
version = "0.6.2.post5"
description = "OSQP: The Operator Splitting QP Solver"
category = "main"
optional = true
python-versions = "*"

[package.dependencies]
numpy = ">=1.7"
qdldl = "*"
scipy = ">=0.13.2"

[[package]]
name = "packaging"
version = "22.0"
description = "Core utilities for Python packages"
category = "main"
optional = false
python-versions = ">=3.7"

[[package]]
name = "pandas"
version = "1.5.1"
description = "Powerful data structures for data analysis, time series, and statistics"
category = "main"
optional = false
python-versions = ">=3.8"

[package.dependencies]
numpy = [
    {version = ">=1.20.3", markers = "python_version < \"3.10\""},
    {version = ">=1.21.0", markers = "python_version >= \"3.10\""},
]
python-dateutil = ">=2.8.1"
pytz = ">=2020.1"

[package.extras]
test = ["hypothesis (>=5.5.3)", "pytest (>=6.0)", "pytest-xdist (>=1.31)"]

[[package]]
name = "pandas-datareader"
version = "0.10.0"
description = "Data readers extracted from the pandas codebase,should be compatible with recent pandas versions"
category = "main"
optional = false
python-versions = ">=3.6"

[package.dependencies]
lxml = "*"
pandas = ">=0.23"
requests = ">=2.19.0"

[[package]]
name = "pandas-market-calendars"
version = "3.2"
description = "Market and exchange trading calendars for pandas"
category = "main"
optional = false
python-versions = ">=3.7.0"

[package.dependencies]
exchange-calendars = ">=3.3"
pandas = ">=0.18"
python-dateutil = "*"
pytz = "*"

[[package]]
name = "pandas-ta"
version = "0.3.14b"
description = "An easy to use Python 3 Pandas Extension with 130+ Technical Analysis Indicators. Can be called from a Pandas DataFrame or standalone like TA-Lib. Correlation tested with TA-Lib."
category = "main"
optional = false
python-versions = "*"

[package.dependencies]
pandas = "*"

[package.extras]
dev = ["alphavantage-api", "matplotlib", "mplfinance", "scipy", "sklearn", "statsmodels", "stochastic", "talib", "tqdm", "vectorbt", "yfinance"]
test = ["ta-lib"]

[[package]]
name = "pandocfilters"
version = "1.5.0"
description = "Utilities for writing pandoc filters in python"
category = "main"
optional = false
python-versions = ">=2.7, !=3.0.*, !=3.1.*, !=3.2.*, !=3.3.*"

[[package]]
name = "papermill"
version = "2.4.0"
description = "Parametrize and run Jupyter and nteract Notebooks"
category = "main"
optional = false
python-versions = ">=3.7"
develop = false

[package.dependencies]
click = "*"
entrypoints = "*"
nbclient = ">=0.2.0"
nbformat = ">=5.1.2"
pyyaml = "*"
requests = "*"
tenacity = ">=5.0.2"
tqdm = ">=4.32.2"

[package.extras]
all = ["azure-datalake-store (>=0.0.30)", "azure-storage-blob (>=12.1.0)", "black (>=19.3b0)", "boto3", "gcsfs (>=0.2.0)", "pyarrow (>=2.0)", "requests (>=2.21.0)"]
azure = ["azure-datalake-store (>=0.0.30)", "azure-storage-blob (>=12.1.0)", "requests (>=2.21.0)"]
black = ["black (>=19.3b0)"]
dev = ["attrs (>=17.4.0)", "azure-datalake-store (>=0.0.30)", "azure-storage-blob (>=12.1.0)", "black (>=19.3b0)", "boto3", "botocore", "bumpversion", "check-manifest", "codecov", "coverage", "flake8", "gcsfs (>=0.2.0)", "google-compute-engine", "ipython (>=5.0)", "ipywidgets", "moto", "notebook", "pip (>=18.1)", "pre-commit", "pyarrow (>=2.0)", "pytest (>=4.1)", "pytest-cov (>=2.6.1)", "pytest-env (>=0.6.2)", "pytest-mock (>=1.10)", "recommonmark", "requests (>=2.21.0)", "setuptools (>=38.6.0)", "tox", "twine (>=1.11.0)", "wheel (>=0.31.0)"]
gcs = ["gcsfs (>=0.2.0)"]
github = ["PyGithub (>=1.55)"]
hdfs = ["pyarrow (>=2.0)"]
s3 = ["boto3"]
test = ["attrs (>=17.4.0)", "azure-datalake-store (>=0.0.30)", "azure-storage-blob (>=12.1.0)", "black (>=19.3b0)", "boto3", "botocore", "bumpversion", "check-manifest", "codecov", "coverage", "flake8", "gcsfs (>=0.2.0)", "google-compute-engine", "ipython (>=5.0)", "ipywidgets", "moto", "notebook", "pip (>=18.1)", "pre-commit", "pyarrow (>=2.0)", "pytest (>=4.1)", "pytest-cov (>=2.6.1)", "pytest-env (>=0.6.2)", "pytest-mock (>=1.10)", "recommonmark", "requests (>=2.21.0)", "setuptools (>=38.6.0)", "tox", "twine (>=1.11.0)", "wheel (>=0.31.0)"]

[package.source]
type = "git"
url = "https://github.com/nteract/papermill.git"
reference = "main"
resolved_reference = "54f6c038cdae0c70d5fb04691fa465e12aeb62cb"

[[package]]
name = "parso"
version = "0.8.3"
description = "A Python Parser"
category = "main"
optional = false
python-versions = ">=3.6"

[package.extras]
qa = ["flake8 (==3.8.3)", "mypy (==0.782)"]
testing = ["docopt", "pytest (<6.0.0)"]

[[package]]
name = "pathspec"
version = "0.10.2"
description = "Utility library for gitignore style pattern matching of file paths."
category = "dev"
optional = false
python-versions = ">=3.7"

[[package]]
name = "patsy"
version = "0.5.3"
description = "A Python package for describing statistical models and for building design matrices."
category = "main"
optional = false
python-versions = "*"

[package.dependencies]
numpy = ">=1.4"
six = "*"

[package.extras]
test = ["pytest", "pytest-cov", "scipy"]

[[package]]
name = "pbr"
version = "5.11.0"
description = "Python Build Reasonableness"
category = "dev"
optional = false
python-versions = ">=2.6"

[[package]]
name = "pefile"
version = "2022.5.30"
description = "Python PE parsing module"
category = "main"
optional = true
python-versions = ">=3.6.0"

[package.dependencies]
future = "*"

[[package]]
name = "pexpect"
version = "4.8.0"
description = "Pexpect allows easy control of interactive console applications."
category = "main"
optional = false
python-versions = "*"

[package.dependencies]
ptyprocess = ">=0.5"

[[package]]
name = "pickleshare"
version = "0.7.5"
description = "Tiny 'shelve'-like database with concurrency support"
category = "main"
optional = false
python-versions = "*"

[[package]]
name = "pillow"
version = "9.4.0"
description = "Python Imaging Library (Fork)"
category = "main"
optional = false
python-versions = ">=3.7"

[package.extras]
docs = ["furo", "olefile", "sphinx (>=2.4)", "sphinx-copybutton", "sphinx-inline-tabs", "sphinx-issues (>=3.0.1)", "sphinx-removed-in", "sphinxext-opengraph"]
tests = ["check-manifest", "coverage", "defusedxml", "markdown2", "olefile", "packaging", "pyroma", "pytest", "pytest-cov", "pytest-timeout"]

[[package]]
name = "platformdirs"
version = "2.5.2"
description = "A small Python module for determining appropriate platform-specific dirs, e.g. a \"user data dir\"."
category = "dev"
optional = false
python-versions = ">=3.7"

[package.extras]
docs = ["furo (>=2021.7.5b38)", "proselint (>=0.10.2)", "sphinx-autodoc-typehints (>=1.12)", "sphinx (>=4)"]
test = ["appdirs (==1.4.4)", "pytest-cov (>=2.7)", "pytest-mock (>=3.6)", "pytest (>=6)"]

[[package]]
name = "plotly"
version = "5.10.0"
description = "An open-source, interactive data visualization library for Python"
category = "main"
optional = false
python-versions = ">=3.6"

[package.dependencies]
tenacity = ">=6.2.0"

[[package]]
name = "pluggy"
version = "1.0.0"
description = "plugin and hook calling mechanisms for python"
category = "dev"
optional = false
python-versions = ">=3.6"

[package.extras]
dev = ["pre-commit", "tox"]
testing = ["pytest", "pytest-benchmark"]

[[package]]
name = "pmdarima"
version = "2.0.1"
description = "Python's forecast::auto.arima equivalent"
category = "main"
optional = true
python-versions = ">=3.7"

[package.dependencies]
Cython = ">=0.29,<0.29.18 || >0.29.18,<0.29.31 || >0.29.31"
joblib = ">=0.11"
numpy = ">=1.21"
pandas = ">=0.19"
scikit-learn = ">=0.22"
scipy = ">=1.3.2"
statsmodels = ">=0.13.2"
urllib3 = "*"

[[package]]
name = "praw"
version = "7.6.0"
description = "PRAW, an acronym for `Python Reddit API Wrapper`, is a python package that allows for simple access to  Reddit's API."
category = "main"
optional = false
python-versions = "~=3.7"

[package.dependencies]
prawcore = ">=2.1,<3"
update-checker = ">=0.18"
websocket-client = ">=0.54.0"

[package.extras]
ci = ["coveralls"]
dev = ["packaging", "pre-commit", "sphinx", "sphinx-rtd-theme", "betamax (>=0.8,<0.9)", "betamax-matchers (>=0.3.0,<0.5)", "pytest (>=2.7.3)", "requests (>=2.20.1,<3)"]
lint = ["pre-commit", "sphinx", "sphinx-rtd-theme"]
readthedocs = ["sphinx", "sphinx-rtd-theme"]
test = ["betamax (>=0.8,<0.9)", "betamax-matchers (>=0.3.0,<0.5)", "pytest (>=2.7.3)", "requests (>=2.20.1,<3)"]

[[package]]
name = "prawcore"
version = "2.3.0"
description = "Low-level communication layer for PRAW 4+."
category = "main"
optional = false
python-versions = "~=3.6"

[package.dependencies]
requests = ">=2.6.0,<3.0"

[package.extras]
ci = ["coveralls"]
dev = ["black", "flake8", "pre-commit", "pydocstyle", "flynt", "betamax (>=0.8,<0.9)", "betamax-matchers (>=0.4.0,<0.5)", "betamax-serializers (>=0.2.0,<0.3)", "mock (>=0.8)", "pytest", "testfixtures (>4.13.2,<7)"]
lint = ["black", "flake8", "pre-commit", "pydocstyle", "flynt"]
test = ["betamax (>=0.8,<0.9)", "betamax-matchers (>=0.4.0,<0.5)", "betamax-serializers (>=0.2.0,<0.3)", "mock (>=0.8)", "pytest", "testfixtures (>4.13.2,<7)"]

[[package]]
name = "pre-commit"
version = "2.20.0"
description = "A framework for managing and maintaining multi-language pre-commit hooks."
category = "dev"
optional = false
python-versions = ">=3.7"

[package.dependencies]
cfgv = ">=2.0.0"
identify = ">=1.0.0"
nodeenv = ">=0.11.1"
pyyaml = ">=5.1"
toml = "*"
virtualenv = ">=20.0.8"

[[package]]
name = "prometheus-client"
version = "0.15.0"
description = "Python client for the Prometheus monitoring system."
category = "main"
optional = false
python-versions = ">=3.6"

[package.extras]
twisted = ["twisted"]

[[package]]
name = "prompt-toolkit"
version = "3.0.31"
description = "Library for building powerful interactive command lines in Python"
category = "main"
optional = false
python-versions = ">=3.6.2"

[package.dependencies]
wcwidth = "*"

[[package]]
name = "property-cached"
version = "1.6.4"
description = "A decorator for caching properties in classes (forked from cached-property)."
category = "main"
optional = false
python-versions = ">= 3.5"

[[package]]
name = "prophet"
version = "1.1.1"
description = "Automatic Forecasting Procedure"
category = "main"
optional = true
python-versions = ">=3.7"

[package.dependencies]
cmdstanpy = ">=1.0.4"
convertdate = ">=2.1.2"
holidays = ">=0.14.2"
LunarCalendar = ">=0.0.9"
matplotlib = ">=2.0.0"
numpy = ">=1.15.4"
pandas = ">=1.0.4"
python-dateutil = ">=2.8.0"
setuptools-git = ">=1.2"
tqdm = ">=4.36.1"

[[package]]
name = "protobuf"
version = "3.20.1"
description = "Protocol Buffers"
category = "main"
optional = false
python-versions = ">=3.7"

[[package]]
name = "psaw"
version = "0.0.12"
description = "Pushshift.io API Wrapper for reddit.com public comment/submission search"
category = "main"
optional = false
python-versions = ">=3"

[package.dependencies]
Click = "*"
requests = "*"

[[package]]
name = "psutil"
version = "5.9.3"
description = "Cross-platform lib for process and system monitoring in Python."
category = "main"
optional = false
python-versions = ">=2.7, !=3.0.*, !=3.1.*, !=3.2.*, !=3.3.*"

[package.extras]
test = ["ipaddress", "mock", "enum34", "pywin32", "wmi"]

[[package]]
name = "ptyprocess"
version = "0.7.0"
description = "Run a subprocess in a pseudo terminal"
category = "main"
optional = false
python-versions = "*"

[[package]]
name = "pure-eval"
version = "0.2.2"
description = "Safely evaluate AST nodes without side effects"
category = "main"
optional = false
python-versions = "*"

[package.extras]
tests = ["pytest"]

[[package]]
name = "py"
version = "1.11.0"
description = "library with cross-python path, ini-parsing, io, code, log facilities"
category = "main"
optional = false
python-versions = ">=2.7, !=3.0.*, !=3.1.*, !=3.2.*, !=3.3.*, !=3.4.*"

[[package]]
name = "pyally"
version = "1.1.2"
description = "Ally Invest API Wrapper"
category = "main"
optional = false
python-versions = "*"

[package.dependencies]
pytz = "*"
requests = "*"
requests-oauthlib = "*"

[[package]]
name = "pyarrow"
version = "9.0.0"
description = "Python library for Apache Arrow"
category = "main"
optional = false
python-versions = ">=3.7"

[package.dependencies]
numpy = ">=1.16.6"

[[package]]
name = "pyasn1"
version = "0.4.8"
description = "ASN.1 types and codecs"
category = "main"
optional = true
python-versions = "*"

[[package]]
name = "pyasn1-modules"
version = "0.2.8"
description = "A collection of ASN.1-based protocols modules."
category = "main"
optional = true
python-versions = "*"

[package.dependencies]
pyasn1 = ">=0.4.6,<0.5.0"

[[package]]
name = "pycares"
version = "4.2.2"
description = "Python interface for c-ares"
category = "main"
optional = false
python-versions = "*"

[package.dependencies]
cffi = ">=1.5.0"

[package.extras]
idna = ["idna (>=2.1)"]

[[package]]
name = "pycodestyle"
version = "2.7.0"
description = "Python style guide checker"
category = "main"
optional = false
python-versions = ">=2.7, !=3.0.*, !=3.1.*, !=3.2.*, !=3.3.*"

[[package]]
name = "pycoingecko"
version = "2.3.0"
description = "Python wrapper around the CoinGecko API"
category = "main"
optional = false
python-versions = "*"

[package.dependencies]
requests = "*"

[[package]]
name = "pycparser"
version = "2.21"
description = "C parser in Python"
category = "main"
optional = false
python-versions = ">=2.7, !=3.0.*, !=3.1.*, !=3.2.*, !=3.3.*"

[[package]]
name = "pydantic"
version = "1.10.4"
description = "Data validation and settings management using python type hints"
category = "main"
optional = false
python-versions = ">=3.7"

[package.dependencies]
typing-extensions = ">=4.2.0"

[package.extras]
dotenv = ["python-dotenv (>=0.10.4)"]
email = ["email-validator (>=1.0.3)"]

[[package]]
name = "pydeck"
version = "0.8.0b4"
description = "Widget for deck.gl maps"
category = "main"
optional = false
python-versions = ">=3.7"

[package.dependencies]
jinja2 = ">=2.10.1"
numpy = ">=1.16.4"

[package.extras]
carto = ["pydeck-carto"]
jupyter = ["ipywidgets (>=7,<8)", "traitlets (>=4.3.2)", "ipython (>=5.8.0)", "ipykernel (>=5.1.2)"]

[[package]]
name = "pydeprecate"
version = "0.3.2"
description = "Deprecation tooling"
category = "main"
optional = true
python-versions = ">=3.6"

[[package]]
name = "pyerfa"
version = "2.0.0.1"
description = "Python bindings for ERFA"
category = "main"
optional = true
python-versions = ">=3.7"

[package.dependencies]
numpy = ">=1.17"

[package.extras]
docs = ["sphinx-astropy (>=1.3)"]
test = ["pytest", "pytest-doctestplus (>=0.7)"]

[[package]]
name = "pyex"
version = "0.5.0"
description = "Rest API to IEX"
category = "main"
optional = false
python-versions = "*"

[package.dependencies]
deprecation = ">=2.0.6"
ipython = ">=7.2.0"
pandas = ">=0.22"
Pillow = ">=5.3.0"
pytz = ">=2019.1"
requests = ">=2.21.0"
six = "*"
socketIO-client-nexus = ">=0.7.6"
sseclient = ">=0.0.22"
temporal-cache = ">=0.1.1"

[package.extras]
async = ["deprecation (>=2.0.6)", "ipython (>=7.2.0)", "Pillow (>=5.3.0)", "pandas (>=0.22)", "pytz (>=2019.1)", "requests (>=2.21.0)", "six", "socketIO-client-nexus (>=0.7.6)", "sseclient (>=0.0.22)", "temporal-cache (>=0.1.1)", "aiohttp (>=3.2)", "aiohttp-sse-client (>=0.2.0)", "aiostream (>=0.3.1)"]
dev = ["deprecation (>=2.0.6)", "ipython (>=7.2.0)", "Pillow (>=5.3.0)", "pandas (>=0.22)", "pytz (>=2019.1)", "requests (>=2.21.0)", "six", "socketIO-client-nexus (>=0.7.6)", "sseclient (>=0.0.22)", "temporal-cache (>=0.1.1)", "aiohttp (>=3.2)", "aiohttp-sse-client (>=0.2.0)", "aiostream (>=0.3.1)", "TA-Lib (>=0.4.17)", "black (>=20)", "bump2version (>=1.0.0)", "flake8 (>=3.7.8)", "flake8-black (>=0.2.1)", "mock", "pytest (>=4.3.0)", "pytest-cov (>=2.6.1)", "recommonmark", "Sphinx (>=1.8.4)", "sphinx-markdown-builder (>=0.5.2)", "sphinx-rtd-theme"]
studies = ["TA-Lib (>=0.4.17)"]

[[package]]
name = "pyflakes"
version = "2.3.1"
description = "passive checker of Python programs"
category = "main"
optional = false
python-versions = ">=2.7, !=3.0.*, !=3.1.*, !=3.2.*, !=3.3.*"

[[package]]
name = "pygls"
version = "1.0.0"
description = "a pythonic generic language server (pronounced like \"pie glass\")."
category = "main"
optional = true
python-versions = "<3.12,>=3.7"

[package.dependencies]
lsprotocol = "*"
typeguard = ">=2.10.0,<3"

[package.extras]
dev = ["bandit (==1.7.4)", "flake8 (==4.0.1)", "mypy (==0.961)"]
docs = ["sphinx (==5.0.1)", "sphinx-rtd-theme (==1.0.0)"]
test = ["mock (==4.0.3)", "pytest (==7.1.2)", "pytest-asyncio (==0.18.3)"]
ws = ["websockets (>=10.0.0,<11.0.0)"]

[[package]]
name = "pygments"
version = "2.13.0"
description = "Pygments is a syntax highlighting package written in Python."
category = "main"
optional = false
python-versions = ">=3.6"

[package.extras]
plugins = ["importlib-metadata"]

[[package]]
name = "pyhdfe"
version = "0.1.0"
description = "High dimensional fixed effect absorption with Python 3"
category = "main"
optional = false
python-versions = ">=3.6"

[package.dependencies]
numpy = ">=1.12.0"
scipy = ">=1.0.0"

[package.extras]
docs = ["sphinx", "ipython", "astunparse", "sphinx-rtd-theme", "nbsphinx", "jupyter-client"]
tests = ["pytest", "pytest-xdist"]

[[package]]
name = "pyinstaller"
version = "4.10"
description = "PyInstaller bundles a Python application and all its dependencies into a single package."
category = "main"
optional = true
python-versions = "<3.11,>=3.6"

[package.dependencies]
altgraph = "*"
macholib = {version = ">=1.8", markers = "sys_platform == \"darwin\""}
pefile = {version = ">=2017.8.1", markers = "sys_platform == \"win32\""}
pyinstaller-hooks-contrib = ">=2020.6"
pywin32-ctypes = {version = ">=0.2.0", markers = "sys_platform == \"win32\""}

[package.extras]
encryption = ["tinyaes (>=1.0.0)"]
hook_testing = ["pytest (>=2.7.3)", "execnet (>=1.5.0)", "psutil"]

[[package]]
name = "pyinstaller-hooks-contrib"
version = "2022.10"
description = "Community maintained hooks for PyInstaller"
category = "main"
optional = true
python-versions = ">=3.7"

[[package]]
name = "pylint"
version = "2.15.2"
description = "python code static checker"
category = "dev"
optional = false
python-versions = ">=3.7.2"

[package.dependencies]
astroid = ">=2.12.9,<=2.14.0-dev0"
colorama = {version = ">=0.4.5", markers = "sys_platform == \"win32\""}
dill = ">=0.2"
isort = ">=4.2.5,<6"
mccabe = ">=0.6,<0.8"
platformdirs = ">=2.2.0"
tomli = {version = ">=1.1.0", markers = "python_version < \"3.11\""}
tomlkit = ">=0.10.1"
typing-extensions = {version = ">=3.10.0", markers = "python_version < \"3.10\""}

[package.extras]
spelling = ["pyenchant (>=3.2,<4.0)"]
testutils = ["gitpython (>3)"]

[[package]]
name = "pyluach"
version = "2.0.2"
description = "Pyluach is a Python package for manipulating Hebrew dates,"
category = "main"
optional = false
python-versions = ">=3.7"

[[package]]
name = "pymeeus"
version = "0.5.11"
description = "Python implementation of Jean Meeus astronomical routines"
category = "main"
optional = false
python-versions = "*"

[[package]]
name = "pympler"
version = "1.0.1"
description = "A development tool to measure, monitor and analyze the memory behavior of Python objects."
category = "main"
optional = false
python-versions = ">=3.6"

[[package]]
name = "pyobjc-core"
version = "8.5.1"
description = "Python<->ObjC Interoperability Module"
category = "main"
optional = false
python-versions = ">=3.6"

[[package]]
name = "pyobjc-framework-cocoa"
version = "8.5.1"
description = "Wrappers for the Cocoa frameworks on macOS"
category = "main"
optional = false
python-versions = ">=3.6"

[package.dependencies]
pyobjc-core = ">=8.5.1"

[[package]]
name = "pyod"
version = "1.0.7"
description = "A Comprehensive and Scalable Python Library for Outlier Detection (Anomaly Detection)"
category = "main"
optional = true
python-versions = "*"

[package.dependencies]
joblib = "*"
matplotlib = "*"
numba = ">=0.51"
numpy = ">=1.19"
scikit_learn = ">=0.20.0"
scipy = ">=1.5.1"
six = "*"
statsmodels = "*"

[[package]]
name = "pyotp"
version = "2.7.0"
description = "Python One Time Password Library"
category = "main"
optional = false
python-versions = ">=3.6"

[[package]]
name = "pyparsing"
version = "3.0.9"
description = "pyparsing module - Classes and methods to define and execute parsing grammars"
category = "main"
optional = false
python-versions = ">=3.6.8"

[package.extras]
diagrams = ["railroad-diagrams", "jinja2"]

[[package]]
name = "pyprind"
version = "2.11.3"
description = "Python Progress Bar and Percent Indicator Utility"
category = "main"
optional = false
python-versions = "*"

[[package]]
name = "pyrsistent"
version = "0.18.1"
description = "Persistent/Functional/Immutable data structures"
category = "main"
optional = false
python-versions = ">=3.7"

[[package]]
name = "pytest"
version = "6.2.5"
description = "pytest: simple powerful testing with Python"
category = "dev"
optional = false
python-versions = ">=3.6"

[package.dependencies]
atomicwrites = {version = ">=1.0", markers = "sys_platform == \"win32\""}
attrs = ">=19.2.0"
colorama = {version = "*", markers = "sys_platform == \"win32\""}
iniconfig = "*"
packaging = "*"
pluggy = ">=0.12,<2.0"
py = ">=1.8.2"
toml = "*"

[package.extras]
testing = ["argcomplete", "hypothesis (>=3.56)", "mock", "nose", "requests", "xmlschema"]

[[package]]
name = "pytest-cov"
version = "3.0.0"
description = "Pytest plugin for measuring coverage."
category = "dev"
optional = false
python-versions = ">=3.6"

[package.dependencies]
coverage = {version = ">=5.2.1", extras = ["toml"]}
pytest = ">=4.6"

[package.extras]
testing = ["fields", "hunter", "process-tests", "six", "pytest-xdist", "virtualenv"]

[[package]]
name = "pytest-mock"
version = "3.10.0"
description = "Thin-wrapper around the mock package for easier use with pytest"
category = "dev"
optional = false
python-versions = ">=3.7"

[package.dependencies]
pytest = ">=5.0"

[package.extras]
dev = ["pre-commit", "tox", "pytest-asyncio"]

[[package]]
name = "pytest-recording"
version = "0.12.1"
description = "A pytest plugin that allows you recording of network interactions via VCR.py"
category = "dev"
optional = false
python-versions = ">=3.5"

[package.dependencies]
attrs = "*"
pytest = ">=3.5.0"
vcrpy = ">=2.0.1"

[[package]]
name = "pythclient"
version = "0.1.2"
description = "A library to retrieve Pyth account structures off the Solana blockchain."
category = "main"
optional = false
python-versions = ">=3.7.0"

[package.dependencies]
aiodns = "*"
aiohttp = ">=3.7.4"
backoff = "*"
base58 = "*"
dnspython = "*"
flake8 = "*"
loguru = "*"
typing-extensions = "*"

[package.extras]
testing = ["aiodns", "aiohttp (>=3.7.4)", "backoff", "base58", "dnspython", "flake8", "loguru", "typing-extensions", "mock", "pytest", "pytest-cov", "pytest-socket", "pytest-mock", "pytest-asyncio"]

[[package]]
name = "python-binance"
version = "1.0.16"
description = "Binance REST API python implementation"
category = "main"
optional = false
python-versions = "*"

[package.dependencies]
aiohttp = "*"
dateparser = "*"
requests = "*"
six = "*"
ujson = "*"
websockets = "*"

[[package]]
name = "python-coinmarketcap"
version = "0.2"
description = "CoinMarketCap Python API Wrapper"
category = "main"
optional = false
python-versions = "*"

[[package]]
name = "python-dateutil"
version = "2.8.2"
description = "Extensions to the standard Python datetime module"
category = "main"
optional = false
python-versions = "!=3.0.*,!=3.1.*,!=3.2.*,>=2.7"

[package.dependencies]
six = ">=1.5"

[[package]]
name = "python-dotenv"
version = "0.19.2"
description = "Read key-value pairs from a .env file and set them as environment variables"
category = "main"
optional = false
python-versions = ">=3.5"

[package.extras]
cli = ["click (>=5.0)"]

[[package]]
name = "python-i18n"
version = "0.3.9"
description = "Translation library for Python"
category = "main"
optional = false
python-versions = "*"

[package.extras]
yaml = ["pyyaml (>=3.10)"]

[[package]]
name = "pytorch-lightning"
version = "1.6.5"
description = "PyTorch Lightning is the lightweight PyTorch wrapper for ML researchers. Scale your models. Write less boilerplate."
category = "main"
optional = true
python-versions = ">=3.7"

[package.dependencies]
fsspec = {version = ">=2021.05.0,<2021.06.0 || >2021.06.0", extras = ["http"]}
numpy = ">=1.17.2"
packaging = ">=17.0"
protobuf = "<=3.20.1"
pyDeprecate = ">=0.3.1"
PyYAML = ">=5.4"
tensorboard = ">=2.2.0"
torch = ">=1.8"
torchmetrics = ">=0.4.1"
tqdm = ">=4.57.0"
typing-extensions = ">=4.0.0"

[package.extras]
all = ["matplotlib (>3.1)", "torchtext (>=0.9)", "omegaconf (>=2.0.5)", "hydra-core (>=1.0.5)", "jsonargparse[signatures] (>=4.7.1)", "gcsfs (>=2021.5.0)", "rich (>=10.2.2,!=10.15.0.a)", "neptune-client (>=0.10.0)", "comet-ml (>=3.1.12)", "mlflow (>=1.0.0)", "test-tube (>=0.7.5)", "wandb (>=0.8.21)", "coverage (>=6.4)", "codecov (>=2.1)", "pytest (>=6.0)", "pytest-rerunfailures (>=10.2)", "mypy (>=0.920)", "flake8 (>=3.9.2)", "pre-commit (>=1.0)", "pytest-forked", "cloudpickle (>=1.3)", "scikit-learn (>0.22.1)", "onnxruntime", "pandas", "torchvision (>=0.9)", "gym[classic_control] (>=0.17.0)", "ipython", "fairscale (>=0.4.5)", "deepspeed", "horovod (>=0.21.2,!=0.24.0)", "hivemind (>=1.0.1)"]
deepspeed = ["deepspeed"]
dev = ["matplotlib (>3.1)", "torchtext (>=0.9)", "omegaconf (>=2.0.5)", "hydra-core (>=1.0.5)", "jsonargparse[signatures] (>=4.7.1)", "gcsfs (>=2021.5.0)", "rich (>=10.2.2,!=10.15.0.a)", "neptune-client (>=0.10.0)", "comet-ml (>=3.1.12)", "mlflow (>=1.0.0)", "test-tube (>=0.7.5)", "wandb (>=0.8.21)", "coverage (>=6.4)", "codecov (>=2.1)", "pytest (>=6.0)", "pytest-rerunfailures (>=10.2)", "mypy (>=0.920)", "flake8 (>=3.9.2)", "pre-commit (>=1.0)", "pytest-forked", "cloudpickle (>=1.3)", "scikit-learn (>0.22.1)", "onnxruntime", "pandas"]
examples = ["torchvision (>=0.9)", "gym[classic_control] (>=0.17.0)", "ipython"]
extra = ["matplotlib (>3.1)", "torchtext (>=0.9)", "omegaconf (>=2.0.5)", "hydra-core (>=1.0.5)", "jsonargparse[signatures] (>=4.7.1)", "gcsfs (>=2021.5.0)", "rich (>=10.2.2,!=10.15.0.a)"]
fairscale = ["fairscale (>=0.4.5)"]
hivemind = ["hivemind (>=1.0.1)"]
horovod = ["horovod (>=0.21.2,!=0.24.0)"]
loggers = ["neptune-client (>=0.10.0)", "comet-ml (>=3.1.12)", "mlflow (>=1.0.0)", "test-tube (>=0.7.5)", "wandb (>=0.8.21)"]
strategies = ["fairscale (>=0.4.5)", "deepspeed", "horovod (>=0.21.2,!=0.24.0)", "hivemind (>=1.0.1)"]
test = ["coverage (>=6.4)", "codecov (>=2.1)", "pytest (>=6.0)", "pytest-rerunfailures (>=10.2)", "mypy (>=0.920)", "flake8 (>=3.9.2)", "pre-commit (>=1.0)", "pytest-forked", "cloudpickle (>=1.3)", "scikit-learn (>0.22.1)", "onnxruntime", "pandas"]

[[package]]
name = "pytrends"
version = "4.8.0"
description = "Pseudo API for Google Trends"
category = "main"
optional = false
python-versions = "*"

[package.dependencies]
lxml = "*"
pandas = ">=0.25"
requests = ">=2.0"

[[package]]
name = "pytz"
version = "2022.5"
description = "World timezone definitions, modern and historical"
category = "main"
optional = false
python-versions = "*"

[[package]]
name = "pytz-deprecation-shim"
version = "0.1.0.post0"
description = "Shims to make deprecation of pytz easier"
category = "main"
optional = false
python-versions = "!=3.0.*,!=3.1.*,!=3.2.*,!=3.3.*,!=3.4.*,!=3.5.*,>=2.7"

[package.dependencies]
"backports.zoneinfo" = {version = "*", markers = "python_version >= \"3.6\" and python_version < \"3.9\""}
tzdata = {version = "*", markers = "python_version >= \"3.6\""}

[[package]]
name = "pyupgrade"
version = "2.38.4"
description = "A tool to automatically upgrade syntax for newer versions."
category = "dev"
optional = false
python-versions = ">=3.7"

[package.dependencies]
tokenize-rt = "<5"

[[package]]
name = "pywin32"
version = "305"
description = "Python for Window Extensions"
category = "main"
optional = false
python-versions = "*"

[[package]]
name = "pywin32-ctypes"
version = "0.2.0"
description = ""
category = "main"
optional = true
python-versions = "*"

[[package]]
name = "pywinpty"
version = "2.0.8"
description = "Pseudo terminal support for Windows from Python."
category = "main"
optional = false
python-versions = ">=3.7"

[[package]]
name = "pyyaml"
version = "6.0"
description = "YAML parser and emitter for Python"
category = "main"
optional = false
python-versions = ">=3.6"

[[package]]
name = "pyzmq"
version = "24.0.1"
description = "Python bindings for 0MQ"
category = "main"
optional = false
python-versions = ">=3.6"

[package.dependencies]
cffi = {version = "*", markers = "implementation_name == \"pypy\""}
py = {version = "*", markers = "implementation_name == \"pypy\""}

[[package]]
name = "qdldl"
version = "0.1.5.post2"
description = "QDLDL, a free LDL factorization routine."
category = "main"
optional = true
python-versions = "*"

[package.dependencies]
numpy = ">=1.7"
scipy = ">=0.13.2"

[[package]]
name = "quandl"
version = "3.7.0"
description = "Package for quandl API access"
category = "main"
optional = false
python-versions = ">= 3.6"

[package.dependencies]
inflection = ">=0.3.1"
more-itertools = "*"
numpy = ">=1.8"
pandas = ">=0.14"
python-dateutil = "*"
requests = ">=2.7.0"
six = "*"

[[package]]
name = "rapidfuzz"
version = "1.9.1"
description = "rapid fuzzy string matching"
category = "main"
optional = false
python-versions = ">=2.7"

[package.extras]
full = ["numpy"]

[[package]]
name = "regex"
version = "2022.3.2"
description = "Alternative regular expression module, to replace re."
category = "main"
optional = false
python-versions = ">=3.6"

[[package]]
name = "requests"
version = "2.28.1"
description = "Python HTTP for Humans."
category = "main"
optional = false
python-versions = ">=3.7, <4"

[package.dependencies]
certifi = ">=2017.4.17"
charset-normalizer = ">=2,<3"
idna = ">=2.5,<4"
urllib3 = ">=1.21.1,<1.27"

[package.extras]
socks = ["PySocks (>=1.5.6,!=1.5.7)"]
use_chardet_on_py3 = ["chardet (>=3.0.2,<6)"]

[[package]]
name = "requests-oauthlib"
version = "1.3.1"
description = "OAuthlib authentication support for Requests."
category = "main"
optional = false
python-versions = ">=2.7, !=3.0.*, !=3.1.*, !=3.2.*, !=3.3.*"

[package.dependencies]
oauthlib = ">=3.0.0"
requests = ">=2.0.0"

[package.extras]
rsa = ["oauthlib[signedtoken] (>=3.0.0)"]

[[package]]
name = "rfc3986"
version = "1.5.0"
description = "Validating URI References per RFC 3986"
category = "main"
optional = false
python-versions = "*"

[package.dependencies]
idna = {version = "*", optional = true, markers = "extra == \"idna2008\""}

[package.extras]
idna2008 = ["idna"]

[[package]]
name = "rich"
version = "12.6.0"
description = "Render rich text, tables, progress bars, syntax highlighting, markdown and more to the terminal"
category = "main"
optional = false
python-versions = ">=3.6.3,<4.0.0"

[package.dependencies]
commonmark = ">=0.9.0,<0.10.0"
pygments = ">=2.6.0,<3.0.0"
typing-extensions = {version = ">=4.0.0,<5.0", markers = "python_version < \"3.9\""}

[package.extras]
jupyter = ["ipywidgets (>=7.5.1,<8.0.0)"]

[[package]]
name = "riskfolio-lib"
version = "3.3.0"
description = "Portfolio Optimization and Quantitative Strategic Asset Allocation in Python"
category = "main"
optional = true
python-versions = ">=3.7"

[package.dependencies]
arch = ">=4.15"
astropy = ">=4.3.1"
cvxpy = ">=1.0.25"
matplotlib = ">=3.3.0"
networkx = ">=2.5.1"
numpy = ">=1.17.0"
pandas = ">=1.0.0"
scikit-learn = ">=0.22.0"
scipy = ">=1.0.1"
statsmodels = ">=0.10.1"
xlsxwriter = ">=1.3.7"

[[package]]
name = "robin-stocks"
version = "2.1.0"
description = "A Python wrapper around the Robinhood API"
category = "main"
optional = false
python-versions = ">=3"

[package.dependencies]
cryptography = "*"
pyotp = "*"
python-dotenv = "*"
requests = "*"

[[package]]
name = "rsa"
version = "4.9"
description = "Pure-Python RSA implementation"
category = "main"
optional = true
python-versions = ">=3.6,<4"

[package.dependencies]
pyasn1 = ">=0.1.3"

[[package]]
name = "ruamel.yaml"
version = "0.17.21"
description = "ruamel.yaml is a YAML parser/emitter that supports roundtrip preservation of comments, seq/map flow style, and map key order"
category = "main"
optional = false
python-versions = ">=3"

[package.dependencies]
"ruamel.yaml.clib" = {version = ">=0.2.6", markers = "platform_python_implementation == \"CPython\" and python_version < \"3.11\""}

[package.extras]
docs = ["ryd"]
jinja2 = ["ruamel.yaml.jinja2 (>=0.2)"]

[[package]]
name = "ruamel.yaml.clib"
version = "0.2.7"
description = "C version of reader, parser and emitter for ruamel.yaml derived from libyaml"
category = "main"
optional = false
python-versions = ">=3.5"

[[package]]
name = "ruff"
version = "0.0.236"
description = "An extremely fast Python linter, written in Rust."
category = "dev"
optional = false
python-versions = ">=3.7"

[[package]]
name = "scikit-learn"
version = "1.1.2"
description = "A set of python modules for machine learning and data mining"
category = "main"
optional = false
python-versions = ">=3.8"

[package.dependencies]
joblib = ">=1.0.0"
numpy = ">=1.17.3"
scipy = ">=1.3.2"
threadpoolctl = ">=2.0.0"

[package.extras]
benchmark = ["matplotlib (>=3.1.2)", "pandas (>=1.0.5)", "memory-profiler (>=0.57.0)"]
docs = ["matplotlib (>=3.1.2)", "scikit-image (>=0.16.2)", "pandas (>=1.0.5)", "seaborn (>=0.9.0)", "memory-profiler (>=0.57.0)", "sphinx (>=4.0.1)", "sphinx-gallery (>=0.7.0)", "numpydoc (>=1.2.0)", "Pillow (>=7.1.2)", "sphinx-prompt (>=1.3.0)", "sphinxext-opengraph (>=0.4.2)"]
examples = ["matplotlib (>=3.1.2)", "scikit-image (>=0.16.2)", "pandas (>=1.0.5)", "seaborn (>=0.9.0)"]
tests = ["matplotlib (>=3.1.2)", "scikit-image (>=0.16.2)", "pandas (>=1.0.5)", "pytest (>=5.0.1)", "pytest-cov (>=2.9.0)", "flake8 (>=3.8.2)", "black (>=22.3.0)", "mypy (>=0.961)", "pyamg (>=4.0.0)", "numpydoc (>=1.2.0)"]

[[package]]
name = "scipy"
version = "1.10.0"
description = "Fundamental algorithms for scientific computing in Python"
category = "main"
optional = false
python-versions = "<3.12,>=3.8"

[package.dependencies]
numpy = ">=1.19.5,<1.27.0"

[package.extras]
test = ["pytest", "pytest-cov", "pytest-timeout", "pytest-xdist", "asv", "mpmath", "gmpy2", "threadpoolctl", "scikit-umfpack", "pooch"]
doc = ["sphinx (!=4.1.0)", "pydata-sphinx-theme (==0.9.0)", "sphinx-design (>=0.2.0)", "matplotlib (>2)", "numpydoc"]
dev = ["mypy", "typing-extensions", "pycodestyle", "flake8", "rich-click", "click", "doit (>=0.36.0)", "pydevtool"]

[[package]]
name = "screeninfo"
version = "0.6.7"
description = "Fetch location and size of physical screens."
category = "main"
optional = false
python-versions = "*"

[package.dependencies]
Cython = {version = "*", markers = "sys_platform == \"darwin\""}
pyobjc-framework-Cocoa = {version = "*", markers = "sys_platform == \"darwin\""}

[[package]]
name = "scs"
version = "3.2.0"
description = "scs: splitting conic solver"
category = "main"
optional = true
python-versions = "*"

[package.dependencies]
numpy = ">=1.7"
scipy = ">=0.13.2"

[[package]]
name = "seaborn"
version = "0.11.2"
description = "seaborn: statistical data visualization"
category = "main"
optional = false
python-versions = ">=3.6"

[package.dependencies]
matplotlib = ">=2.2"
numpy = ">=1.15"
pandas = ">=0.23"
scipy = ">=1.0"

[[package]]
name = "semver"
version = "2.13.0"
description = "Python helper for Semantic Versioning (http://semver.org/)"
category = "main"
optional = false
python-versions = ">=2.7, !=3.0.*, !=3.1.*, !=3.2.*, !=3.3.*"

[[package]]
name = "send2trash"
version = "1.8.0"
description = "Send file to trash natively under Mac OS X, Windows and Linux."
category = "main"
optional = false
python-versions = "*"

[package.extras]
nativelib = ["pyobjc-framework-cocoa", "pywin32"]
objc = ["pyobjc-framework-cocoa"]
win32 = ["pywin32"]

[[package]]
name = "sentiment-investor"
version = "2.1.0"
description = "Access the Sentiment Investor API through Python"
category = "main"
optional = false
python-versions = ">=3.8,<4.0"

[package.dependencies]
beartype = ">=0.7.1,<0.8.0"
requests = ">=2.26.0,<3.0.0"
websocket-client = ">=1.1.0,<2.0.0"

[[package]]
name = "setuptools-git"
version = "1.2"
description = "Setuptools revision control system plugin for Git"
category = "main"
optional = true
python-versions = "*"

[[package]]
name = "setuptools-scm"
version = "6.4.2"
description = "the blessed package to manage your versions by scm tags"
category = "main"
optional = false
python-versions = ">=3.6"

[package.dependencies]
packaging = ">=20.0"
tomli = ">=1.0.0"

[package.extras]
test = ["pytest (>=6.2)", "virtualenv (>20)"]
toml = ["setuptools (>=42)"]

[[package]]
name = "sgmllib3k"
version = "1.0.0"
description = "Py3k port of sgmllib."
category = "main"
optional = false
python-versions = "*"

[[package]]
name = "shap"
version = "0.41.0"
description = "A unified approach to explain the output of any machine learning model."
category = "main"
optional = true
python-versions = "*"

[package.dependencies]
cloudpickle = "*"
numba = "*"
numpy = "*"
packaging = ">20.9"
pandas = "*"
scikit-learn = "*"
scipy = "*"
slicer = "0.0.7"
tqdm = ">4.25.0"

[package.extras]
all = ["transformers", "ipython", "lime", "pyod", "pyspark", "sphinx-rtd-theme", "pytest-mpl", "nbsphinx", "pytest", "opencv-python", "numpydoc", "xgboost", "torch", "sentencepiece", "matplotlib", "pytest-cov", "catboost", "lightgbm", "sphinx"]
docs = ["matplotlib", "ipython", "numpydoc", "sphinx-rtd-theme", "sphinx", "nbsphinx"]
others = ["lime"]
plots = ["matplotlib", "ipython"]
test = ["pytest", "pytest-mpl", "pytest-cov", "xgboost", "lightgbm", "catboost", "pyspark", "pyod", "transformers", "torch", "sentencepiece", "opencv-python"]

[[package]]
name = "six"
version = "1.16.0"
description = "Python 2 and 3 compatibility utilities"
category = "main"
optional = false
python-versions = ">=2.7, !=3.0.*, !=3.1.*, !=3.2.*"

[[package]]
name = "slicer"
version = "0.0.7"
description = "A small package for big slicing."
category = "main"
optional = true
python-versions = ">=3.6"

[[package]]
name = "smmap"
version = "5.0.0"
description = "A pure Python implementation of a sliding window memory map manager"
category = "main"
optional = false
python-versions = ">=3.6"

[[package]]
name = "sniffio"
version = "1.3.0"
description = "Sniff out which async library your code is running under"
category = "main"
optional = false
python-versions = ">=3.7"

[[package]]
name = "snowballstemmer"
version = "2.2.0"
description = "This package provides 29 stemmers for 28 languages generated from Snowball algorithms."
category = "dev"
optional = false
python-versions = "*"

[[package]]
name = "socketio-client-nexus"
version = "0.7.6"
description = "A socket.io client library"
category = "main"
optional = false
python-versions = "*"

[package.dependencies]
requests = ">=2.7.0"
six = "*"
websocket-client = "*"

[[package]]
name = "soupsieve"
version = "2.3.2.post1"
description = "A modern CSS selector implementation for Beautiful Soup."
category = "main"
optional = false
python-versions = ">=3.6"

[[package]]
name = "sphinx"
version = "4.5.0"
description = "Python documentation generator"
category = "dev"
optional = false
python-versions = ">=3.6"

[package.dependencies]
alabaster = ">=0.7,<0.8"
babel = ">=1.3"
colorama = {version = ">=0.3.5", markers = "sys_platform == \"win32\""}
docutils = ">=0.14,<0.18"
imagesize = "*"
importlib-metadata = {version = ">=4.4", markers = "python_version < \"3.10\""}
Jinja2 = ">=2.3"
packaging = "*"
Pygments = ">=2.0"
requests = ">=2.5.0"
snowballstemmer = ">=1.1"
sphinxcontrib-applehelp = "*"
sphinxcontrib-devhelp = "*"
sphinxcontrib-htmlhelp = ">=2.0.0"
sphinxcontrib-jsmath = "*"
sphinxcontrib-qthelp = "*"
sphinxcontrib-serializinghtml = ">=1.1.5"

[package.extras]
docs = ["sphinxcontrib-websupport"]
lint = ["flake8 (>=3.5.0)", "isort", "mypy (>=0.931)", "docutils-stubs", "types-typed-ast", "types-requests"]
test = ["pytest", "pytest-cov", "html5lib", "cython", "typed-ast"]

[[package]]
name = "sphinxcontrib-applehelp"
version = "1.0.2"
description = "sphinxcontrib-applehelp is a sphinx extension which outputs Apple help books"
category = "dev"
optional = false
python-versions = ">=3.5"

[package.extras]
lint = ["flake8", "mypy", "docutils-stubs"]
test = ["pytest"]

[[package]]
name = "sphinxcontrib-devhelp"
version = "1.0.2"
description = "sphinxcontrib-devhelp is a sphinx extension which outputs Devhelp document."
category = "dev"
optional = false
python-versions = ">=3.5"

[package.extras]
lint = ["flake8", "mypy", "docutils-stubs"]
test = ["pytest"]

[[package]]
name = "sphinxcontrib-htmlhelp"
version = "2.0.0"
description = "sphinxcontrib-htmlhelp is a sphinx extension which renders HTML help files"
category = "dev"
optional = false
python-versions = ">=3.6"

[package.extras]
lint = ["flake8", "mypy", "docutils-stubs"]
test = ["pytest", "html5lib"]

[[package]]
name = "sphinxcontrib-jsmath"
version = "1.0.1"
description = "A sphinx extension which renders display math in HTML via JavaScript"
category = "dev"
optional = false
python-versions = ">=3.5"

[package.extras]
test = ["pytest", "flake8", "mypy"]

[[package]]
name = "sphinxcontrib-qthelp"
version = "1.0.3"
description = "sphinxcontrib-qthelp is a sphinx extension which outputs QtHelp document."
category = "dev"
optional = false
python-versions = ">=3.5"

[package.extras]
lint = ["flake8", "mypy", "docutils-stubs"]
test = ["pytest"]

[[package]]
name = "sphinxcontrib-serializinghtml"
version = "1.1.5"
description = "sphinxcontrib-serializinghtml is a sphinx extension which outputs \"serialized\" HTML files (json and pickle)."
category = "dev"
optional = false
python-versions = ">=3.5"

[package.extras]
lint = ["flake8", "mypy", "docutils-stubs"]
test = ["pytest"]

[[package]]
name = "squarify"
version = "0.4.3"
description = "Pure Python implementation of the squarify treemap layout algorithm"
category = "main"
optional = false
python-versions = "*"

[[package]]
name = "sseclient"
version = "0.0.27"
description = "Python client library for reading Server Sent Event streams."
category = "main"
optional = false
python-versions = "*"

[package.dependencies]
requests = ">=2.9"
six = "*"

[[package]]
name = "stack-data"
version = "0.5.1"
description = "Extract data from python stack frames and tracebacks for informative displays"
category = "main"
optional = false
python-versions = "*"

[package.dependencies]
asttokens = "*"
executing = "*"
pure-eval = "*"

[package.extras]
tests = ["pytest", "typeguard", "pygments", "littleutils", "cython"]

[[package]]
name = "statsforecast"
version = "1.3.1"
description = "Time series forecasting suite using statistical models"
category = "main"
optional = true
python-versions = ">=3.7"

[package.dependencies]
matplotlib = "*"
numba = ">=0.55.0"
numpy = ">=1.21.6"
pandas = ">=1.3.5"
scipy = ">=1.7.3"
statsmodels = ">=0.13.2"
tqdm = "*"

[package.extras]
dev = ["nbdev", "black", "mypy", "flake8", "ray", "protobuf (>=3.15.3,<4.0.0)", "fugue (>=0.7.0)", "matplotlib", "neuralforecast", "pmdarima", "prophet", "sklearn", "dask"]
fugue = ["fugue[ray] (>=0.7.0)"]
ray = ["ray", "protobuf (>=3.15.3,<4.0.0)"]

[[package]]
name = "statsmodels"
version = "0.13.2"
description = "Statistical computations and models for Python"
category = "main"
optional = false
python-versions = ">=3.7"

[package.dependencies]
numpy = ">=1.17"
packaging = ">=21.3"
pandas = ">=0.25"
patsy = ">=0.5.2"
scipy = ">=1.3"

[package.extras]
build = ["cython (>=0.29.26)"]
develop = ["cython (>=0.29.26)"]
docs = ["sphinx", "nbconvert", "jupyter-client", "ipykernel", "matplotlib", "nbformat", "numpydoc", "pandas-datareader"]

[[package]]
name = "stevedore"
version = "4.1.0"
description = "Manage dynamic plugins for Python applications"
category = "dev"
optional = false
python-versions = ">=3.8"

[package.dependencies]
pbr = ">=2.0.0,<2.1.0 || >2.1.0"

[[package]]
name = "stocksera"
version = "0.1.21"
description = "Official Stocksera API"
category = "main"
optional = false
python-versions = ">=3.6"

[package.dependencies]
pandas = "*"
requests = "*"

[[package]]
name = "streamlit"
version = "1.13.0"
description = "The fastest way to build data apps in Python"
category = "main"
optional = false
python-versions = ">=3.7, !=3.9.7"

[package.dependencies]
altair = ">=3.2.0"
blinker = ">=1.0.0"
cachetools = ">=4.0"
click = ">=7.0"
gitpython = "!=3.1.19"
importlib-metadata = ">=1.4"
numpy = "*"
packaging = ">=14.1"
pandas = ">=0.21.0"
pillow = ">=6.2.0"
protobuf = ">=3.12,<3.20.2 || >3.20.2,<4"
pyarrow = ">=4.0"
pydeck = ">=0.1.dev5"
pympler = ">=0.9"
python-dateutil = "*"
requests = ">=2.4"
rich = ">=10.11.0"
semver = "*"
toml = "*"
tornado = ">=5.0"
typing-extensions = ">=3.10.0.0"
tzlocal = ">=1.1"
validators = ">=0.2"
watchdog = {version = "*", markers = "platform_system != \"Darwin\""}

[[package]]
name = "tabulate"
version = "0.9.0"
description = "Pretty-print tabular data"
category = "main"
optional = false
python-versions = ">=3.7"

[package.extras]
widechars = ["wcwidth"]

[[package]]
name = "tbats"
version = "1.1.1"
description = "BATS and TBATS for time series forecasting"
category = "main"
optional = true
python-versions = "*"

[package.dependencies]
numpy = "*"
pmdarima = "*"
scikit-learn = "*"
scipy = "*"

[package.extras]
dev = ["pip-tools", "pytest", "rpy2"]

[[package]]
name = "temporal-cache"
version = "0.1.4"
description = "Time based function caching"
category = "main"
optional = false
python-versions = "*"

[package.dependencies]
frozendict = ">=1.2"
tzlocal = ">=2.0.0"

[package.extras]
dev = ["black (>=20)", "bump2version (>=1.0.0)", "flake8 (>=3.7.8)", "flake8-black (>=0.2.1)", "mock", "pytest (>=4.3.0)", "pytest-cov (>=2.6.1)", "Sphinx (>=1.8.4)", "sphinx-markdown-builder (>=0.5.2)", "frozendict (>=1.2)", "tzlocal (>=2.0.0)"]

[[package]]
name = "tenacity"
version = "8.1.0"
description = "Retry code until it succeeds"
category = "main"
optional = false
python-versions = ">=3.6"

[package.extras]
doc = ["reno", "sphinx", "tornado (>=4.5)"]

[[package]]
name = "tensorboard"
version = "2.11.0"
description = "TensorBoard lets you watch Tensors Flow"
category = "main"
optional = true
python-versions = ">=3.7"

[package.dependencies]
absl-py = ">=0.4"
google-auth = ">=1.6.3,<3"
google-auth-oauthlib = ">=0.4.1,<0.5"
grpcio = ">=1.24.3"
markdown = ">=2.6.8"
numpy = ">=1.12.0"
protobuf = ">=3.9.2,<4"
requests = ">=2.21.0,<3"
tensorboard-data-server = ">=0.6.0,<0.7.0"
tensorboard-plugin-wit = ">=1.6.0"
werkzeug = ">=1.0.1"

[[package]]
name = "tensorboard-data-server"
version = "0.6.1"
description = "Fast data loading for TensorBoard"
category = "main"
optional = true
python-versions = ">=3.6"

[[package]]
name = "tensorboard-plugin-wit"
version = "1.8.1"
description = "What-If Tool TensorBoard plugin."
category = "main"
optional = true
python-versions = "*"

[[package]]
name = "terminado"
version = "0.16.0"
description = "Tornado websocket backend for the Xterm.js Javascript terminal emulator library."
category = "main"
optional = false
python-versions = ">=3.7"

[package.dependencies]
ptyprocess = {version = "*", markers = "os_name != \"nt\""}
pywinpty = {version = ">=1.1.0", markers = "os_name == \"nt\""}
tornado = ">=6.1.0"

[package.extras]
test = ["pre-commit", "pytest-timeout", "pytest (>=6.0)"]

[[package]]
name = "thepassiveinvestor"
version = "1.1.2"
description = "Passive Investing for the Average Joe."
category = "main"
optional = false
python-versions = "*"

[[package]]
name = "threadpoolctl"
version = "3.1.0"
description = "threadpoolctl"
category = "main"
optional = false
python-versions = ">=3.6"

[[package]]
name = "tinycss2"
version = "1.2.1"
description = "A tiny CSS parser"
category = "main"
optional = false
python-versions = ">=3.7"

[package.dependencies]
webencodings = ">=0.4"

[package.extras]
doc = ["sphinx", "sphinx-rtd-theme"]
test = ["pytest", "isort", "flake8"]

[[package]]
name = "tokenize-rt"
version = "4.2.1"
description = "A wrapper around the stdlib `tokenize` which roundtrips."
category = "dev"
optional = false
python-versions = ">=3.6.1"

[[package]]
name = "tokenterminal"
version = "1.0.1"
description = "Unofficial Token Terminal API client."
category = "main"
optional = false
python-versions = "*"

[package.dependencies]
requests = ">=2.18.4"

[[package]]
name = "toml"
version = "0.10.2"
description = "Python Library for Tom's Obvious, Minimal Language"
category = "main"
optional = false
python-versions = ">=2.6, !=3.0.*, !=3.1.*, !=3.2.*"

[[package]]
name = "tomli"
version = "2.0.1"
description = "A lil' TOML parser"
category = "main"
optional = false
python-versions = ">=3.7"

[[package]]
name = "tomlkit"
version = "0.11.5"
description = "Style preserving TOML library"
category = "dev"
optional = false
python-versions = ">=3.6,<4.0"

[[package]]
name = "toolz"
version = "0.12.0"
description = "List processing tools and functional utilities"
category = "main"
optional = false
python-versions = ">=3.5"

[[package]]
name = "torch"
version = "1.11.0"
description = "Tensors and Dynamic neural networks in Python with strong GPU acceleration"
category = "main"
optional = true
python-versions = ">=3.7.0"

[package.dependencies]
typing-extensions = "*"

[[package]]
name = "torchmetrics"
version = "0.10.3"
description = "PyTorch native Metrics"
category = "main"
optional = true
python-versions = ">=3.7"

[package.dependencies]
numpy = ">=1.17.2"
packaging = "*"
torch = ">=1.3.1"
typing-extensions = {version = "*", markers = "python_version < \"3.9\""}

[package.extras]
all = ["pystoi", "pycocotools", "torchvision (>=0.8)", "torchvision", "lpips", "scipy", "torch-fidelity", "pytorch-lightning (>=1.5)", "nltk (>=3.6)", "tqdm (>=4.41.0)", "regex (>=2021.9.24)"]
audio = ["pystoi"]
detection = ["pycocotools", "torchvision (>=0.8)"]
docs = ["myst-parser", "pandoc (>=1.0)", "sphinxcontrib-fulltoc (>=1.0)", "docutils (>=0.16)", "sphinx-autodoc-typehints (>=1.0)", "sphinx-copybutton (>=0.3)", "sphinx-paramlinks (>=0.5.1)", "nbsphinx (>=0.8)", "sphinx-togglebutton (>=0.2)", "sphinx (>=4.0,<5.0)", "sphinxcontrib-mockautodoc"]
image = ["torchvision", "lpips", "scipy", "torch-fidelity"]
integrate = ["pytorch-lightning (>=1.5)"]
test = ["rouge-score (>=0.0.4)", "netcal", "requests", "transformers (>=4.0)", "fire", "scikit-image (>0.17.1)", "pypesq (>1.2)", "scikit-learn (>1.0,<1.1.1)", "pytest (>=6.0.0,<7.0.0)", "fast-bss-eval (>=0.1.0)", "pytest-doctestplus (>=0.9.0)", "cloudpickle (>=1.3)", "pytorch-msssim (==0.2.1)", "huggingface-hub (<0.7)", "check-manifest", "pytest-timeout", "bert-score (==0.3.10)", "jiwer (>=2.3.0)", "coverage (>5.2)", "sacrebleu (>=2.0.0)", "torch-complex", "psutil", "pycocotools", "phmdoctest (>=1.1.1)", "pytest-cov (>2.10)", "pre-commit (>=1.0)", "mir-eval (>=0.6)"]
text = ["nltk (>=3.6)", "tqdm (>=4.41.0)", "regex (>=2021.9.24)"]

[[package]]
name = "tornado"
version = "6.2"
description = "Tornado is a Python web framework and asynchronous networking library, originally developed at FriendFeed."
category = "main"
optional = false
python-versions = ">= 3.7"

[[package]]
name = "tqdm"
version = "4.64.1"
description = "Fast, Extensible Progress Meter"
category = "main"
optional = false
python-versions = "!=3.0.*,!=3.1.*,!=3.2.*,!=3.3.*,>=2.7"

[package.dependencies]
colorama = {version = "*", markers = "platform_system == \"Windows\""}

[package.extras]
dev = ["py-make (>=0.1.0)", "twine", "wheel"]
notebook = ["ipywidgets (>=6)"]
slack = ["slack-sdk"]
telegram = ["requests"]

[[package]]
name = "tradingview-ta"
version = "3.3.0"
description = "Unofficial TradingView technical analysis API wrapper."
category = "main"
optional = false
python-versions = ">=3.6"

[package.dependencies]
requests = "*"

[[package]]
name = "traitlets"
version = "5.5.0"
description = ""
category = "main"
optional = false
python-versions = ">=3.7"

[package.extras]
docs = ["myst-parser", "pydata-sphinx-theme", "sphinx"]
test = ["pre-commit", "pytest"]

[[package]]
name = "typeguard"
version = "2.13.3"
description = "Run-time type checker for Python"
category = "main"
optional = true
python-versions = ">=3.5.3"

[package.extras]
doc = ["sphinx-rtd-theme", "sphinx-autodoc-typehints (>=1.2.0)"]
test = ["pytest", "typing-extensions", "mypy"]

[[package]]
name = "types-python-dateutil"
version = "2.8.19.2"
description = "Typing stubs for python-dateutil"
category = "dev"
optional = false
python-versions = "*"

[[package]]
name = "types-pytz"
version = "2021.3.8"
description = "Typing stubs for pytz"
category = "dev"
optional = false
python-versions = "*"

[[package]]
name = "types-pyyaml"
version = "6.0.12"
description = "Typing stubs for PyYAML"
category = "dev"
optional = false
python-versions = "*"

[[package]]
name = "types-requests"
version = "2.28.11.2"
description = "Typing stubs for requests"
category = "dev"
optional = false
python-versions = "*"

[package.dependencies]
types-urllib3 = "<1.27"

[[package]]
name = "types-setuptools"
version = "57.4.18"
description = "Typing stubs for setuptools"
category = "dev"
optional = false
python-versions = "*"

[[package]]
name = "types-six"
version = "1.16.21"
description = "Typing stubs for six"
category = "dev"
optional = false
python-versions = "*"

[[package]]
name = "types-urllib3"
version = "1.26.25.1"
description = "Typing stubs for urllib3"
category = "dev"
optional = false
python-versions = "*"

[[package]]
name = "typing-extensions"
version = "4.4.0"
description = "Backported and Experimental Type Hints for Python 3.7+"
category = "main"
optional = false
python-versions = ">=3.7"

[[package]]
name = "tzdata"
version = "2022.5"
description = "Provider of IANA time zone data"
category = "main"
optional = false
python-versions = ">=2"

[[package]]
name = "tzlocal"
version = "4.2"
description = "tzinfo object for the local timezone"
category = "main"
optional = false
python-versions = ">=3.6"

[package.dependencies]
"backports.zoneinfo" = {version = "*", markers = "python_version < \"3.9\""}
pytz-deprecation-shim = "*"
tzdata = {version = "*", markers = "platform_system == \"Windows\""}

[package.extras]
devenv = ["black", "pyroma", "pytest-cov", "zest.releaser"]
test = ["pytest-mock (>=3.3)", "pytest (>=4.3)"]

[[package]]
name = "u8darts"
version = "0.23.0"
description = "A python library for easy manipulation and forecasting of time series."
category = "main"
optional = true
python-versions = ">=3.7"

[package.dependencies]
catboost = ">=1.0.6"
holidays = ">=0.11.1"
joblib = ">=0.16.0"
lightgbm = ">=3.2.0"
matplotlib = ">=3.3.0"
nfoursid = ">=1.0.0"
numpy = ">=1.19.0"
pandas = ">=1.0.5"
pmdarima = ">=1.8.0"
prophet = ">=1.1.1"
pyod = ">=0.9.5"
pytorch-lightning = {version = ">=1.5.0", optional = true, markers = "extra == \"torch\""}
requests = ">=2.22.0"
scikit-learn = ">=1.0.1"
scipy = ">=1.3.2"
shap = ">=0.40.0"
statsforecast = ">=1.0.0"
statsmodels = ">=0.13.0"
tbats = ">=1.1.0"
torch = {version = ">=1.8.0", optional = true, markers = "extra == \"torch\""}
tqdm = ">=4.60.0"
xarray = ">=0.17.0"
xgboost = ">=1.6.0"

[package.extras]
all = ["catboost (>=1.0.6)", "holidays (>=0.11.1)", "joblib (>=0.16.0)", "lightgbm (>=3.2.0)", "matplotlib (>=3.3.0)", "nfoursid (>=1.0.0)", "numpy (>=1.19.0)", "pandas (>=1.0.5)", "pmdarima (>=1.8.0)", "prophet (>=1.1.1)", "pyod (>=0.9.5)", "requests (>=2.22.0)", "scikit-learn (>=1.0.1)", "scipy (>=1.3.2)", "shap (>=0.40.0)", "statsforecast (>=1.0.0)", "statsmodels (>=0.13.0)", "tbats (>=1.1.0)", "tqdm (>=4.60.0)", "xarray (>=0.17.0)", "xgboost (>=1.6.0)", "pytorch-lightning (>=1.5.0)", "torch (>=1.8.0)"]
torch = ["pytorch-lightning (>=1.5.0)", "torch (>=1.8.0)"]

[[package]]
name = "ujson"
version = "5.5.0"
description = "Ultra fast JSON encoder and decoder for Python"
category = "main"
optional = false
python-versions = ">=3.7"

[[package]]
name = "unidecode"
version = "1.3.6"
description = "ASCII transliterations of Unicode text"
category = "main"
optional = false
python-versions = ">=3.5"

[[package]]
name = "update-checker"
version = "0.18.0"
description = "A python module that will check for package updates."
category = "main"
optional = false
python-versions = "*"

[package.dependencies]
requests = ">=2.3.0"

[package.extras]
dev = ["black", "flake8", "pytest (>=2.7.3)"]
lint = ["black", "flake8"]
test = ["pytest (>=2.7.3)"]

[[package]]
name = "urllib3"
version = "1.26.12"
description = "HTTP library with thread-safe connection pooling, file post, and more."
category = "main"
optional = false
python-versions = ">=2.7, !=3.0.*, !=3.1.*, !=3.2.*, !=3.3.*, !=3.4.*, !=3.5.*, <4"

[package.extras]
brotli = ["brotlicffi (>=0.8.0)", "brotli (>=1.0.9)", "brotlipy (>=0.6.0)"]
secure = ["pyOpenSSL (>=0.14)", "cryptography (>=1.3.4)", "idna (>=2.0.0)", "certifi", "urllib3-secure-extra", "ipaddress"]
socks = ["PySocks (>=1.5.6,!=1.5.7,<2.0)"]

[[package]]
name = "user-agent"
version = "0.1.10"
description = "User-Agent generator"
category = "main"
optional = false
python-versions = "*"

[package.dependencies]
six = "*"

[[package]]
name = "vadersentiment"
version = "3.3.2"
description = "VADER Sentiment Analysis. VADER (Valence Aware Dictionary and sEntiment Reasoner) is a lexicon and rule-based sentiment analysis tool that is specifically attuned to sentiments expressed in social media, and works well on texts from other domains."
category = "main"
optional = false
python-versions = "*"

[package.dependencies]
requests = "*"

[[package]]
name = "validators"
version = "0.20.0"
description = "Python Data Validation for Humans™."
category = "main"
optional = false
python-versions = ">=3.4"

[package.dependencies]
decorator = ">=3.4.0"

[package.extras]
test = ["pytest (>=2.2.3)", "flake8 (>=2.4.0)", "isort (>=4.2.2)"]

[[package]]
name = "valinvest"
version = "0.0.2"
description = "A value investing tool based on Warren Buffett, Joseph Piotroski and Benjamin Graham thoughts"
category = "main"
optional = false
python-versions = ">=3.6"

[[package]]
name = "vcrpy"
version = "4.2.1"
description = "Automatically mock your HTTP interactions to simplify and speed up testing"
category = "dev"
optional = false
python-versions = ">=3.7"

[package.dependencies]
PyYAML = "*"
six = ">=1.5"
wrapt = "*"
yarl = "*"

[[package]]
name = "virtualenv"
version = "20.16.5"
description = "Virtual Python Environment builder"
category = "dev"
optional = false
python-versions = ">=3.6"

[package.dependencies]
distlib = ">=0.3.5,<1"
filelock = ">=3.4.1,<4"
platformdirs = ">=2.4,<3"

[package.extras]
docs = ["proselint (>=0.13)", "sphinx (>=5.1.1)", "sphinx-argparse (>=0.3.1)", "sphinx-rtd-theme (>=1)", "towncrier (>=21.9)"]
testing = ["coverage (>=6.2)", "coverage-enable-subprocess (>=1)", "flaky (>=3.7)", "packaging (>=21.3)", "pytest (>=7.0.1)", "pytest-env (>=0.6.2)", "pytest-freezegun (>=0.4.2)", "pytest-mock (>=3.6.1)", "pytest-randomly (>=3.10.3)", "pytest-timeout (>=2.1)"]

[[package]]
name = "voila"
version = "0.4.0"
description = "Voilà turns Jupyter notebooks into standalone web applications"
category = "main"
optional = false
python-versions = ">=3.7"

[package.dependencies]
jupyter-client = ">=6.1.3,<=7.4.1"
jupyter-core = ">=4.11.0"
jupyter-server = ">=1.18,<2.0.0"
jupyterlab-server = ">=2.3.0,<3"
nbclient = ">=0.4.0,<0.8"
nbconvert = ">=6.4.5,<8"
traitlets = ">=5.0.3,<6"
websockets = ">=9.0"

[package.extras]
dev = ["black", "hatch", "jupyter-releaser"]
test = ["ipywidgets", "matplotlib", "mock", "numpy", "pandas", "papermill", "pytest", "pytest-rerunfailures", "pytest-tornasync"]

[[package]]
name = "watchdog"
version = "2.1.9"
description = "Filesystem events monitoring"
category = "main"
optional = false
python-versions = ">=3.6"

[package.extras]
watchmedo = ["PyYAML (>=3.10)"]

[[package]]
name = "wcwidth"
version = "0.2.5"
description = "Measures the displayed width of unicode strings in a terminal"
category = "main"
optional = false
python-versions = "*"

[[package]]
name = "webencodings"
version = "0.5.1"
description = "Character encoding aliases for legacy web content"
category = "main"
optional = false
python-versions = "*"

[[package]]
name = "websocket-client"
version = "1.4.1"
description = "WebSocket client for Python with low level API options"
category = "main"
optional = false
python-versions = ">=3.7"

[package.extras]
docs = ["Sphinx (>=3.4)", "sphinx-rtd-theme (>=0.5)"]
optional = ["python-socks", "wsaccel"]
test = ["websockets"]

[[package]]
name = "websockets"
version = "10.3"
description = "An implementation of the WebSocket Protocol (RFC 6455 & 7692)"
category = "main"
optional = false
python-versions = ">=3.7"

[[package]]
name = "werkzeug"
version = "2.2.2"
description = "The comprehensive WSGI web application library."
category = "main"
optional = true
python-versions = ">=3.7"

[package.dependencies]
MarkupSafe = ">=2.1.1"

[package.extras]
watchdog = ["watchdog"]

[[package]]
name = "widgetsnbextension"
version = "4.0.3"
description = "Jupyter interactive widgets for Jupyter Notebook"
category = "main"
optional = false
python-versions = ">=3.7"

[[package]]
name = "win32-setctime"
version = "1.1.0"
description = "A small Python utility to set file creation time on Windows"
category = "main"
optional = false
python-versions = ">=3.5"

[package.extras]
dev = ["black (>=19.3b0)", "pytest (>=4.6.2)"]

[[package]]
name = "wrapt"
version = "1.14.1"
description = "Module for decorators, wrappers and monkey patching."
category = "main"
optional = false
python-versions = "!=3.0.*,!=3.1.*,!=3.2.*,!=3.3.*,!=3.4.*,>=2.7"

[[package]]
name = "xarray"
version = "2022.11.0"
description = "N-D labeled arrays and datasets in Python"
category = "main"
optional = true
python-versions = ">=3.8"

[package.dependencies]
numpy = ">=1.20"
packaging = ">=21.0"
pandas = ">=1.3"

[package.extras]
accel = ["scipy", "bottleneck", "numbagg", "flox"]
complete = ["netcdf4", "h5netcdf", "scipy", "zarr", "fsspec", "cftime", "rasterio", "cfgrib", "pooch", "bottleneck", "numbagg", "flox", "dask", "matplotlib", "seaborn", "nc-time-axis", "pydap"]
docs = ["netcdf4", "h5netcdf", "scipy", "zarr", "fsspec", "cftime", "rasterio", "cfgrib", "pooch", "bottleneck", "numbagg", "flox", "dask", "matplotlib", "seaborn", "nc-time-axis", "sphinx-autosummary-accessors", "sphinx-rtd-theme", "ipython", "ipykernel", "jupyter-client", "nbsphinx", "scanpydoc", "pydap"]
io = ["netcdf4", "h5netcdf", "scipy", "zarr", "fsspec", "cftime", "rasterio", "cfgrib", "pooch", "pydap"]
parallel = ["dask"]
viz = ["matplotlib", "seaborn", "nc-time-axis"]

[[package]]
name = "xgboost"
version = "1.7.2"
description = "XGBoost Python Package"
category = "main"
optional = true
python-versions = ">=3.8"

[package.dependencies]
numpy = "*"
scipy = "*"

[package.extras]
dask = ["dask", "pandas", "distributed"]
datatable = ["datatable"]
pandas = ["pandas"]
plotting = ["graphviz", "matplotlib"]
pyspark = ["pyspark", "scikit-learn", "cloudpickle"]
scikit-learn = ["scikit-learn"]

[[package]]
name = "xlsxwriter"
version = "3.0.3"
description = "A Python module for creating Excel XLSX files."
category = "main"
optional = true
python-versions = ">=3.4"

[[package]]
name = "yarl"
version = "1.8.1"
description = "Yet another URL library"
category = "main"
optional = false
python-versions = ">=3.7"

[package.dependencies]
idna = ">=2.0"
multidict = ">=4.0"

[[package]]
name = "yfinance"
<<<<<<< HEAD
version = "0.2.9"
=======
version = "0.2.4"
>>>>>>> 95f5d6f7
description = "Download market data from Yahoo! Finance API"
category = "main"
optional = false
python-versions = "*"

[package.dependencies]
appdirs = ">=1.4.4"
beautifulsoup4 = ">=4.11.1"
cryptography = ">=3.3.2"
frozendict = ">=2.3.4"
html5lib = ">=1.1"
lxml = ">=4.9.1"
multitasking = ">=0.0.7"
numpy = ">=1.16.5"
pandas = ">=1.3.0"
pytz = ">=2022.5"
requests = ">=2.26"

[[package]]
name = "zipp"
version = "3.10.0"
description = "Backport of pathlib-compatible object wrapper for zip files"
category = "main"
optional = false
python-versions = ">=3.7"

[package.extras]
docs = ["sphinx (>=3.5)", "jaraco.packaging (>=9)", "rst.linker (>=1.9)", "furo", "jaraco.tidelift (>=1.4)"]
testing = ["pytest (>=6)", "pytest-checkdocs (>=2.4)", "pytest-flake8", "flake8 (<5)", "pytest-cov", "pytest-enabler (>=1.3)", "jaraco.itertools", "func-timeout", "jaraco.functools", "more-itertools", "pytest-black (>=0.3.7)", "pytest-mypy (>=0.9.1)"]

[[package]]
name = "zope.interface"
version = "5.5.0"
description = "Interfaces for Python"
category = "main"
optional = false
python-versions = ">=2.7, !=3.0.*, !=3.1.*, !=3.2.*, !=3.3.*, !=3.4.*"

[package.extras]
docs = ["sphinx", "repoze.sphinx.autointerface"]
test = ["coverage (>=5.0.3)", "zope.event", "zope.testing"]
testing = ["coverage (>=5.0.3)", "zope.event", "zope.testing"]

[extras]
all = ["torch", "pytorch-lightning", "u8darts", "Riskfolio-Lib"]
doc = ["docstring-parser"]
installer = ["pyinstaller"]
jupyterlab = ["jupyterlab-code-formatter", "jupyterlab-lsp", "jedi-language-server"]
optimization = ["Riskfolio-Lib"]
prediction = ["torch", "pytorch-lightning", "u8darts"]

[metadata]
lock-version = "1.1"
python-versions = "^3.8,<3.11, !=3.9.7"
<<<<<<< HEAD
content-hash = "51a54217dbc5dd2288842c3fa960b894b5e2cd5a85f1c0f4f442bbf7b8a0a324"
=======
content-hash = "77d8bec0f896363a577f4cbdcd9345705a9c9ea22395c44df71b7f3799c0618d"
>>>>>>> 95f5d6f7

[metadata.files]
absl-py = []
aiodns = []
aiohttp = []
<<<<<<< HEAD
aiosignal = [
    {file = "aiosignal-1.2.0-py3-none-any.whl", hash = "sha256:26e62109036cd181df6e6ad646f91f0dcfd05fe16d0cb924138ff2ab75d64e3a"},
    {file = "aiosignal-1.2.0.tar.gz", hash = "sha256:78ed67db6c7b7ced4f98e495e572106d5c432a93e1ddd1bf475e1dc05f5b7df2"},
]
alabaster = [
    {file = "alabaster-0.7.12-py2.py3-none-any.whl", hash = "sha256:446438bdcca0e05bd45ea2de1668c1d9b032e1a9154c2c259092d77031ddd359"},
    {file = "alabaster-0.7.12.tar.gz", hash = "sha256:a661d72d58e6ea8a57f7a86e37d86716863ee5e92788398526d58b26a4e4dc02"},
]
alpha-vantage = [
    {file = "alpha_vantage-2.3.1-py3-none-any.whl", hash = "sha256:5d05355febe6f0fafc4bd11dc6ce3504a02d9d3c105d60202539855c0f608661"},
    {file = "alpha_vantage-2.3.1.tar.gz", hash = "sha256:0ce76908c3e2a22f9bbdacead90195ec3a4fa41ef8ae7c69a4a2fc99459bfbec"},
]
altair = []
altgraph = []
anyio = []
appdirs = [
    {file = "appdirs-1.4.4-py2.py3-none-any.whl", hash = "sha256:a841dacd6b99318a741b166adb07e19ee71a274450e68237b4650ca1055ab128"},
    {file = "appdirs-1.4.4.tar.gz", hash = "sha256:7d5d0167b2b1ba821647616af46a749d1c653740dd0d2415100fe26e27afdf41"},
]
appnope = []
arch = []
argon2-cffi = [
    {file = "argon2-cffi-21.3.0.tar.gz", hash = "sha256:d384164d944190a7dd7ef22c6aa3ff197da12962bd04b17f64d4e93d934dba5b"},
    {file = "argon2_cffi-21.3.0-py3-none-any.whl", hash = "sha256:8c976986f2c5c0e5000919e6de187906cfd81fb1c72bf9d88c01177e77da7f80"},
]
argon2-cffi-bindings = [
    {file = "argon2-cffi-bindings-21.2.0.tar.gz", hash = "sha256:bb89ceffa6c791807d1305ceb77dbfacc5aa499891d2c55661c6459651fc39e3"},
    {file = "argon2_cffi_bindings-21.2.0-cp36-abi3-macosx_10_9_x86_64.whl", hash = "sha256:ccb949252cb2ab3a08c02024acb77cfb179492d5701c7cbdbfd776124d4d2367"},
    {file = "argon2_cffi_bindings-21.2.0-cp36-abi3-manylinux_2_17_aarch64.manylinux2014_aarch64.whl", hash = "sha256:9524464572e12979364b7d600abf96181d3541da11e23ddf565a32e70bd4dc0d"},
    {file = "argon2_cffi_bindings-21.2.0-cp36-abi3-manylinux_2_17_x86_64.manylinux2014_x86_64.whl", hash = "sha256:b746dba803a79238e925d9046a63aa26bf86ab2a2fe74ce6b009a1c3f5c8f2ae"},
    {file = "argon2_cffi_bindings-21.2.0-cp36-abi3-manylinux_2_5_i686.manylinux1_i686.manylinux_2_17_i686.manylinux2014_i686.whl", hash = "sha256:58ed19212051f49a523abb1dbe954337dc82d947fb6e5a0da60f7c8471a8476c"},
    {file = "argon2_cffi_bindings-21.2.0-cp36-abi3-musllinux_1_1_aarch64.whl", hash = "sha256:bd46088725ef7f58b5a1ef7ca06647ebaf0eb4baff7d1d0d177c6cc8744abd86"},
    {file = "argon2_cffi_bindings-21.2.0-cp36-abi3-musllinux_1_1_i686.whl", hash = "sha256:8cd69c07dd875537a824deec19f978e0f2078fdda07fd5c42ac29668dda5f40f"},
    {file = "argon2_cffi_bindings-21.2.0-cp36-abi3-musllinux_1_1_x86_64.whl", hash = "sha256:f1152ac548bd5b8bcecfb0b0371f082037e47128653df2e8ba6e914d384f3c3e"},
    {file = "argon2_cffi_bindings-21.2.0-cp36-abi3-win32.whl", hash = "sha256:603ca0aba86b1349b147cab91ae970c63118a0f30444d4bc80355937c950c082"},
    {file = "argon2_cffi_bindings-21.2.0-cp36-abi3-win_amd64.whl", hash = "sha256:b2ef1c30440dbbcba7a5dc3e319408b59676e2e039e2ae11a8775ecf482b192f"},
    {file = "argon2_cffi_bindings-21.2.0-cp38-abi3-macosx_10_9_universal2.whl", hash = "sha256:e415e3f62c8d124ee16018e491a009937f8cf7ebf5eb430ffc5de21b900dad93"},
    {file = "argon2_cffi_bindings-21.2.0-pp37-pypy37_pp73-macosx_10_9_x86_64.whl", hash = "sha256:3e385d1c39c520c08b53d63300c3ecc28622f076f4c2b0e6d7e796e9f6502194"},
    {file = "argon2_cffi_bindings-21.2.0-pp37-pypy37_pp73-manylinux_2_17_aarch64.manylinux2014_aarch64.whl", hash = "sha256:2c3e3cc67fdb7d82c4718f19b4e7a87123caf8a93fde7e23cf66ac0337d3cb3f"},
    {file = "argon2_cffi_bindings-21.2.0-pp37-pypy37_pp73-manylinux_2_17_x86_64.manylinux2014_x86_64.whl", hash = "sha256:6a22ad9800121b71099d0fb0a65323810a15f2e292f2ba450810a7316e128ee5"},
    {file = "argon2_cffi_bindings-21.2.0-pp37-pypy37_pp73-manylinux_2_5_i686.manylinux1_i686.manylinux_2_17_i686.manylinux2014_i686.whl", hash = "sha256:f9f8b450ed0547e3d473fdc8612083fd08dd2120d6ac8f73828df9b7d45bb351"},
    {file = "argon2_cffi_bindings-21.2.0-pp37-pypy37_pp73-win_amd64.whl", hash = "sha256:93f9bf70084f97245ba10ee36575f0c3f1e7d7724d67d8e5b08e61787c320ed7"},
    {file = "argon2_cffi_bindings-21.2.0-pp38-pypy38_pp73-macosx_10_9_x86_64.whl", hash = "sha256:3b9ef65804859d335dc6b31582cad2c5166f0c3e7975f324d9ffaa34ee7e6583"},
    {file = "argon2_cffi_bindings-21.2.0-pp38-pypy38_pp73-manylinux_2_17_aarch64.manylinux2014_aarch64.whl", hash = "sha256:d4966ef5848d820776f5f562a7d45fdd70c2f330c961d0d745b784034bd9f48d"},
    {file = "argon2_cffi_bindings-21.2.0-pp38-pypy38_pp73-manylinux_2_17_x86_64.manylinux2014_x86_64.whl", hash = "sha256:20ef543a89dee4db46a1a6e206cd015360e5a75822f76df533845c3cbaf72670"},
    {file = "argon2_cffi_bindings-21.2.0-pp38-pypy38_pp73-manylinux_2_5_i686.manylinux1_i686.manylinux_2_17_i686.manylinux2014_i686.whl", hash = "sha256:ed2937d286e2ad0cc79a7087d3c272832865f779430e0cc2b4f3718d3159b0cb"},
    {file = "argon2_cffi_bindings-21.2.0-pp38-pypy38_pp73-win_amd64.whl", hash = "sha256:5e00316dabdaea0b2dd82d141cc66889ced0cdcbfa599e8b471cf22c620c329a"},
]
ascii-magic = [
    {file = "ascii_magic-1.6-py3-none-any.whl", hash = "sha256:937447d8677b7428856729c298c0264afd62fc2b8e7ff90c82000492cdc5f8d4"},
    {file = "ascii_magic-1.6.tar.gz", hash = "sha256:7da5518f7368e73f11e2151a0c060804aa149e267b369b7ee7653fbd7b046a51"},
]
astor = [
    {file = "astor-0.8.1-py2.py3-none-any.whl", hash = "sha256:070a54e890cefb5b3739d19f30f5a5ec840ffc9c50ffa7d23cc9fc1a38ebbfc5"},
    {file = "astor-0.8.1.tar.gz", hash = "sha256:6a6effda93f4e1ce9f618779b2dd1d9d84f1e32812c23a29b3fff6fd7f63fa5e"},
]
=======
aiosignal = []
alabaster = []
alpha-vantage = []
altair = []
altgraph = []
anyio = []
appdirs = []
appnope = []
arch = []
argon2-cffi = []
argon2-cffi-bindings = []
ascii-magic = []
astor = []
>>>>>>> 95f5d6f7
astroid = []
astropy = []
asttokens = []
async-timeout = []
atomicwrites = []
<<<<<<< HEAD
attrs = [
    {file = "attrs-21.4.0-py2.py3-none-any.whl", hash = "sha256:2d27e3784d7a565d36ab851fe94887c5eccd6a463168875832a1be79c82828b4"},
    {file = "attrs-21.4.0.tar.gz", hash = "sha256:626ba8234211db98e869df76230a137c4c40a12d72445c45d5f5b716f076e2fd"},
]
babel = []
backcall = [
    {file = "backcall-0.2.0-py2.py3-none-any.whl", hash = "sha256:fbbce6a29f263178a1f7915c1940bde0ec2b2a967566fe1c65c1dfb7422bd255"},
    {file = "backcall-0.2.0.tar.gz", hash = "sha256:5cbdbf27be5e7cfadb448baf0aa95508f91f2bbc6c6437cd9cd06e2a4c215e1e"},
]
backoff = []
"backports.zoneinfo" = [
    {file = "backports.zoneinfo-0.2.1-cp36-cp36m-macosx_10_14_x86_64.whl", hash = "sha256:da6013fd84a690242c310d77ddb8441a559e9cb3d3d59ebac9aca1a57b2e18bc"},
    {file = "backports.zoneinfo-0.2.1-cp36-cp36m-manylinux1_i686.whl", hash = "sha256:89a48c0d158a3cc3f654da4c2de1ceba85263fafb861b98b59040a5086259722"},
    {file = "backports.zoneinfo-0.2.1-cp36-cp36m-manylinux1_x86_64.whl", hash = "sha256:1c5742112073a563c81f786e77514969acb58649bcdf6cdf0b4ed31a348d4546"},
    {file = "backports.zoneinfo-0.2.1-cp36-cp36m-win32.whl", hash = "sha256:e8236383a20872c0cdf5a62b554b27538db7fa1bbec52429d8d106effbaeca08"},
    {file = "backports.zoneinfo-0.2.1-cp36-cp36m-win_amd64.whl", hash = "sha256:8439c030a11780786a2002261569bdf362264f605dfa4d65090b64b05c9f79a7"},
    {file = "backports.zoneinfo-0.2.1-cp37-cp37m-macosx_10_14_x86_64.whl", hash = "sha256:f04e857b59d9d1ccc39ce2da1021d196e47234873820cbeaad210724b1ee28ac"},
    {file = "backports.zoneinfo-0.2.1-cp37-cp37m-manylinux1_i686.whl", hash = "sha256:17746bd546106fa389c51dbea67c8b7c8f0d14b5526a579ca6ccf5ed72c526cf"},
    {file = "backports.zoneinfo-0.2.1-cp37-cp37m-manylinux1_x86_64.whl", hash = "sha256:5c144945a7752ca544b4b78c8c41544cdfaf9786f25fe5ffb10e838e19a27570"},
    {file = "backports.zoneinfo-0.2.1-cp37-cp37m-win32.whl", hash = "sha256:e55b384612d93be96506932a786bbcde5a2db7a9e6a4bb4bffe8b733f5b9036b"},
    {file = "backports.zoneinfo-0.2.1-cp37-cp37m-win_amd64.whl", hash = "sha256:a76b38c52400b762e48131494ba26be363491ac4f9a04c1b7e92483d169f6582"},
    {file = "backports.zoneinfo-0.2.1-cp38-cp38-macosx_10_14_x86_64.whl", hash = "sha256:8961c0f32cd0336fb8e8ead11a1f8cd99ec07145ec2931122faaac1c8f7fd987"},
    {file = "backports.zoneinfo-0.2.1-cp38-cp38-manylinux1_i686.whl", hash = "sha256:e81b76cace8eda1fca50e345242ba977f9be6ae3945af8d46326d776b4cf78d1"},
    {file = "backports.zoneinfo-0.2.1-cp38-cp38-manylinux1_x86_64.whl", hash = "sha256:7b0a64cda4145548fed9efc10322770f929b944ce5cee6c0dfe0c87bf4c0c8c9"},
    {file = "backports.zoneinfo-0.2.1-cp38-cp38-win32.whl", hash = "sha256:1b13e654a55cd45672cb54ed12148cd33628f672548f373963b0bff67b217328"},
    {file = "backports.zoneinfo-0.2.1-cp38-cp38-win_amd64.whl", hash = "sha256:4a0f800587060bf8880f954dbef70de6c11bbe59c673c3d818921f042f9954a6"},
    {file = "backports.zoneinfo-0.2.1.tar.gz", hash = "sha256:fadbfe37f74051d024037f223b8e001611eac868b5c5b06144ef4d8b799862f2"},
]
bandit = [
    {file = "bandit-1.7.4-py3-none-any.whl", hash = "sha256:412d3f259dab4077d0e7f0c11f50f650cc7d10db905d98f6520a95a18049658a"},
    {file = "bandit-1.7.4.tar.gz", hash = "sha256:2d63a8c573417bae338962d4b9b06fbc6080f74ecd955a092849e1e65c717bd2"},
]
base58 = []
beartype = [
    {file = "beartype-0.7.1-py3-none-any.whl", hash = "sha256:2bdd7da07c017c82380162d67d3331a48c6b608d8e1c65508f6951e8c7afce8f"},
    {file = "beartype-0.7.1.tar.gz", hash = "sha256:0ea3b0b7983e4bdabb47ad299a4ba11cc48beaedabaf89752eea27cb6152e5c1"},
]
=======
attrs = []
babel = []
backcall = []
backoff = []
"backports.zoneinfo" = []
bandit = []
base58 = []
beartype = []
>>>>>>> 95f5d6f7
beautifulsoup4 = []
black = []
bleach = []
blinker = []
<<<<<<< HEAD
bs4 = [
    {file = "bs4-0.0.1.tar.gz", hash = "sha256:36ecea1fd7cc5c0c6e4a1ff075df26d50da647b75376626cc186e2212886dd3a"},
]
bt = [
    {file = "bt-0.2.9-cp36-cp36m-macosx_10_14_x86_64.whl", hash = "sha256:5654e5639ffd0778714d567ae14fb06d485e43becb720a0dc5a38b405251485e"},
    {file = "bt-0.2.9-cp36-cp36m-win_amd64.whl", hash = "sha256:5d6dd92fd6aa1efbade3efee980add709fc591a8b007643016f2e0cbf7372daf"},
    {file = "bt-0.2.9-cp37-cp37m-macosx_10_14_x86_64.whl", hash = "sha256:637fd917f57d0302b17968025650be7d8b2b6da32c2c7daea9ae48f6a66cbb8c"},
    {file = "bt-0.2.9-cp37-cp37m-win_amd64.whl", hash = "sha256:55a9cf1ca3aa2c425a48fc1e8d324cd5959d4d189e221f7744c1c6e30149c61b"},
    {file = "bt-0.2.9-cp38-cp38-macosx_10_14_x86_64.whl", hash = "sha256:5dbf1ced108a6f2086b927dcf17ecd1deff7d98266d7f52ab3ff43be4a349ec3"},
    {file = "bt-0.2.9-cp38-cp38-win_amd64.whl", hash = "sha256:e77a56adc7bcac285df2c70e714b8724fc92fa1beb8de4b1fd991ab3862f84b0"},
    {file = "bt-0.2.9-cp39-cp39-macosx_10_14_x86_64.whl", hash = "sha256:a1aed6e0ee3fa3b6f5bcef1f26d29e2a96c8329ea54894362014e20012de053b"},
    {file = "bt-0.2.9-cp39-cp39-win_amd64.whl", hash = "sha256:399bedbf48026899e85536ea8cbd21459461346638ae20f439a09bc75fa131e9"},
    {file = "bt-0.2.9.tar.gz", hash = "sha256:d162d71aaaaf7265a848d1fc0040f503add32dac2f9f3127bece0d74c22efb9b"},
]
=======
bs4 = []
bt = []
>>>>>>> 95f5d6f7
cachetools = []
catboost = []
cattrs = []
ccxt = []
certifi = []
cffi = []
<<<<<<< HEAD
cfgv = [
    {file = "cfgv-3.3.1-py2.py3-none-any.whl", hash = "sha256:c6a0883f3917a037485059700b9e75da2464e6c27051014ad85ba6aaa5884426"},
    {file = "cfgv-3.3.1.tar.gz", hash = "sha256:f5a830efb9ce7a445376bb66ec94c638a9787422f96264c98edc6bdeed8ab736"},
]
=======
cfgv = []
>>>>>>> 95f5d6f7
charset-normalizer = []
click = []
cloudpickle = []
cmdstanpy = []
codespell = []
colorama = []
<<<<<<< HEAD
commonmark = [
    {file = "commonmark-0.9.1-py2.py3-none-any.whl", hash = "sha256:da2f38c92590f83de410ba1a3cbceafbc74fee9def35f9251ba9a971d6d66fd9"},
    {file = "commonmark-0.9.1.tar.gz", hash = "sha256:452f9dc859be7f06631ddcb328b6919c67984aca654e5fefb3914d54691aed60"},
]
convertdate = [
    {file = "convertdate-2.4.0-py3-none-any.whl", hash = "sha256:fcffe3a67522172648cf03b0c3757cfd079726fe5ae04ce29989ad3958039e4e"},
    {file = "convertdate-2.4.0.tar.gz", hash = "sha256:770c6b2195544d3e451e230b3f1c9b121ed02680b877f896306a04cf6f26b48f"},
]
coverage = []
cryptography = []
cssselect = [
    {file = "cssselect-1.1.0-py2.py3-none-any.whl", hash = "sha256:f612ee47b749c877ebae5bb77035d8f4202c6ad0f0fc1271b3c18ad6c4468ecf"},
    {file = "cssselect-1.1.0.tar.gz", hash = "sha256:f95f8dedd925fd8f54edb3d2dfb44c190d9d18512377d3c1e2388d16126879bc"},
]
cvxpy = []
cycler = [
    {file = "cycler-0.11.0-py3-none-any.whl", hash = "sha256:3a27e95f763a428a739d2add979fa7494c912a32c17c4c38c4d5f082cad165a3"},
    {file = "cycler-0.11.0.tar.gz", hash = "sha256:9c87405839a19696e837b3b818fed3f5f69f16f1eec1a1ad77e043dcea9c772f"},
]
=======
commonmark = []
convertdate = []
coverage = []
cryptography = []
cssselect = []
cvxpy = []
cycler = []
>>>>>>> 95f5d6f7
cython = []
dateparser = []
datetime = []
debugpy = []
<<<<<<< HEAD
decorator = [
    {file = "decorator-5.1.1-py3-none-any.whl", hash = "sha256:b8c3f85900b9dc423225913c5aace94729fe1fa9763b38939a95226f02d37186"},
    {file = "decorator-5.1.1.tar.gz", hash = "sha256:637996211036b6385ef91435e4fae22989472f9d571faba8927ba8253acbc330"},
]
defusedxml = [
    {file = "defusedxml-0.7.1-py2.py3-none-any.whl", hash = "sha256:a352e7e428770286cc899e2542b6cdaedb2b4953ff269a210103ec58f6198a61"},
    {file = "defusedxml-0.7.1.tar.gz", hash = "sha256:1bb3032db185915b62d7c6209c5a8792be6a32ab2fedacc84e01b52c51aa3e69"},
]
degiro-connector = []
deprecation = [
    {file = "deprecation-2.1.0-py2.py3-none-any.whl", hash = "sha256:a10811591210e1fb0e768a8c25517cabeabcba6f0bf96564f8ff45189f90b14a"},
    {file = "deprecation-2.1.0.tar.gz", hash = "sha256:72b3bde64e5d778694b0cf68178aed03d15e15477116add3fb773e581f9518ff"},
]
detecta = [
    {file = "detecta-0.0.5-py3-none-any.whl", hash = "sha256:dbaf1938e5d785386c904034e2553824e2aa31793e967984ca65983aca06d23e"},
    {file = "detecta-0.0.5.tar.gz", hash = "sha256:d2ea7d13dfbbc994d6ce385a7f8dc0a85fe675a8a8e712a64ec56e54c40603ed"},
]
dill = []
distlib = []
dnspython = [
    {file = "dnspython-2.2.1-py3-none-any.whl", hash = "sha256:a851e51367fb93e9e1361732c1d60dab63eff98712e503ea7d92e6eccb109b4f"},
    {file = "dnspython-2.2.1.tar.gz", hash = "sha256:0f7569a4a6ff151958b64304071d370daa3243d15941a7beedf0c9fe5105603e"},
]
docstring-parser = []
docstring-to-markdown = [
    {file = "docstring-to-markdown-0.10.tar.gz", hash = "sha256:12f75b0c7b7572defea2d9e24b57ef7ac38c3e26e91c0e5547cfc02b1c168bf6"},
    {file = "docstring_to_markdown-0.10-py3-none-any.whl", hash = "sha256:a2cd520599d1499d4a5d4eb16dea5bdebe32e5627504fb417d5733570f3d4d0b"},
]
docutils = [
    {file = "docutils-0.17.1-py2.py3-none-any.whl", hash = "sha256:cf316c8370a737a022b72b56874f6602acf974a37a9fba42ec2876387549fc61"},
    {file = "docutils-0.17.1.tar.gz", hash = "sha256:686577d2e4c32380bb50cbb22f575ed742d58168cee37e99117a854bcd88f125"},
]
ecos = [
    {file = "ecos-2.0.10-cp310-cp310-macosx_10_9_x86_64.whl", hash = "sha256:533e1a0dec84e4e9a882b401a59b821da192f7fe4f32c6d65e400b6425858775"},
    {file = "ecos-2.0.10-cp310-cp310-manylinux_2_17_x86_64.manylinux2014_x86_64.manylinux_2_24_x86_64.whl", hash = "sha256:9b1e8134e822583f457d7759cab030e6076732bcbe977ceb1c64d8fe99c17bc3"},
    {file = "ecos-2.0.10-cp310-cp310-win_amd64.whl", hash = "sha256:d1b7058c71808cb35e16217b832d2bf944f9a64ef852f6bd707ae66b474071e6"},
    {file = "ecos-2.0.10-cp36-cp36m-macosx_10_9_x86_64.whl", hash = "sha256:ae8bf83a9146741faaf36448eaeeef83b4dd7a9e88b80fe0e89b03d403e3096c"},
    {file = "ecos-2.0.10-cp36-cp36m-manylinux_2_17_x86_64.manylinux2014_x86_64.manylinux_2_24_x86_64.whl", hash = "sha256:6bfe0211b99094efea0c469abbd64a7f6b991dcf0a8bed7c591c6218607a9504"},
    {file = "ecos-2.0.10-cp36-cp36m-win_amd64.whl", hash = "sha256:14deff01083fe8f54c52bee8f678eaebae54bc1eecce276324bf8ce30c306778"},
    {file = "ecos-2.0.10-cp37-cp37m-macosx_10_9_x86_64.whl", hash = "sha256:d5944f9acdfd1d23fb16a22da1e78ae98981c283e16a27fbd7cf3d52e670222b"},
    {file = "ecos-2.0.10-cp37-cp37m-manylinux_2_17_x86_64.manylinux2014_x86_64.manylinux_2_24_x86_64.whl", hash = "sha256:8f64207b256ec8ee2ee54411927604b10e56b554bd608c7af5529c3bea93eafd"},
    {file = "ecos-2.0.10-cp37-cp37m-win_amd64.whl", hash = "sha256:13cfe9a4134b7a2f3a8f4b8d88ce5d5106bac3d168c356b0d77e1dd2ea9dc42d"},
    {file = "ecos-2.0.10-cp38-cp38-macosx_10_9_x86_64.whl", hash = "sha256:8a116ebad51aeb8847ddf05bb1e432f56f6a495682406f237a7f1633374b8356"},
    {file = "ecos-2.0.10-cp38-cp38-manylinux_2_17_x86_64.manylinux2014_x86_64.manylinux_2_24_x86_64.whl", hash = "sha256:6ed5ee0610b06911b6839e095a392cce52f8d88bedf86a381a9ed93c3af2a677"},
    {file = "ecos-2.0.10-cp38-cp38-win_amd64.whl", hash = "sha256:d8afaeb204c6cbb706ebee218e3817a735ba9f7b33edc20844e6fda54946403c"},
    {file = "ecos-2.0.10-cp39-cp39-macosx_10_9_x86_64.whl", hash = "sha256:b25f75808a2e136b8adc9c4dca0f3c56fc8d8256fb3c19cd162194125b4e52a9"},
    {file = "ecos-2.0.10-cp39-cp39-manylinux_2_17_x86_64.manylinux2014_x86_64.manylinux_2_24_x86_64.whl", hash = "sha256:48948eadd2e45dd9766f0686e3de27cc6ae8e9dc85c1a2139f712b9703b0374c"},
    {file = "ecos-2.0.10-cp39-cp39-win_amd64.whl", hash = "sha256:98c8e3b7247e7c63852974a9c4b1acc5804269b50a1aba3447220cad5e4c617f"},
    {file = "ecos-2.0.10.tar.gz", hash = "sha256:9391a73fd25b2fc56b163a2a70c78973458bb194fe475b6c27672c0d980a47cf"},
]
entrypoints = [
    {file = "entrypoints-0.4-py3-none-any.whl", hash = "sha256:f174b5ff827504fd3cd97cc3f8649f3693f51538c7e4bdf3ef002c8429d42f9f"},
    {file = "entrypoints-0.4.tar.gz", hash = "sha256:b706eddaa9218a19ebcd67b56818f05bb27589b1ca9e8d797b74affad4ccacd4"},
]
ephem = []
et-xmlfile = [
    {file = "et_xmlfile-1.1.0-py3-none-any.whl", hash = "sha256:a2ba85d1d6a74ef63837eed693bcb89c3f752169b0e3e7ae5b16ca5e1b3deada"},
    {file = "et_xmlfile-1.1.0.tar.gz", hash = "sha256:8eb9e2bc2f8c97e37a2dc85a09ecdcdec9d8a396530a6d5a33b30b9a92da0c5c"},
]
exceptiongroup = []
=======
decorator = []
defusedxml = []
degiro-connector = []
deprecation = []
detecta = []
dill = []
distlib = []
dnspython = []
docstring-parser = []
docstring-to-markdown = []
docutils = []
ecos = []
entrypoints = []
ephem = []
et-xmlfile = []
>>>>>>> 95f5d6f7
exchange-calendars = []
executing = []
fastjsonschema = []
feedparser = []
ffn = []
filelock = []
<<<<<<< HEAD
financedatabase = [
    {file = "financedatabase-1.0.2-py3-none-any.whl", hash = "sha256:2fbe8acea1a12d2e3371c81b075f357f61f34cae5e6d94de9b3afd68ff3c3a19"},
    {file = "financedatabase-1.0.2.tar.gz", hash = "sha256:7b03d37ef5eef8433380d92122f2fd24bad741971518eaf1bd4a9c6f30763e23"},
]
finnhub-python = []
finviz = [
    {file = "finviz-1.4.4.tar.gz", hash = "sha256:9772060a070d59e8d1045ffbe826553d15f189fab43074b50bf7a510b5360172"},
]
finvizfinance = []
flake8 = [
    {file = "flake8-3.9.2-py2.py3-none-any.whl", hash = "sha256:bf8fd333346d844f616e8d47905ef3a3384edae6b4e9beb0c5101e25e3110907"},
    {file = "flake8-3.9.2.tar.gz", hash = "sha256:07528381786f2a6237b061f6e96610a4167b226cb926e2aa2b6b1d78057c576b"},
]
fonttools = []
formulaic = []
fred = [
    {file = "fred-3.1.tar.gz", hash = "sha256:f31327d648917694b8d15d66ca4e82a082dbb88ca027bdcc9d56738cbc836a6a"},
]
fredapi = [
    {file = "fredapi-0.4.3-py3-none-any.whl", hash = "sha256:e06075592eabddadfe0635f3c59e9072c9f48647430328b4582171ea10f7df2f"},
    {file = "fredapi-0.4.3.tar.gz", hash = "sha256:d9b3194fb60541991bd33f019c710d4a9580ecfb5e47efbf2d2571888a2aac02"},
]
=======
financedatabase = []
finnhub-python = []
finviz = []
finvizfinance = []
flake8 = []
fonttools = []
formulaic = []
fred = []
fredapi = []
>>>>>>> 95f5d6f7
frozendict = []
frozenlist = []
fsspec = []
fundamentalanalysis = []
future = []
<<<<<<< HEAD
gitdb = [
    {file = "gitdb-4.0.9-py3-none-any.whl", hash = "sha256:8033ad4e853066ba6ca92050b9df2f89301b8fc8bf7e9324d412a63f8bf1a8fd"},
    {file = "gitdb-4.0.9.tar.gz", hash = "sha256:bac2fd45c0a1c9cf619e63a90d62bdc63892ef92387424b855792a6cabe789aa"},
]
=======
gitdb = []
>>>>>>> 95f5d6f7
gitpython = []
google-auth = []
google-auth-oauthlib = []
graphviz = []
grpcio = []
h11 = []
hijri-converter = []
holidays = []
html5lib = []
httpcore = []
httpx = []
identify = []
idna = []
imagesize = []
importlib-metadata = []
<<<<<<< HEAD
inflection = [
    {file = "inflection-0.5.1-py2.py3-none-any.whl", hash = "sha256:f38b2b640938a4f35ade69ac3d053042959b62a0f1076a5bbaa1b9526605a8a2"},
    {file = "inflection-0.5.1.tar.gz", hash = "sha256:1a29730d366e996aaacffb2f1f1cb9593dc38e2ddd30c91250c6dde09ea9b417"},
]
iniconfig = [
    {file = "iniconfig-1.1.1-py2.py3-none-any.whl", hash = "sha256:011e24c64b7f47f6ebd835bb12a743f2fbe9a26d4cecaa7f53bc4f35ee9da8b3"},
    {file = "iniconfig-1.1.1.tar.gz", hash = "sha256:bc3af051d7d14b2ee5ef9969666def0cd1a000e121eaea580d4a313df4b37f32"},
]
=======
inflection = []
iniconfig = []
>>>>>>> 95f5d6f7
interface-meta = []
investiny = []
investpy = []
ipyflex = []
ipykernel = []
<<<<<<< HEAD
ipympl = [
    {file = "ipympl-0.8.4-py2.py3-none-any.whl", hash = "sha256:2f955c1c04d8e6df883d57866450657040bfc568edeabcace801cbdbaf4d0295"},
    {file = "ipympl-0.8.4.tar.gz", hash = "sha256:fc799bc9d3482443d0cb54abc7c8d407e2773497de8ac1e079a0366d2073cbc0"},
]
=======
ipympl = []
>>>>>>> 95f5d6f7
ipython = []
ipython-genutils = []
ipywidgets = []
<<<<<<< HEAD
iso8601 = [
    {file = "iso8601-0.1.16-py2.py3-none-any.whl", hash = "sha256:906714829fedbc89955d52806c903f2332e3948ed94e31e85037f9e0226b8376"},
    {file = "iso8601-0.1.16.tar.gz", hash = "sha256:36532f77cc800594e8f16641edae7f1baf7932f05d8e508545b95fc53c6dc85b"},
]
isort = [
    {file = "isort-5.10.1-py3-none-any.whl", hash = "sha256:6f62d78e2f89b4500b080fe3a81690850cd254227f27f75c3a0c491a1f351ba7"},
    {file = "isort-5.10.1.tar.gz", hash = "sha256:e8443a5e7a020e9d7f97f1d7d9cd17c88bcb3bc7e218bf9cf5095fe550be2951"},
]
=======
iso8601 = []
isort = []
>>>>>>> 95f5d6f7
jedi = []
jedi-language-server = []
jinja2 = []
joblib = []
json5 = []
jsonschema = []
jupyter-client = []
jupyter-core = []
jupyter-lsp = []
jupyter-server = []
jupyterlab = []
jupyterlab-code-formatter = []
jupyterlab-lsp = []
jupyterlab-pygments = []
jupyterlab-server = []
jupyterlab-widgets = []
kiwisolver = []
korean-lunar-calendar = []
lazy-object-proxy = []
lightgbm = []
linearmodels = []
llvmlite = []
loguru = []
<<<<<<< HEAD
lsprotocol = []
=======
>>>>>>> 95f5d6f7
lunarcalendar = []
lxml = []
macholib = []
markdown = []
markdown-it-py = []
markupsafe = []
matplotlib = []
matplotlib-inline = []
mccabe = []
mdit-py-plugins = []
mistune = []
mock = []
more-itertools = []
mplfinance = []
<<<<<<< HEAD
multidict = [
    {file = "multidict-6.0.2-cp310-cp310-macosx_10_9_universal2.whl", hash = "sha256:0b9e95a740109c6047602f4db4da9949e6c5945cefbad34a1299775ddc9a62e2"},
    {file = "multidict-6.0.2-cp310-cp310-macosx_10_9_x86_64.whl", hash = "sha256:ac0e27844758d7177989ce406acc6a83c16ed4524ebc363c1f748cba184d89d3"},
    {file = "multidict-6.0.2-cp310-cp310-macosx_11_0_arm64.whl", hash = "sha256:041b81a5f6b38244b34dc18c7b6aba91f9cdaf854d9a39e5ff0b58e2b5773b9c"},
    {file = "multidict-6.0.2-cp310-cp310-manylinux_2_17_aarch64.manylinux2014_aarch64.whl", hash = "sha256:5fdda29a3c7e76a064f2477c9aab1ba96fd94e02e386f1e665bca1807fc5386f"},
    {file = "multidict-6.0.2-cp310-cp310-manylinux_2_17_ppc64le.manylinux2014_ppc64le.whl", hash = "sha256:3368bf2398b0e0fcbf46d85795adc4c259299fec50c1416d0f77c0a843a3eed9"},
    {file = "multidict-6.0.2-cp310-cp310-manylinux_2_17_s390x.manylinux2014_s390x.whl", hash = "sha256:f4f052ee022928d34fe1f4d2bc743f32609fb79ed9c49a1710a5ad6b2198db20"},
    {file = "multidict-6.0.2-cp310-cp310-manylinux_2_17_x86_64.manylinux2014_x86_64.whl", hash = "sha256:225383a6603c086e6cef0f2f05564acb4f4d5f019a4e3e983f572b8530f70c88"},
    {file = "multidict-6.0.2-cp310-cp310-manylinux_2_5_i686.manylinux1_i686.manylinux_2_17_i686.manylinux2014_i686.whl", hash = "sha256:50bd442726e288e884f7be9071016c15a8742eb689a593a0cac49ea093eef0a7"},
    {file = "multidict-6.0.2-cp310-cp310-musllinux_1_1_aarch64.whl", hash = "sha256:47e6a7e923e9cada7c139531feac59448f1f47727a79076c0b1ee80274cd8eee"},
    {file = "multidict-6.0.2-cp310-cp310-musllinux_1_1_i686.whl", hash = "sha256:0556a1d4ea2d949efe5fd76a09b4a82e3a4a30700553a6725535098d8d9fb672"},
    {file = "multidict-6.0.2-cp310-cp310-musllinux_1_1_ppc64le.whl", hash = "sha256:626fe10ac87851f4cffecee161fc6f8f9853f0f6f1035b59337a51d29ff3b4f9"},
    {file = "multidict-6.0.2-cp310-cp310-musllinux_1_1_s390x.whl", hash = "sha256:8064b7c6f0af936a741ea1efd18690bacfbae4078c0c385d7c3f611d11f0cf87"},
    {file = "multidict-6.0.2-cp310-cp310-musllinux_1_1_x86_64.whl", hash = "sha256:2d36e929d7f6a16d4eb11b250719c39560dd70545356365b494249e2186bc389"},
    {file = "multidict-6.0.2-cp310-cp310-win32.whl", hash = "sha256:fcb91630817aa8b9bc4a74023e4198480587269c272c58b3279875ed7235c293"},
    {file = "multidict-6.0.2-cp310-cp310-win_amd64.whl", hash = "sha256:8cbf0132f3de7cc6c6ce00147cc78e6439ea736cee6bca4f068bcf892b0fd658"},
    {file = "multidict-6.0.2-cp37-cp37m-macosx_10_9_x86_64.whl", hash = "sha256:05f6949d6169878a03e607a21e3b862eaf8e356590e8bdae4227eedadacf6e51"},
    {file = "multidict-6.0.2-cp37-cp37m-manylinux_2_17_aarch64.manylinux2014_aarch64.whl", hash = "sha256:e2c2e459f7050aeb7c1b1276763364884595d47000c1cddb51764c0d8976e608"},
    {file = "multidict-6.0.2-cp37-cp37m-manylinux_2_17_ppc64le.manylinux2014_ppc64le.whl", hash = "sha256:d0509e469d48940147e1235d994cd849a8f8195e0bca65f8f5439c56e17872a3"},
    {file = "multidict-6.0.2-cp37-cp37m-manylinux_2_17_s390x.manylinux2014_s390x.whl", hash = "sha256:514fe2b8d750d6cdb4712346a2c5084a80220821a3e91f3f71eec11cf8d28fd4"},
    {file = "multidict-6.0.2-cp37-cp37m-manylinux_2_17_x86_64.manylinux2014_x86_64.whl", hash = "sha256:19adcfc2a7197cdc3987044e3f415168fc5dc1f720c932eb1ef4f71a2067e08b"},
    {file = "multidict-6.0.2-cp37-cp37m-manylinux_2_5_i686.manylinux1_i686.manylinux_2_17_i686.manylinux2014_i686.whl", hash = "sha256:b9d153e7f1f9ba0b23ad1568b3b9e17301e23b042c23870f9ee0522dc5cc79e8"},
    {file = "multidict-6.0.2-cp37-cp37m-musllinux_1_1_aarch64.whl", hash = "sha256:aef9cc3d9c7d63d924adac329c33835e0243b5052a6dfcbf7732a921c6e918ba"},
    {file = "multidict-6.0.2-cp37-cp37m-musllinux_1_1_i686.whl", hash = "sha256:4571f1beddff25f3e925eea34268422622963cd8dc395bb8778eb28418248e43"},
    {file = "multidict-6.0.2-cp37-cp37m-musllinux_1_1_ppc64le.whl", hash = "sha256:d48b8ee1d4068561ce8033d2c344cf5232cb29ee1a0206a7b828c79cbc5982b8"},
    {file = "multidict-6.0.2-cp37-cp37m-musllinux_1_1_s390x.whl", hash = "sha256:45183c96ddf61bf96d2684d9fbaf6f3564d86b34cb125761f9a0ef9e36c1d55b"},
    {file = "multidict-6.0.2-cp37-cp37m-musllinux_1_1_x86_64.whl", hash = "sha256:75bdf08716edde767b09e76829db8c1e5ca9d8bb0a8d4bd94ae1eafe3dac5e15"},
    {file = "multidict-6.0.2-cp37-cp37m-win32.whl", hash = "sha256:a45e1135cb07086833ce969555df39149680e5471c04dfd6a915abd2fc3f6dbc"},
    {file = "multidict-6.0.2-cp37-cp37m-win_amd64.whl", hash = "sha256:6f3cdef8a247d1eafa649085812f8a310e728bdf3900ff6c434eafb2d443b23a"},
    {file = "multidict-6.0.2-cp38-cp38-macosx_10_9_universal2.whl", hash = "sha256:0327292e745a880459ef71be14e709aaea2f783f3537588fb4ed09b6c01bca60"},
    {file = "multidict-6.0.2-cp38-cp38-macosx_10_9_x86_64.whl", hash = "sha256:e875b6086e325bab7e680e4316d667fc0e5e174bb5611eb16b3ea121c8951b86"},
    {file = "multidict-6.0.2-cp38-cp38-macosx_11_0_arm64.whl", hash = "sha256:feea820722e69451743a3d56ad74948b68bf456984d63c1a92e8347b7b88452d"},
    {file = "multidict-6.0.2-cp38-cp38-manylinux_2_17_aarch64.manylinux2014_aarch64.whl", hash = "sha256:9cc57c68cb9139c7cd6fc39f211b02198e69fb90ce4bc4a094cf5fe0d20fd8b0"},
    {file = "multidict-6.0.2-cp38-cp38-manylinux_2_17_ppc64le.manylinux2014_ppc64le.whl", hash = "sha256:497988d6b6ec6ed6f87030ec03280b696ca47dbf0648045e4e1d28b80346560d"},
    {file = "multidict-6.0.2-cp38-cp38-manylinux_2_17_s390x.manylinux2014_s390x.whl", hash = "sha256:89171b2c769e03a953d5969b2f272efa931426355b6c0cb508022976a17fd376"},
    {file = "multidict-6.0.2-cp38-cp38-manylinux_2_17_x86_64.manylinux2014_x86_64.whl", hash = "sha256:684133b1e1fe91eda8fa7447f137c9490a064c6b7f392aa857bba83a28cfb693"},
    {file = "multidict-6.0.2-cp38-cp38-manylinux_2_5_i686.manylinux1_i686.manylinux_2_17_i686.manylinux2014_i686.whl", hash = "sha256:fd9fc9c4849a07f3635ccffa895d57abce554b467d611a5009ba4f39b78a8849"},
    {file = "multidict-6.0.2-cp38-cp38-musllinux_1_1_aarch64.whl", hash = "sha256:e07c8e79d6e6fd37b42f3250dba122053fddb319e84b55dd3a8d6446e1a7ee49"},
    {file = "multidict-6.0.2-cp38-cp38-musllinux_1_1_i686.whl", hash = "sha256:4070613ea2227da2bfb2c35a6041e4371b0af6b0be57f424fe2318b42a748516"},
    {file = "multidict-6.0.2-cp38-cp38-musllinux_1_1_ppc64le.whl", hash = "sha256:47fbeedbf94bed6547d3aa632075d804867a352d86688c04e606971595460227"},
    {file = "multidict-6.0.2-cp38-cp38-musllinux_1_1_s390x.whl", hash = "sha256:5774d9218d77befa7b70d836004a768fb9aa4fdb53c97498f4d8d3f67bb9cfa9"},
    {file = "multidict-6.0.2-cp38-cp38-musllinux_1_1_x86_64.whl", hash = "sha256:2957489cba47c2539a8eb7ab32ff49101439ccf78eab724c828c1a54ff3ff98d"},
    {file = "multidict-6.0.2-cp38-cp38-win32.whl", hash = "sha256:e5b20e9599ba74391ca0cfbd7b328fcc20976823ba19bc573983a25b32e92b57"},
    {file = "multidict-6.0.2-cp38-cp38-win_amd64.whl", hash = "sha256:8004dca28e15b86d1b1372515f32eb6f814bdf6f00952699bdeb541691091f96"},
    {file = "multidict-6.0.2-cp39-cp39-macosx_10_9_universal2.whl", hash = "sha256:2e4a0785b84fb59e43c18a015ffc575ba93f7d1dbd272b4cdad9f5134b8a006c"},
    {file = "multidict-6.0.2-cp39-cp39-macosx_10_9_x86_64.whl", hash = "sha256:6701bf8a5d03a43375909ac91b6980aea74b0f5402fbe9428fc3f6edf5d9677e"},
    {file = "multidict-6.0.2-cp39-cp39-macosx_11_0_arm64.whl", hash = "sha256:a007b1638e148c3cfb6bf0bdc4f82776cef0ac487191d093cdc316905e504071"},
    {file = "multidict-6.0.2-cp39-cp39-manylinux_2_17_aarch64.manylinux2014_aarch64.whl", hash = "sha256:07a017cfa00c9890011628eab2503bee5872f27144936a52eaab449be5eaf032"},
    {file = "multidict-6.0.2-cp39-cp39-manylinux_2_17_ppc64le.manylinux2014_ppc64le.whl", hash = "sha256:c207fff63adcdf5a485969131dc70e4b194327666b7e8a87a97fbc4fd80a53b2"},
    {file = "multidict-6.0.2-cp39-cp39-manylinux_2_17_s390x.manylinux2014_s390x.whl", hash = "sha256:373ba9d1d061c76462d74e7de1c0c8e267e9791ee8cfefcf6b0b2495762c370c"},
    {file = "multidict-6.0.2-cp39-cp39-manylinux_2_17_x86_64.manylinux2014_x86_64.whl", hash = "sha256:bfba7c6d5d7c9099ba21f84662b037a0ffd4a5e6b26ac07d19e423e6fdf965a9"},
    {file = "multidict-6.0.2-cp39-cp39-manylinux_2_5_i686.manylinux1_i686.manylinux_2_17_i686.manylinux2014_i686.whl", hash = "sha256:19d9bad105dfb34eb539c97b132057a4e709919ec4dd883ece5838bcbf262b80"},
    {file = "multidict-6.0.2-cp39-cp39-musllinux_1_1_aarch64.whl", hash = "sha256:de989b195c3d636ba000ee4281cd03bb1234635b124bf4cd89eeee9ca8fcb09d"},
    {file = "multidict-6.0.2-cp39-cp39-musllinux_1_1_i686.whl", hash = "sha256:7c40b7bbece294ae3a87c1bc2abff0ff9beef41d14188cda94ada7bcea99b0fb"},
    {file = "multidict-6.0.2-cp39-cp39-musllinux_1_1_ppc64le.whl", hash = "sha256:d16cce709ebfadc91278a1c005e3c17dd5f71f5098bfae1035149785ea6e9c68"},
    {file = "multidict-6.0.2-cp39-cp39-musllinux_1_1_s390x.whl", hash = "sha256:a2c34a93e1d2aa35fbf1485e5010337c72c6791407d03aa5f4eed920343dd360"},
    {file = "multidict-6.0.2-cp39-cp39-musllinux_1_1_x86_64.whl", hash = "sha256:feba80698173761cddd814fa22e88b0661e98cb810f9f986c54aa34d281e4937"},
    {file = "multidict-6.0.2-cp39-cp39-win32.whl", hash = "sha256:23b616fdc3c74c9fe01d76ce0d1ce872d2d396d8fa8e4899398ad64fb5aa214a"},
    {file = "multidict-6.0.2-cp39-cp39-win_amd64.whl", hash = "sha256:4bae31803d708f6f15fd98be6a6ac0b6958fcf68fda3c77a048a4f9073704aae"},
    {file = "multidict-6.0.2.tar.gz", hash = "sha256:5ff3bd75f38e4c43f1f470f2df7a4d430b821c4ce22be384e1459cb57d6bb013"},
]
multitasking = []
mypy = [
    {file = "mypy-0.930-cp310-cp310-macosx_10_9_x86_64.whl", hash = "sha256:221cc94dc6a801ccc2be7c0c9fd791c5e08d1fa2c5e1c12dec4eab15b2469871"},
    {file = "mypy-0.930-cp310-cp310-macosx_11_0_arm64.whl", hash = "sha256:db3a87376a1380f396d465bed462e76ea89f838f4c5e967d68ff6ee34b785c31"},
    {file = "mypy-0.930-cp310-cp310-manylinux_2_5_x86_64.manylinux1_x86_64.manylinux_2_12_x86_64.manylinux2010_x86_64.whl", hash = "sha256:1d2296f35aae9802eeb1327058b550371ee382d71374b3e7d2804035ef0b830b"},
    {file = "mypy-0.930-cp310-cp310-win_amd64.whl", hash = "sha256:959319b9a3cafc33a8185f440a433ba520239c72e733bf91f9efd67b0a8e9b30"},
    {file = "mypy-0.930-cp36-cp36m-macosx_10_9_x86_64.whl", hash = "sha256:45a4dc21c789cfd09b8ccafe114d6de66f0b341ad761338de717192f19397a8c"},
    {file = "mypy-0.930-cp36-cp36m-manylinux_2_5_x86_64.manylinux1_x86_64.manylinux_2_12_x86_64.manylinux2010_x86_64.whl", hash = "sha256:1e689e92cdebd87607a041585f1dc7339aa2e8a9f9bad9ba7e6ece619431b20c"},
    {file = "mypy-0.930-cp36-cp36m-win_amd64.whl", hash = "sha256:ed4e0ea066bb12f56b2812a15ff223c57c0a44eca817ceb96b214bb055c7051f"},
    {file = "mypy-0.930-cp37-cp37m-macosx_10_9_x86_64.whl", hash = "sha256:a9d8dffefba634b27d650e0de2564379a1a367e2e08d6617d8f89261a3bf63b2"},
    {file = "mypy-0.930-cp37-cp37m-manylinux_2_5_x86_64.manylinux1_x86_64.manylinux_2_12_x86_64.manylinux2010_x86_64.whl", hash = "sha256:b419e9721260161e70d054a15abbd50603c16f159860cfd0daeab647d828fc29"},
    {file = "mypy-0.930-cp37-cp37m-win_amd64.whl", hash = "sha256:601f46593f627f8a9b944f74fd387c9b5f4266b39abad77471947069c2fc7651"},
    {file = "mypy-0.930-cp38-cp38-macosx_10_9_x86_64.whl", hash = "sha256:1ea7199780c1d7940b82dbc0a4e37722b4e3851264dbba81e01abecc9052d8a7"},
    {file = "mypy-0.930-cp38-cp38-macosx_11_0_arm64.whl", hash = "sha256:70b197dd8c78fc5d2daf84bd093e8466a2b2e007eedaa85e792e513a820adbf7"},
    {file = "mypy-0.930-cp38-cp38-manylinux_2_5_x86_64.manylinux1_x86_64.manylinux_2_12_x86_64.manylinux2010_x86_64.whl", hash = "sha256:5feb56f8bb280468fe5fc8e6f56f48f99aa0df9eed3c507a11505ee4657b5380"},
    {file = "mypy-0.930-cp38-cp38-win_amd64.whl", hash = "sha256:2e9c5409e9cb81049bb03fa1009b573dea87976713e3898561567a86c4eaee01"},
    {file = "mypy-0.930-cp39-cp39-macosx_10_9_x86_64.whl", hash = "sha256:554873e45c1ca20f31ddf873deb67fa5d2e87b76b97db50669f0468ccded8fae"},
    {file = "mypy-0.930-cp39-cp39-macosx_11_0_arm64.whl", hash = "sha256:0feb82e9fa849affca7edd24713dbe809dce780ced9f3feca5ed3d80e40b777f"},
    {file = "mypy-0.930-cp39-cp39-manylinux_2_5_x86_64.manylinux1_x86_64.manylinux_2_12_x86_64.manylinux2010_x86_64.whl", hash = "sha256:bc1a0607ea03c30225347334af66b0af12eefba018a89a88c209e02b7065ea95"},
    {file = "mypy-0.930-cp39-cp39-win_amd64.whl", hash = "sha256:f9f665d69034b1fcfdbcd4197480d26298bbfb5d2dfe206245b6498addb34999"},
    {file = "mypy-0.930-py3-none-any.whl", hash = "sha256:bf4a44e03040206f7c058d1f5ba02ef2d1820720c88bc4285c7d9a4269f54173"},
    {file = "mypy-0.930.tar.gz", hash = "sha256:51426262ae4714cc7dd5439814676e0992b55bcc0f6514eccb4cf8e0678962c2"},
]
mypy-extensions = [
    {file = "mypy_extensions-0.4.3-py2.py3-none-any.whl", hash = "sha256:090fedd75945a69ae91ce1303b5824f428daf5a028d2f6ab8a299250a846f15d"},
    {file = "mypy_extensions-0.4.3.tar.gz", hash = "sha256:2d82818f5bb3e369420cb3c4060a7970edba416647068eb4c5343488a6c604a8"},
]
myst-parser = [
    {file = "myst-parser-0.15.2.tar.gz", hash = "sha256:f7f3b2d62db7655cde658eb5d62b2ec2a4631308137bd8d10f296a40d57bbbeb"},
    {file = "myst_parser-0.15.2-py3-none-any.whl", hash = "sha256:40124b6f27a4c42ac7f06b385e23a9dcd03d84801e9c7130b59b3729a554b1f9"},
]
nbclassic = []
nbclient = [
    {file = "nbclient-0.5.13-py3-none-any.whl", hash = "sha256:47ac905af59379913c1f8f541098d2550153cf8dc58553cbe18c702b181518b0"},
    {file = "nbclient-0.5.13.tar.gz", hash = "sha256:40c52c9b5e3c31faecaee69f202b3f53e38d7c1c563de0fadde9d7eda0fdafe8"},
]
=======
multidict = []
multitasking = []
mypy = []
mypy-extensions = []
myst-parser = []
nbclassic = []
nbclient = []
>>>>>>> 95f5d6f7
nbconvert = []
nbformat = []
nbmake = []
nest-asyncio = []
networkx = []
nfoursid = []
nodeenv = []
notebook = []
notebook-shim = []
numba = []
numpy = []
<<<<<<< HEAD
oandapyv20 = [
    {file = "oandapyV20-0.6.3.tar.gz", hash = "sha256:173a56b41ab3a19315c2fbea6f9aa3f0c17f64ba84acff014d072c64c1844b28"},
]
oauthlib = []
onetimepass = [
    {file = "onetimepass-1.0.1.tar.gz", hash = "sha256:a569dac076d6e3761cbc55e36952144a637ca1b075c6d509de1c1dbc5e7f6a27"},
]
openpyxl = []
osqp = [
    {file = "osqp-0.6.2.post5-cp310-cp310-macosx_10_9_x86_64.whl", hash = "sha256:c7b3ae95221ad6f607dc4a69f36b7a0c71ca434ce85dcbf5cfa084770be5b249"},
    {file = "osqp-0.6.2.post5-cp310-cp310-manylinux_2_5_x86_64.manylinux1_x86_64.manylinux_2_17_x86_64.manylinux2014_x86_64.whl", hash = "sha256:26664bd4238f0f92642f532b23e61efba810a6debba0b3117300749f801e9c25"},
    {file = "osqp-0.6.2.post5-cp310-cp310-win_amd64.whl", hash = "sha256:ff71646bc9d55c5b3a72cc9b4197e51c36d25d8b2bb81f975d3ce7772ff188ec"},
    {file = "osqp-0.6.2.post5-cp36-cp36m-macosx_10_9_x86_64.whl", hash = "sha256:4ca601c5008600b3e0a408339be21f9d626c497b0b0c4dbe4ffe6d6dbbed1b9f"},
    {file = "osqp-0.6.2.post5-cp36-cp36m-manylinux_2_5_x86_64.manylinux1_x86_64.manylinux_2_17_x86_64.manylinux2014_x86_64.whl", hash = "sha256:c07602c8747ce7a177d091bb6d47ce8f214997a86b7577ddee4adae43e9ac92f"},
    {file = "osqp-0.6.2.post5-cp36-cp36m-win_amd64.whl", hash = "sha256:8c2e40e6788b860887d584a9929ad1c0e436aab8f82bb24da7b165034cb04017"},
    {file = "osqp-0.6.2.post5-cp37-cp37m-macosx_10_9_x86_64.whl", hash = "sha256:73a307a93fa7ab68b610e08637c95940070a27f11fda5a2e7a7095cfaff3f0ef"},
    {file = "osqp-0.6.2.post5-cp37-cp37m-manylinux_2_5_x86_64.manylinux1_x86_64.manylinux_2_17_x86_64.manylinux2014_x86_64.whl", hash = "sha256:77408f93ed261581fe498505c69480fb8584c8c0da2a2cd0710bb4bae0c872f5"},
    {file = "osqp-0.6.2.post5-cp37-cp37m-win_amd64.whl", hash = "sha256:648cb4e34caf0ee948b34a1d0b184f5233e30009090884e0d75503f868bf7b1f"},
    {file = "osqp-0.6.2.post5-cp38-cp38-macosx_10_9_x86_64.whl", hash = "sha256:51a315e02a4cb42e1911047ec6b2a44b67a269d4b5d37d7ee737654206915c82"},
    {file = "osqp-0.6.2.post5-cp38-cp38-manylinux_2_5_x86_64.manylinux1_x86_64.manylinux_2_17_x86_64.manylinux2014_x86_64.whl", hash = "sha256:c23bb95e6f72c6b253737edb9e4ef47ceccc3d891c287041ed5fe5f173d317bb"},
    {file = "osqp-0.6.2.post5-cp38-cp38-win_amd64.whl", hash = "sha256:908d42fb5d1d9cb36d74a8f3db69384ed1813f1a3e755367557395ce7cf05e16"},
    {file = "osqp-0.6.2.post5-cp39-cp39-macosx_10_9_x86_64.whl", hash = "sha256:c9470c5d58535d31080cb693568916a3e837f09dfa94819a85284b36b3626738"},
    {file = "osqp-0.6.2.post5-cp39-cp39-manylinux_2_5_x86_64.manylinux1_x86_64.manylinux_2_17_x86_64.manylinux2014_x86_64.whl", hash = "sha256:8003fc363f707daa46fef3af548e6a580372154d6cd49a7bf2f569ba5f807d15"},
    {file = "osqp-0.6.2.post5-cp39-cp39-win_amd64.whl", hash = "sha256:b1e30d6fa10ed11a95023d7308ec1588de3f5b049d09a4d0cc49e057f8e9ce47"},
    {file = "osqp-0.6.2.post5.tar.gz", hash = "sha256:b2fa17aae42a7ed498ec261b33f262bb4b3605e7e8464062159d9fae817f0d61"},
]
packaging = []
pandas = []
pandas-datareader = [
    {file = "pandas-datareader-0.10.0.tar.gz", hash = "sha256:9fc3c63d39bc0c10c2683f1c6d503ff625020383e38f6cbe14134826b454d5a6"},
    {file = "pandas_datareader-0.10.0-py3-none-any.whl", hash = "sha256:0b95ff3635bc3ee1a6073521b557ab0e3c39d219f4a3b720b6b0bc6e8cdb4bb7"},
]
pandas-market-calendars = [
    {file = "pandas_market_calendars-3.2-py3-none-any.whl", hash = "sha256:bf7509d1d40c918b6b91d261adde1e8ac7bf640f4403f45a8ac9f4d4fe47154b"},
    {file = "pandas_market_calendars-3.2.tar.gz", hash = "sha256:5c67ec7158c298aa3efc6913d0c53b82239de779611d5eec23333ff5a2927cf2"},
]
pandas-ta = [
    {file = "pandas_ta-0.3.14b.tar.gz", hash = "sha256:0fa35aec831d2815ea30b871688a8d20a76b288a7be2d26cc00c35cd8c09a993"},
]
pandocfilters = [
    {file = "pandocfilters-1.5.0-py2.py3-none-any.whl", hash = "sha256:33aae3f25fd1a026079f5d27bdd52496f0e0803b3469282162bafdcbdf6ef14f"},
    {file = "pandocfilters-1.5.0.tar.gz", hash = "sha256:0b679503337d233b4339a817bfc8c50064e2eff681314376a47cb582305a7a38"},
]
papermill = []
parso = [
    {file = "parso-0.8.3-py2.py3-none-any.whl", hash = "sha256:c001d4636cd3aecdaf33cbb40aebb59b094be2a74c556778ef5576c175e19e75"},
    {file = "parso-0.8.3.tar.gz", hash = "sha256:8c07be290bb59f03588915921e29e8a50002acaf2cdc5fa0e0114f91709fafa0"},
]
=======
oandapyv20 = []
oauthlib = []
onetimepass = []
openpyxl = []
osqp = []
packaging = []
pandas = []
pandas-datareader = []
pandas-market-calendars = []
pandas-ta = []
pandocfilters = []
papermill = []
parso = []
>>>>>>> 95f5d6f7
pathspec = []
patsy = []
pbr = []
pefile = []
<<<<<<< HEAD
pexpect = [
    {file = "pexpect-4.8.0-py2.py3-none-any.whl", hash = "sha256:0b48a55dcb3c05f3329815901ea4fc1537514d6ba867a152b581d69ae3710937"},
    {file = "pexpect-4.8.0.tar.gz", hash = "sha256:fc65a43959d153d0114afe13997d439c22823a27cefceb5ff35c2178c6784c0c"},
]
pickleshare = [
    {file = "pickleshare-0.7.5-py2.py3-none-any.whl", hash = "sha256:9649af414d74d4df115d5d718f82acb59c9d418196b7b4290ed47a12ce62df56"},
    {file = "pickleshare-0.7.5.tar.gz", hash = "sha256:87683d47965c1da65cdacaf31c8441d12b8044cdec9aca500cd78fc2c683afca"},
]
=======
pexpect = []
pickleshare = []
>>>>>>> 95f5d6f7
pillow = []
platformdirs = []
plotly = []
pluggy = []
pmdarima = []
praw = []
<<<<<<< HEAD
prawcore = [
    {file = "prawcore-2.3.0-py3-none-any.whl", hash = "sha256:48c17db447fa06a13ca3e722201f443031437708daa736c05a1df895fbcceff5"},
    {file = "prawcore-2.3.0.tar.gz", hash = "sha256:daf1ccd4b7a80dc4e6567d48336d782e94a9a6dad83770fc2edf76dc9a84f56d"},
]
=======
prawcore = []
>>>>>>> 95f5d6f7
pre-commit = []
prometheus-client = []
prompt-toolkit = []
property-cached = []
prophet = []
protobuf = []
<<<<<<< HEAD
psaw = [
    {file = "psaw-0.0.12-py3-none-any.whl", hash = "sha256:cfbfdf1953ee5f31ca9d4ec6d471873ace960da9fbc7234b9d19a059d5cfa2d6"},
]
=======
psaw = []
>>>>>>> 95f5d6f7
psutil = []
ptyprocess = []
pure-eval = []
py = []
pyally = []
pyarrow = []
<<<<<<< HEAD
pyasn1 = [
    {file = "pyasn1-0.4.8-py2.4.egg", hash = "sha256:fec3e9d8e36808a28efb59b489e4528c10ad0f480e57dcc32b4de5c9d8c9fdf3"},
    {file = "pyasn1-0.4.8-py2.5.egg", hash = "sha256:0458773cfe65b153891ac249bcf1b5f8f320b7c2ce462151f8fa74de8934becf"},
    {file = "pyasn1-0.4.8-py2.6.egg", hash = "sha256:5c9414dcfede6e441f7e8f81b43b34e834731003427e5b09e4e00e3172a10f00"},
    {file = "pyasn1-0.4.8-py2.7.egg", hash = "sha256:6e7545f1a61025a4e58bb336952c5061697da694db1cae97b116e9c46abcf7c8"},
    {file = "pyasn1-0.4.8-py2.py3-none-any.whl", hash = "sha256:39c7e2ec30515947ff4e87fb6f456dfc6e84857d34be479c9d4a4ba4bf46aa5d"},
    {file = "pyasn1-0.4.8-py3.1.egg", hash = "sha256:78fa6da68ed2727915c4767bb386ab32cdba863caa7dbe473eaae45f9959da86"},
    {file = "pyasn1-0.4.8-py3.2.egg", hash = "sha256:08c3c53b75eaa48d71cf8c710312316392ed40899cb34710d092e96745a358b7"},
    {file = "pyasn1-0.4.8-py3.3.egg", hash = "sha256:03840c999ba71680a131cfaee6fab142e1ed9bbd9c693e285cc6aca0d555e576"},
    {file = "pyasn1-0.4.8-py3.4.egg", hash = "sha256:7ab8a544af125fb704feadb008c99a88805126fb525280b2270bb25cc1d78a12"},
    {file = "pyasn1-0.4.8-py3.5.egg", hash = "sha256:e89bf84b5437b532b0803ba5c9a5e054d21fec423a89952a74f87fa2c9b7bce2"},
    {file = "pyasn1-0.4.8-py3.6.egg", hash = "sha256:014c0e9976956a08139dc0712ae195324a75e142284d5f87f1a87ee1b068a359"},
    {file = "pyasn1-0.4.8-py3.7.egg", hash = "sha256:99fcc3c8d804d1bc6d9a099921e39d827026409a58f2a720dcdb89374ea0c776"},
    {file = "pyasn1-0.4.8.tar.gz", hash = "sha256:aef77c9fb94a3ac588e87841208bdec464471d9871bd5050a287cc9a475cd0ba"},
]
pyasn1-modules = [
    {file = "pyasn1-modules-0.2.8.tar.gz", hash = "sha256:905f84c712230b2c592c19470d3ca8d552de726050d1d1716282a1f6146be65e"},
    {file = "pyasn1_modules-0.2.8-py2.4.egg", hash = "sha256:0fe1b68d1e486a1ed5473f1302bd991c1611d319bba158e98b106ff86e1d7199"},
    {file = "pyasn1_modules-0.2.8-py2.5.egg", hash = "sha256:fe0644d9ab041506b62782e92b06b8c68cca799e1a9636ec398675459e031405"},
    {file = "pyasn1_modules-0.2.8-py2.6.egg", hash = "sha256:a99324196732f53093a84c4369c996713eb8c89d360a496b599fb1a9c47fc3eb"},
    {file = "pyasn1_modules-0.2.8-py2.7.egg", hash = "sha256:0845a5582f6a02bb3e1bde9ecfc4bfcae6ec3210dd270522fee602365430c3f8"},
    {file = "pyasn1_modules-0.2.8-py2.py3-none-any.whl", hash = "sha256:a50b808ffeb97cb3601dd25981f6b016cbb3d31fbf57a8b8a87428e6158d0c74"},
    {file = "pyasn1_modules-0.2.8-py3.1.egg", hash = "sha256:f39edd8c4ecaa4556e989147ebf219227e2cd2e8a43c7e7fcb1f1c18c5fd6a3d"},
    {file = "pyasn1_modules-0.2.8-py3.2.egg", hash = "sha256:b80486a6c77252ea3a3e9b1e360bc9cf28eaac41263d173c032581ad2f20fe45"},
    {file = "pyasn1_modules-0.2.8-py3.3.egg", hash = "sha256:65cebbaffc913f4fe9e4808735c95ea22d7a7775646ab690518c056784bc21b4"},
    {file = "pyasn1_modules-0.2.8-py3.4.egg", hash = "sha256:15b7c67fabc7fc240d87fb9aabf999cf82311a6d6fb2c70d00d3d0604878c811"},
    {file = "pyasn1_modules-0.2.8-py3.5.egg", hash = "sha256:426edb7a5e8879f1ec54a1864f16b882c2837bfd06eee62f2c982315ee2473ed"},
    {file = "pyasn1_modules-0.2.8-py3.6.egg", hash = "sha256:cbac4bc38d117f2a49aeedec4407d23e8866ea4ac27ff2cf7fb3e5b570df19e0"},
    {file = "pyasn1_modules-0.2.8-py3.7.egg", hash = "sha256:c29a5e5cc7a3f05926aff34e097e84f8589cd790ce0ed41b67aed6857b26aafd"},
]
=======
pyasn1 = []
pyasn1-modules = []
>>>>>>> 95f5d6f7
pycares = []
pycodestyle = []
pycoingecko = []
<<<<<<< HEAD
pycparser = [
    {file = "pycparser-2.21-py2.py3-none-any.whl", hash = "sha256:8ee45429555515e1f6b185e78100aea234072576aa43ab53aefcae078162fca9"},
    {file = "pycparser-2.21.tar.gz", hash = "sha256:e644fdec12f7872f86c58ff790da456218b10f863970249516d60a5eaca77206"},
]
=======
pycparser = []
>>>>>>> 95f5d6f7
pydantic = []
pydeck = []
pydeprecate = []
pyerfa = []
<<<<<<< HEAD
pyex = [
    {file = "pyEX-0.5.0-py2.py3-none-any.whl", hash = "sha256:8860b8eb9c15d91e5f552786fbe8f8ecd46c4c4931e5cb82ba41187eb603f742"},
    {file = "pyEX-0.5.0.tar.gz", hash = "sha256:e85c392733aec3717b00d05640bd7efcfc87bf949064a7f31112293fe395c27e"},
]
pyflakes = [
    {file = "pyflakes-2.3.1-py2.py3-none-any.whl", hash = "sha256:7893783d01b8a89811dd72d7dfd4d84ff098e5eed95cfa8905b22bbffe52efc3"},
    {file = "pyflakes-2.3.1.tar.gz", hash = "sha256:f5bc8ecabc05bb9d291eb5203d6810b49040f6ff446a756326104746cc00c1db"},
]
pygls = []
pygments = []
pyhdfe = [
    {file = "pyhdfe-0.1.0-py3-none-any.whl", hash = "sha256:21c6f7d9f464929ce5acfce54d46684c4449a5bbe14d2986237ecb30a723b9ee"},
    {file = "pyhdfe-0.1.0.tar.gz", hash = "sha256:820a40722d70e94cec1dcd140d6c480f02578fee96660b722a2e722c2222e377"},
]
=======
pyex = []
pyflakes = []
pygls = []
pygments = []
pyhdfe = []
>>>>>>> 95f5d6f7
pyinstaller = []
pyinstaller-hooks-contrib = []
pylint = []
pyluach = []
<<<<<<< HEAD
pymeeus = [
    {file = "PyMeeus-0.5.11.tar.gz", hash = "sha256:bb9d670818d8b0594317b48a7dadea02a0594e5344263bf2054e1a011c8fed55"},
]
=======
pymeeus = []
>>>>>>> 95f5d6f7
pympler = []
pyobjc-core = []
pyobjc-framework-cocoa = []
pyod = []
pyotp = []
pyparsing = []
<<<<<<< HEAD
pyprind = [
    {file = "PyPrind-2.11.3-py2.py3-none-any.whl", hash = "sha256:cc8edb66aabb18f25f7a3cce65312b3bc64b49992ddc93ba4cf511e5e25c1be3"},
    {file = "PyPrind-2.11.3.tar.gz", hash = "sha256:e37dcab6e1a9c8e0a7f0fce65fde7a79e2deda1c75aa015910a49e2137b54cbf"},
]
pyrsistent = [
    {file = "pyrsistent-0.18.1-cp310-cp310-macosx_10_9_universal2.whl", hash = "sha256:df46c854f490f81210870e509818b729db4488e1f30f2a1ce1698b2295a878d1"},
    {file = "pyrsistent-0.18.1-cp310-cp310-manylinux_2_17_x86_64.manylinux2014_x86_64.whl", hash = "sha256:5d45866ececf4a5fff8742c25722da6d4c9e180daa7b405dc0a2a2790d668c26"},
    {file = "pyrsistent-0.18.1-cp310-cp310-manylinux_2_5_i686.manylinux1_i686.manylinux_2_17_i686.manylinux2014_i686.whl", hash = "sha256:4ed6784ceac462a7d6fcb7e9b663e93b9a6fb373b7f43594f9ff68875788e01e"},
    {file = "pyrsistent-0.18.1-cp310-cp310-win32.whl", hash = "sha256:e4f3149fd5eb9b285d6bfb54d2e5173f6a116fe19172686797c056672689daf6"},
    {file = "pyrsistent-0.18.1-cp310-cp310-win_amd64.whl", hash = "sha256:636ce2dc235046ccd3d8c56a7ad54e99d5c1cd0ef07d9ae847306c91d11b5fec"},
    {file = "pyrsistent-0.18.1-cp37-cp37m-macosx_10_9_x86_64.whl", hash = "sha256:e92a52c166426efbe0d1ec1332ee9119b6d32fc1f0bbfd55d5c1088070e7fc1b"},
    {file = "pyrsistent-0.18.1-cp37-cp37m-manylinux_2_17_x86_64.manylinux2014_x86_64.whl", hash = "sha256:d7a096646eab884bf8bed965bad63ea327e0d0c38989fc83c5ea7b8a87037bfc"},
    {file = "pyrsistent-0.18.1-cp37-cp37m-manylinux_2_5_i686.manylinux1_i686.manylinux_2_17_i686.manylinux2014_i686.whl", hash = "sha256:cdfd2c361b8a8e5d9499b9082b501c452ade8bbf42aef97ea04854f4a3f43b22"},
    {file = "pyrsistent-0.18.1-cp37-cp37m-win32.whl", hash = "sha256:7ec335fc998faa4febe75cc5268a9eac0478b3f681602c1f27befaf2a1abe1d8"},
    {file = "pyrsistent-0.18.1-cp37-cp37m-win_amd64.whl", hash = "sha256:6455fc599df93d1f60e1c5c4fe471499f08d190d57eca040c0ea182301321286"},
    {file = "pyrsistent-0.18.1-cp38-cp38-macosx_10_9_universal2.whl", hash = "sha256:fd8da6d0124efa2f67d86fa70c851022f87c98e205f0594e1fae044e7119a5a6"},
    {file = "pyrsistent-0.18.1-cp38-cp38-manylinux_2_17_x86_64.manylinux2014_x86_64.whl", hash = "sha256:7bfe2388663fd18bd8ce7db2c91c7400bf3e1a9e8bd7d63bf7e77d39051b85ec"},
    {file = "pyrsistent-0.18.1-cp38-cp38-manylinux_2_5_i686.manylinux1_i686.manylinux_2_17_i686.manylinux2014_i686.whl", hash = "sha256:0e3e1fcc45199df76053026a51cc59ab2ea3fc7c094c6627e93b7b44cdae2c8c"},
    {file = "pyrsistent-0.18.1-cp38-cp38-win32.whl", hash = "sha256:b568f35ad53a7b07ed9b1b2bae09eb15cdd671a5ba5d2c66caee40dbf91c68ca"},
    {file = "pyrsistent-0.18.1-cp38-cp38-win_amd64.whl", hash = "sha256:d1b96547410f76078eaf66d282ddca2e4baae8964364abb4f4dcdde855cd123a"},
    {file = "pyrsistent-0.18.1-cp39-cp39-macosx_10_9_universal2.whl", hash = "sha256:f87cc2863ef33c709e237d4b5f4502a62a00fab450c9e020892e8e2ede5847f5"},
    {file = "pyrsistent-0.18.1-cp39-cp39-manylinux_2_17_x86_64.manylinux2014_x86_64.whl", hash = "sha256:6bc66318fb7ee012071b2792024564973ecc80e9522842eb4e17743604b5e045"},
    {file = "pyrsistent-0.18.1-cp39-cp39-manylinux_2_5_i686.manylinux1_i686.manylinux_2_17_i686.manylinux2014_i686.whl", hash = "sha256:914474c9f1d93080338ace89cb2acee74f4f666fb0424896fcfb8d86058bf17c"},
    {file = "pyrsistent-0.18.1-cp39-cp39-win32.whl", hash = "sha256:1b34eedd6812bf4d33814fca1b66005805d3640ce53140ab8bbb1e2651b0d9bc"},
    {file = "pyrsistent-0.18.1-cp39-cp39-win_amd64.whl", hash = "sha256:e24a828f57e0c337c8d8bb9f6b12f09dfdf0273da25fda9e314f0b684b415a07"},
    {file = "pyrsistent-0.18.1.tar.gz", hash = "sha256:d4d61f8b993a7255ba714df3aca52700f8125289f84f704cf80916517c46eb96"},
]
pytest = [
    {file = "pytest-6.2.5-py3-none-any.whl", hash = "sha256:7310f8d27bc79ced999e760ca304d69f6ba6c6649c0b60fb0e04a4a77cacc134"},
    {file = "pytest-6.2.5.tar.gz", hash = "sha256:131b36680866a76e6781d13f101efb86cf674ebb9762eb70d3082b6f29889e89"},
]
pytest-cov = [
    {file = "pytest-cov-3.0.0.tar.gz", hash = "sha256:e7f0f5b1617d2210a2cabc266dfe2f4c75a8d32fb89eafb7ad9d06f6d076d470"},
    {file = "pytest_cov-3.0.0-py3-none-any.whl", hash = "sha256:578d5d15ac4a25e5f961c938b85a05b09fdaae9deef3bb6de9a6e766622ca7a6"},
]
=======
pyprind = []
pyrsistent = []
pytest = []
pytest-cov = []
>>>>>>> 95f5d6f7
pytest-mock = []
pytest-recording = []
pythclient = []
python-binance = []
<<<<<<< HEAD
python-coinmarketcap = [
    {file = "python-coinmarketcap-0.2.tar.gz", hash = "sha256:b1e0e8b098fc910a5ec943a06774d5ee3b190e915123366e2f16238ef0a8a433"},
    {file = "python_coinmarketcap-0.2-py2-none-any.whl", hash = "sha256:54c278154ee11ca78837fb73eae8c322a60af93dc0ce75b515fecf895d181cf5"},
    {file = "python_coinmarketcap-0.2-py3-none-any.whl", hash = "sha256:3b69a7a92cd4f2b4726a2982d166c0b587fa4911cf366286f798e1e6f9d94933"},
]
python-dateutil = [
    {file = "python-dateutil-2.8.2.tar.gz", hash = "sha256:0123cacc1627ae19ddf3c27a5de5bd67ee4586fbdd6440d9748f8abb483d3e86"},
    {file = "python_dateutil-2.8.2-py2.py3-none-any.whl", hash = "sha256:961d03dc3453ebbc59dbdea9e4e11c5651520a876d0f4db161e8674aae935da9"},
]
python-dotenv = [
    {file = "python-dotenv-0.19.2.tar.gz", hash = "sha256:a5de49a31e953b45ff2d2fd434bbc2670e8db5273606c1e737cc6b93eff3655f"},
    {file = "python_dotenv-0.19.2-py2.py3-none-any.whl", hash = "sha256:32b2bdc1873fd3a3c346da1c6db83d0053c3c62f28f1f38516070c4c8971b1d3"},
]
=======
python-coinmarketcap = []
python-dateutil = []
python-dotenv = []
>>>>>>> 95f5d6f7
python-i18n = []
pytorch-lightning = []
pytrends = []
pytz = []
<<<<<<< HEAD
pytz-deprecation-shim = [
    {file = "pytz_deprecation_shim-0.1.0.post0-py2.py3-none-any.whl", hash = "sha256:8314c9692a636c8eb3bda879b9f119e350e93223ae83e70e80c31675a0fdc1a6"},
    {file = "pytz_deprecation_shim-0.1.0.post0.tar.gz", hash = "sha256:af097bae1b616dde5c5744441e2ddc69e74dfdcb0c263129610d85b87445a59d"},
]
=======
pytz-deprecation-shim = []
>>>>>>> 95f5d6f7
pyupgrade = []
pywin32 = []
pywin32-ctypes = []
pywinpty = []
<<<<<<< HEAD
pyyaml = [
    {file = "PyYAML-6.0-cp310-cp310-macosx_10_9_x86_64.whl", hash = "sha256:d4db7c7aef085872ef65a8fd7d6d09a14ae91f691dec3e87ee5ee0539d516f53"},
    {file = "PyYAML-6.0-cp310-cp310-macosx_11_0_arm64.whl", hash = "sha256:9df7ed3b3d2e0ecfe09e14741b857df43adb5a3ddadc919a2d94fbdf78fea53c"},
    {file = "PyYAML-6.0-cp310-cp310-manylinux_2_17_aarch64.manylinux2014_aarch64.whl", hash = "sha256:77f396e6ef4c73fdc33a9157446466f1cff553d979bd00ecb64385760c6babdc"},
    {file = "PyYAML-6.0-cp310-cp310-manylinux_2_17_s390x.manylinux2014_s390x.whl", hash = "sha256:a80a78046a72361de73f8f395f1f1e49f956c6be882eed58505a15f3e430962b"},
    {file = "PyYAML-6.0-cp310-cp310-manylinux_2_5_x86_64.manylinux1_x86_64.manylinux_2_12_x86_64.manylinux2010_x86_64.whl", hash = "sha256:f84fbc98b019fef2ee9a1cb3ce93e3187a6df0b2538a651bfb890254ba9f90b5"},
    {file = "PyYAML-6.0-cp310-cp310-win32.whl", hash = "sha256:2cd5df3de48857ed0544b34e2d40e9fac445930039f3cfe4bcc592a1f836d513"},
    {file = "PyYAML-6.0-cp310-cp310-win_amd64.whl", hash = "sha256:daf496c58a8c52083df09b80c860005194014c3698698d1a57cbcfa182142a3a"},
    {file = "PyYAML-6.0-cp36-cp36m-macosx_10_9_x86_64.whl", hash = "sha256:897b80890765f037df3403d22bab41627ca8811ae55e9a722fd0392850ec4d86"},
    {file = "PyYAML-6.0-cp36-cp36m-manylinux_2_17_aarch64.manylinux2014_aarch64.whl", hash = "sha256:50602afada6d6cbfad699b0c7bb50d5ccffa7e46a3d738092afddc1f9758427f"},
    {file = "PyYAML-6.0-cp36-cp36m-manylinux_2_17_s390x.manylinux2014_s390x.whl", hash = "sha256:48c346915c114f5fdb3ead70312bd042a953a8ce5c7106d5bfb1a5254e47da92"},
    {file = "PyYAML-6.0-cp36-cp36m-manylinux_2_5_x86_64.manylinux1_x86_64.manylinux_2_12_x86_64.manylinux2010_x86_64.whl", hash = "sha256:98c4d36e99714e55cfbaaee6dd5badbc9a1ec339ebfc3b1f52e293aee6bb71a4"},
    {file = "PyYAML-6.0-cp36-cp36m-win32.whl", hash = "sha256:0283c35a6a9fbf047493e3a0ce8d79ef5030852c51e9d911a27badfde0605293"},
    {file = "PyYAML-6.0-cp36-cp36m-win_amd64.whl", hash = "sha256:07751360502caac1c067a8132d150cf3d61339af5691fe9e87803040dbc5db57"},
    {file = "PyYAML-6.0-cp37-cp37m-macosx_10_9_x86_64.whl", hash = "sha256:819b3830a1543db06c4d4b865e70ded25be52a2e0631ccd2f6a47a2822f2fd7c"},
    {file = "PyYAML-6.0-cp37-cp37m-manylinux_2_17_aarch64.manylinux2014_aarch64.whl", hash = "sha256:473f9edb243cb1935ab5a084eb238d842fb8f404ed2193a915d1784b5a6b5fc0"},
    {file = "PyYAML-6.0-cp37-cp37m-manylinux_2_17_s390x.manylinux2014_s390x.whl", hash = "sha256:0ce82d761c532fe4ec3f87fc45688bdd3a4c1dc5e0b4a19814b9009a29baefd4"},
    {file = "PyYAML-6.0-cp37-cp37m-manylinux_2_5_x86_64.manylinux1_x86_64.manylinux_2_12_x86_64.manylinux2010_x86_64.whl", hash = "sha256:231710d57adfd809ef5d34183b8ed1eeae3f76459c18fb4a0b373ad56bedcdd9"},
    {file = "PyYAML-6.0-cp37-cp37m-win32.whl", hash = "sha256:c5687b8d43cf58545ade1fe3e055f70eac7a5a1a0bf42824308d868289a95737"},
    {file = "PyYAML-6.0-cp37-cp37m-win_amd64.whl", hash = "sha256:d15a181d1ecd0d4270dc32edb46f7cb7733c7c508857278d3d378d14d606db2d"},
    {file = "PyYAML-6.0-cp38-cp38-macosx_10_9_x86_64.whl", hash = "sha256:0b4624f379dab24d3725ffde76559cff63d9ec94e1736b556dacdfebe5ab6d4b"},
    {file = "PyYAML-6.0-cp38-cp38-manylinux_2_17_aarch64.manylinux2014_aarch64.whl", hash = "sha256:213c60cd50106436cc818accf5baa1aba61c0189ff610f64f4a3e8c6726218ba"},
    {file = "PyYAML-6.0-cp38-cp38-manylinux_2_17_s390x.manylinux2014_s390x.whl", hash = "sha256:9fa600030013c4de8165339db93d182b9431076eb98eb40ee068700c9c813e34"},
    {file = "PyYAML-6.0-cp38-cp38-manylinux_2_5_x86_64.manylinux1_x86_64.manylinux_2_12_x86_64.manylinux2010_x86_64.whl", hash = "sha256:277a0ef2981ca40581a47093e9e2d13b3f1fbbeffae064c1d21bfceba2030287"},
    {file = "PyYAML-6.0-cp38-cp38-win32.whl", hash = "sha256:d4eccecf9adf6fbcc6861a38015c2a64f38b9d94838ac1810a9023a0609e1b78"},
    {file = "PyYAML-6.0-cp38-cp38-win_amd64.whl", hash = "sha256:1e4747bc279b4f613a09eb64bba2ba602d8a6664c6ce6396a4d0cd413a50ce07"},
    {file = "PyYAML-6.0-cp39-cp39-macosx_10_9_x86_64.whl", hash = "sha256:055d937d65826939cb044fc8c9b08889e8c743fdc6a32b33e2390f66013e449b"},
    {file = "PyYAML-6.0-cp39-cp39-macosx_11_0_arm64.whl", hash = "sha256:e61ceaab6f49fb8bdfaa0f92c4b57bcfbea54c09277b1b4f7ac376bfb7a7c174"},
    {file = "PyYAML-6.0-cp39-cp39-manylinux_2_17_aarch64.manylinux2014_aarch64.whl", hash = "sha256:d67d839ede4ed1b28a4e8909735fc992a923cdb84e618544973d7dfc71540803"},
    {file = "PyYAML-6.0-cp39-cp39-manylinux_2_17_s390x.manylinux2014_s390x.whl", hash = "sha256:cba8c411ef271aa037d7357a2bc8f9ee8b58b9965831d9e51baf703280dc73d3"},
    {file = "PyYAML-6.0-cp39-cp39-manylinux_2_5_x86_64.manylinux1_x86_64.manylinux_2_12_x86_64.manylinux2010_x86_64.whl", hash = "sha256:40527857252b61eacd1d9af500c3337ba8deb8fc298940291486c465c8b46ec0"},
    {file = "PyYAML-6.0-cp39-cp39-win32.whl", hash = "sha256:b5b9eccad747aabaaffbc6064800670f0c297e52c12754eb1d976c57e4f74dcb"},
    {file = "PyYAML-6.0-cp39-cp39-win_amd64.whl", hash = "sha256:b3d267842bf12586ba6c734f89d1f5b871df0273157918b0ccefa29deb05c21c"},
    {file = "PyYAML-6.0.tar.gz", hash = "sha256:68fb519c14306fec9720a2a5b45bc9f0c8d1b9c72adf45c37baedfcd949c35a2"},
]
pyzmq = []
qdldl = []
quandl = [
    {file = "Quandl-3.7.0-py2.py3-none-any.whl", hash = "sha256:0e3e5dc60fd057c73c67380b1b0f2e3dc0e4c500fb5e6e146ac3a3c0d992cd1d"},
    {file = "Quandl-3.7.0.tar.gz", hash = "sha256:6e0b82fbc7861610b3577c5397277c4220e065eee0fed4e46cd6b6021655b64c"},
]
rapidfuzz = [
    {file = "rapidfuzz-1.9.1-cp27-cp27m-macosx_10_9_x86_64.whl", hash = "sha256:68227a8b25291d6a2140aef049271ea30a77be5ef672a58e582a55a5cc1fce93"},
    {file = "rapidfuzz-1.9.1-cp27-cp27m-manylinux2010_i686.whl", hash = "sha256:c33541995b96ff40025c1456b8c74b7dd2ab9cbf91943fc35a7bb621f48940e2"},
    {file = "rapidfuzz-1.9.1-cp27-cp27m-manylinux2010_x86_64.whl", hash = "sha256:c2fafbbf97a4632822248f4201601b691e2eac5fdb30e5d7a96d07a6d058a7d4"},
    {file = "rapidfuzz-1.9.1-cp27-cp27m-win32.whl", hash = "sha256:364795f617a99e1dbb55ac3947ab8366588b72531cb2d6152666287d20610706"},
    {file = "rapidfuzz-1.9.1-cp27-cp27m-win_amd64.whl", hash = "sha256:f171d9e66144b0647f9b998ef10bdd919a640e4b1357250c8ef6259deb5ffe0d"},
    {file = "rapidfuzz-1.9.1-cp27-cp27mu-manylinux2010_i686.whl", hash = "sha256:c83801a7c5209663aa120b815a4f2c39e95fe8e0b774ec58a1e0affd6a2fcfc6"},
    {file = "rapidfuzz-1.9.1-cp27-cp27mu-manylinux2010_x86_64.whl", hash = "sha256:67e61c2baa6bb1848c4a33752f1781124dcc90bf3f31b18b44db1ae4e4e26634"},
    {file = "rapidfuzz-1.9.1-cp310-cp310-macosx_10_9_universal2.whl", hash = "sha256:8ab7eb003a18991347174910f11d38ff40399081185d9e3199ec277535f7828b"},
    {file = "rapidfuzz-1.9.1-cp310-cp310-macosx_10_9_x86_64.whl", hash = "sha256:5ad450badf06ddf98a246140b5059ba895ee8445e8102a5a289908327f551f81"},
    {file = "rapidfuzz-1.9.1-cp310-cp310-macosx_11_0_arm64.whl", hash = "sha256:402b2174bded62a793c5f7d9aec16bc32c661402360a934819ae72b54cfbce1e"},
    {file = "rapidfuzz-1.9.1-cp310-cp310-manylinux_2_12_i686.manylinux2010_i686.whl", hash = "sha256:92066ccb054efc2e17afb4049c98b550969653cd58f71dd756cfcc8e6864630a"},
    {file = "rapidfuzz-1.9.1-cp310-cp310-manylinux_2_12_x86_64.manylinux2010_x86_64.whl", hash = "sha256:8dc0bf1814accee08a9c9bace6672ef06eae6b0446fce88e3e97e23dfaf3ea10"},
    {file = "rapidfuzz-1.9.1-cp310-cp310-manylinux_2_17_aarch64.manylinux2014_aarch64.whl", hash = "sha256:bdbd387efb8478605951344f327dd03bf053c138d757369a43404305b99e55db"},
    {file = "rapidfuzz-1.9.1-cp310-cp310-win32.whl", hash = "sha256:b1c54807e556dbcc6caf4ce0f24446c01b195f3cc46e2a6e74b82d3a21eaa45d"},
    {file = "rapidfuzz-1.9.1-cp310-cp310-win_amd64.whl", hash = "sha256:ac3273364cd1619cab3bf0ba731efea5405833f9eba362da7dcd70bd42073d8e"},
    {file = "rapidfuzz-1.9.1-cp35-cp35m-manylinux2010_i686.whl", hash = "sha256:d9faf62606c08a0a6992dd480c72b6a068733ae02688dc35f2e36ba0d44673f4"},
    {file = "rapidfuzz-1.9.1-cp35-cp35m-manylinux2010_x86_64.whl", hash = "sha256:f6a56a48be047637b1b0b2459a11cf7cd5aa7bbe16a439bd4f73b4af39e620e4"},
    {file = "rapidfuzz-1.9.1-cp35-cp35m-win32.whl", hash = "sha256:aa91609979e9d2700f0ff100df99b36e7d700b70169ee385d43d5de9e471ae97"},
    {file = "rapidfuzz-1.9.1-cp35-cp35m-win_amd64.whl", hash = "sha256:b4cfdd0915ab4cec86c2ff6bab9f01b03454f3de0963c37f9f219df2ddf42b95"},
    {file = "rapidfuzz-1.9.1-cp36-cp36m-macosx_10_9_x86_64.whl", hash = "sha256:c6bfa4ad0158a093cd304f795ceefdc3861ae6942a61432b2a50858be6de88ca"},
    {file = "rapidfuzz-1.9.1-cp36-cp36m-manylinux_2_12_i686.manylinux2010_i686.whl", hash = "sha256:eb0ea02295d9278bd2dcd2df4760b0f2887b6c3f2f374005ec5af320d8d3a37e"},
    {file = "rapidfuzz-1.9.1-cp36-cp36m-manylinux_2_12_x86_64.manylinux2010_x86_64.whl", hash = "sha256:d5187cd5cd6273e9fee07de493a42a2153134a4914df74cb1abb0744551c548a"},
    {file = "rapidfuzz-1.9.1-cp36-cp36m-manylinux_2_17_aarch64.manylinux2014_aarch64.whl", hash = "sha256:f6e5b8af63f9c05b64454460759ed84a715d581d598ec4484f4ec512f398e8b1"},
    {file = "rapidfuzz-1.9.1-cp36-cp36m-win32.whl", hash = "sha256:36137f88f2b28115af506118e64e11c816611eab2434293af7fdacd1290ffb9d"},
    {file = "rapidfuzz-1.9.1-cp36-cp36m-win_amd64.whl", hash = "sha256:fcc420cad46be7c9887110edf04cdee545f26dbf22650a443d89790fc35f7b88"},
    {file = "rapidfuzz-1.9.1-cp37-cp37m-macosx_10_9_x86_64.whl", hash = "sha256:b06de314f426aebff8a44319016bbe2b22f7848c84e44224f80b0690b7b08b18"},
    {file = "rapidfuzz-1.9.1-cp37-cp37m-manylinux_2_12_i686.manylinux2010_i686.whl", hash = "sha256:e5de44e719faea79e45322b037f0d4a141d750b80d2204fa68f43a42a24f0fbc"},
    {file = "rapidfuzz-1.9.1-cp37-cp37m-manylinux_2_12_x86_64.manylinux2010_x86_64.whl", hash = "sha256:f9439df09a782afd01b67005a3b110c70bbf9e1cf06d2ac9b293ce2d02d3c549"},
    {file = "rapidfuzz-1.9.1-cp37-cp37m-manylinux_2_17_aarch64.manylinux2014_aarch64.whl", hash = "sha256:e903d4702647465721e2d0431c95f04fd56a06577f06f41e2960c83fd63c1bad"},
    {file = "rapidfuzz-1.9.1-cp37-cp37m-win32.whl", hash = "sha256:a5298f4ac1975edcbb15583eab659a44b33aebaf3bccf172e185cfea68771c08"},
    {file = "rapidfuzz-1.9.1-cp37-cp37m-win_amd64.whl", hash = "sha256:103193a01921b54fcdad6b01cfda3a68e00aeafca236b7ecd5b1b2c2e7e96337"},
    {file = "rapidfuzz-1.9.1-cp38-cp38-macosx_10_9_universal2.whl", hash = "sha256:1d98a3187040dca855e02179a35c137f72ef83ce243783d44ea59efa86b94b3a"},
    {file = "rapidfuzz-1.9.1-cp38-cp38-macosx_10_9_x86_64.whl", hash = "sha256:cb92bf7fc911b787055a88d9295ca3b4fe8576e3b59271f070f1b1b181eb087d"},
    {file = "rapidfuzz-1.9.1-cp38-cp38-macosx_11_0_arm64.whl", hash = "sha256:3f014a0f5f8159a94c6ee884fedd1c30e07fb866a5d76ff2c18091bc6363b76f"},
    {file = "rapidfuzz-1.9.1-cp38-cp38-manylinux_2_12_i686.manylinux2010_i686.whl", hash = "sha256:31474074a99f72289ac325fbd77983e7d355d48860bfe7a4f6f6396fdb24410a"},
    {file = "rapidfuzz-1.9.1-cp38-cp38-manylinux_2_12_x86_64.manylinux2010_x86_64.whl", hash = "sha256:ec67d79af5a2d7b0cf67b570a5579710e461cadda4120478e813b63491f394dd"},
    {file = "rapidfuzz-1.9.1-cp38-cp38-manylinux_2_17_aarch64.manylinux2014_aarch64.whl", hash = "sha256:6ebc0d3d15ed32f98f0052cf6e3e9c9b8010fb93c04fb74d2022e3c51ec540e2"},
    {file = "rapidfuzz-1.9.1-cp38-cp38-win32.whl", hash = "sha256:477ab1a3044bab89db45caabc562b158f68765ecaa638b73ba17e92f09dfa5ff"},
    {file = "rapidfuzz-1.9.1-cp38-cp38-win_amd64.whl", hash = "sha256:8e872763dc0367d7544aa585d2e8b27af233323b8a7cd2f9b78cafa05bae5018"},
    {file = "rapidfuzz-1.9.1-cp39-cp39-macosx_10_9_universal2.whl", hash = "sha256:8401c41e219ae36ca7a88762776a6270511650d4cc70d024ae61561e96d67e47"},
    {file = "rapidfuzz-1.9.1-cp39-cp39-macosx_10_9_x86_64.whl", hash = "sha256:ea10bd8e0436801c3264f7084a5ea194f12ba9fe1ba898aa4a2107d276501292"},
    {file = "rapidfuzz-1.9.1-cp39-cp39-macosx_11_0_arm64.whl", hash = "sha256:433737914b46c1ffa0c678eceae1c260dc6b7fb5b6cad4c725d3e3607c764b32"},
    {file = "rapidfuzz-1.9.1-cp39-cp39-manylinux_2_12_i686.manylinux2010_i686.whl", hash = "sha256:8c3b08e90e45acbc469d1f456681643256e952bf84ec7714f58979baba0c8a1c"},
    {file = "rapidfuzz-1.9.1-cp39-cp39-manylinux_2_12_x86_64.manylinux2010_x86_64.whl", hash = "sha256:bbcd265b3c86176e5db4cbba7b4364d7333c214ee80e2d259c7085929934ca9d"},
    {file = "rapidfuzz-1.9.1-cp39-cp39-manylinux_2_17_aarch64.manylinux2014_aarch64.whl", hash = "sha256:3d69fabcd635783cd842e7d5ee4b77164314c5124b82df5a0c436ab3d698f8a9"},
    {file = "rapidfuzz-1.9.1-cp39-cp39-win32.whl", hash = "sha256:01f16b6f3fa5d1a26c12f5da5de0032f1e12c919d876005b57492a8ec9a5c043"},
    {file = "rapidfuzz-1.9.1-cp39-cp39-win_amd64.whl", hash = "sha256:0bcc5bbfdbe6068cc2cf0029ab6cde08dceac498d232fa3a61dd34fbfa0b3f36"},
    {file = "rapidfuzz-1.9.1-pp27-pypy_73-manylinux2010_x86_64.whl", hash = "sha256:de869c8f4e8edb9b2f7b8232a04896645501defcbd9d85bc0202ff3ec6285f6b"},
    {file = "rapidfuzz-1.9.1-pp37-pypy37_pp73-manylinux_2_12_i686.manylinux2010_i686.whl", hash = "sha256:db5978e970fb0955974d51021da4b929e2e4890fef17792989ee32658e2b159c"},
    {file = "rapidfuzz-1.9.1-pp37-pypy37_pp73-manylinux_2_12_x86_64.manylinux2010_x86_64.whl", hash = "sha256:33479f75f36ac3a1d8421365d4fa906e013490790730a89caba31d06e6f71738"},
    {file = "rapidfuzz-1.9.1-pp37-pypy37_pp73-win_amd64.whl", hash = "sha256:af991cb333ec526d894923163050931b3a870b7694bf7687aaa6154d341a98f5"},
    {file = "rapidfuzz-1.9.1.tar.gz", hash = "sha256:bd7a4fe33ba49db3417f0f57a8af02462554f1296dedcf35b026cd3525efef74"},
]
regex = [
    {file = "regex-2022.3.2-cp310-cp310-macosx_10_9_x86_64.whl", hash = "sha256:ab69b4fe09e296261377d209068d52402fb85ef89dc78a9ac4a29a895f4e24a7"},
    {file = "regex-2022.3.2-cp310-cp310-macosx_11_0_arm64.whl", hash = "sha256:5bc5f921be39ccb65fdda741e04b2555917a4bced24b4df14eddc7569be3b493"},
    {file = "regex-2022.3.2-cp310-cp310-manylinux_2_17_aarch64.manylinux2014_aarch64.whl", hash = "sha256:43eba5c46208deedec833663201752e865feddc840433285fbadee07b84b464d"},
    {file = "regex-2022.3.2-cp310-cp310-manylinux_2_17_ppc64le.manylinux2014_ppc64le.whl", hash = "sha256:c68d2c04f7701a418ec2e5631b7f3552efc32f6bcc1739369c6eeb1af55f62e0"},
    {file = "regex-2022.3.2-cp310-cp310-manylinux_2_17_s390x.manylinux2014_s390x.whl", hash = "sha256:caa2734ada16a44ae57b229d45091f06e30a9a52ace76d7574546ab23008c635"},
    {file = "regex-2022.3.2-cp310-cp310-manylinux_2_17_x86_64.manylinux2014_x86_64.whl", hash = "sha256:ef806f684f17dbd6263d72a54ad4073af42b42effa3eb42b877e750c24c76f86"},
    {file = "regex-2022.3.2-cp310-cp310-manylinux_2_5_i686.manylinux1_i686.manylinux_2_17_i686.manylinux2014_i686.whl", hash = "sha256:be319f4eb400ee567b722e9ea63d5b2bb31464e3cf1b016502e3ee2de4f86f5c"},
    {file = "regex-2022.3.2-cp310-cp310-manylinux_2_5_x86_64.manylinux1_x86_64.manylinux_2_12_x86_64.manylinux2010_x86_64.whl", hash = "sha256:42bb37e2b2d25d958c25903f6125a41aaaa1ed49ca62c103331f24b8a459142f"},
    {file = "regex-2022.3.2-cp310-cp310-musllinux_1_1_aarch64.whl", hash = "sha256:fbc88d3ba402b5d041d204ec2449c4078898f89c4a6e6f0ed1c1a510ef1e221d"},
    {file = "regex-2022.3.2-cp310-cp310-musllinux_1_1_i686.whl", hash = "sha256:91e0f7e7be77250b808a5f46d90bf0032527d3c032b2131b63dee54753a4d729"},
    {file = "regex-2022.3.2-cp310-cp310-musllinux_1_1_ppc64le.whl", hash = "sha256:cb3652bbe6720786b9137862205986f3ae54a09dec8499a995ed58292bdf77c2"},
    {file = "regex-2022.3.2-cp310-cp310-musllinux_1_1_s390x.whl", hash = "sha256:878c626cbca3b649e14e972c14539a01191d79e58934e3f3ef4a9e17f90277f8"},
    {file = "regex-2022.3.2-cp310-cp310-musllinux_1_1_x86_64.whl", hash = "sha256:6df070a986fc064d865c381aecf0aaff914178fdf6874da2f2387e82d93cc5bd"},
    {file = "regex-2022.3.2-cp310-cp310-win32.whl", hash = "sha256:b549d851f91a4efb3e65498bd4249b1447ab6035a9972f7fc215eb1f59328834"},
    {file = "regex-2022.3.2-cp310-cp310-win_amd64.whl", hash = "sha256:8babb2b5751105dc0aef2a2e539f4ba391e738c62038d8cb331c710f6b0f3da7"},
    {file = "regex-2022.3.2-cp36-cp36m-macosx_10_9_x86_64.whl", hash = "sha256:1977bb64264815d3ef016625adc9df90e6d0e27e76260280c63eca993e3f455f"},
    {file = "regex-2022.3.2-cp36-cp36m-manylinux_2_17_aarch64.manylinux2014_aarch64.whl", hash = "sha256:1e73652057473ad3e6934944af090852a02590c349357b79182c1b681da2c772"},
    {file = "regex-2022.3.2-cp36-cp36m-manylinux_2_17_ppc64le.manylinux2014_ppc64le.whl", hash = "sha256:b22ff939a8856a44f4822da38ef4868bd3a9ade22bb6d9062b36957c850e404f"},
    {file = "regex-2022.3.2-cp36-cp36m-manylinux_2_17_s390x.manylinux2014_s390x.whl", hash = "sha256:878f5d649ba1db9f52cc4ef491f7dba2d061cdc48dd444c54260eebc0b1729b9"},
    {file = "regex-2022.3.2-cp36-cp36m-manylinux_2_17_x86_64.manylinux2014_x86_64.whl", hash = "sha256:0008650041531d0eadecc96a73d37c2dc4821cf51b0766e374cb4f1ddc4e1c14"},
    {file = "regex-2022.3.2-cp36-cp36m-manylinux_2_5_i686.manylinux1_i686.manylinux_2_17_i686.manylinux2014_i686.whl", hash = "sha256:06b1df01cf2aef3a9790858af524ae2588762c8a90e784ba00d003f045306204"},
    {file = "regex-2022.3.2-cp36-cp36m-manylinux_2_5_x86_64.manylinux1_x86_64.manylinux_2_12_x86_64.manylinux2010_x86_64.whl", hash = "sha256:57484d39447f94967e83e56db1b1108c68918c44ab519b8ecfc34b790ca52bf7"},
    {file = "regex-2022.3.2-cp36-cp36m-musllinux_1_1_aarch64.whl", hash = "sha256:74d86e8924835f863c34e646392ef39039405f6ce52956d8af16497af4064a30"},
    {file = "regex-2022.3.2-cp36-cp36m-musllinux_1_1_i686.whl", hash = "sha256:ae17fc8103f3b63345709d3e9654a274eee1c6072592aec32b026efd401931d0"},
    {file = "regex-2022.3.2-cp36-cp36m-musllinux_1_1_ppc64le.whl", hash = "sha256:5f92a7cdc6a0ae2abd184e8dfd6ef2279989d24c85d2c85d0423206284103ede"},
    {file = "regex-2022.3.2-cp36-cp36m-musllinux_1_1_s390x.whl", hash = "sha256:5dcc4168536c8f68654f014a3db49b6b4a26b226f735708be2054314ed4964f4"},
    {file = "regex-2022.3.2-cp36-cp36m-musllinux_1_1_x86_64.whl", hash = "sha256:1e30762ddddb22f7f14c4f59c34d3addabc789216d813b0f3e2788d7bcf0cf29"},
    {file = "regex-2022.3.2-cp36-cp36m-win32.whl", hash = "sha256:286ff9ec2709d56ae7517040be0d6c502642517ce9937ab6d89b1e7d0904f863"},
    {file = "regex-2022.3.2-cp36-cp36m-win_amd64.whl", hash = "sha256:d326ff80ed531bf2507cba93011c30fff2dd51454c85f55df0f59f2030b1687b"},
    {file = "regex-2022.3.2-cp37-cp37m-macosx_10_9_x86_64.whl", hash = "sha256:9d828c5987d543d052b53c579a01a52d96b86f937b1777bbfe11ef2728929357"},
    {file = "regex-2022.3.2-cp37-cp37m-manylinux_2_17_aarch64.manylinux2014_aarch64.whl", hash = "sha256:c87ac58b9baaf50b6c1b81a18d20eda7e2883aa9a4fb4f1ca70f2e443bfcdc57"},
    {file = "regex-2022.3.2-cp37-cp37m-manylinux_2_17_ppc64le.manylinux2014_ppc64le.whl", hash = "sha256:d6c2441538e4fadd4291c8420853431a229fcbefc1bf521810fbc2629d8ae8c2"},
    {file = "regex-2022.3.2-cp37-cp37m-manylinux_2_17_s390x.manylinux2014_s390x.whl", hash = "sha256:f3356afbb301ec34a500b8ba8b47cba0b44ed4641c306e1dd981a08b416170b5"},
    {file = "regex-2022.3.2-cp37-cp37m-manylinux_2_17_x86_64.manylinux2014_x86_64.whl", hash = "sha256:0d96eec8550fd2fd26f8e675f6d8b61b159482ad8ffa26991b894ed5ee19038b"},
    {file = "regex-2022.3.2-cp37-cp37m-manylinux_2_5_i686.manylinux1_i686.manylinux_2_17_i686.manylinux2014_i686.whl", hash = "sha256:cf668f26604e9f7aee9f8eaae4ca07a948168af90b96be97a4b7fa902a6d2ac1"},
    {file = "regex-2022.3.2-cp37-cp37m-manylinux_2_5_x86_64.manylinux1_x86_64.manylinux_2_12_x86_64.manylinux2010_x86_64.whl", hash = "sha256:0eb0e2845e81bdea92b8281a3969632686502565abf4a0b9e4ab1471c863d8f3"},
    {file = "regex-2022.3.2-cp37-cp37m-musllinux_1_1_aarch64.whl", hash = "sha256:87bc01226cd288f0bd9a4f9f07bf6827134dc97a96c22e2d28628e824c8de231"},
    {file = "regex-2022.3.2-cp37-cp37m-musllinux_1_1_i686.whl", hash = "sha256:09b4b6ccc61d4119342b26246ddd5a04accdeebe36bdfe865ad87a0784efd77f"},
    {file = "regex-2022.3.2-cp37-cp37m-musllinux_1_1_ppc64le.whl", hash = "sha256:9557545c10d52c845f270b665b52a6a972884725aa5cf12777374e18f2ea8960"},
    {file = "regex-2022.3.2-cp37-cp37m-musllinux_1_1_s390x.whl", hash = "sha256:0be0c34a39e5d04a62fd5342f0886d0e57592a4f4993b3f9d257c1f688b19737"},
    {file = "regex-2022.3.2-cp37-cp37m-musllinux_1_1_x86_64.whl", hash = "sha256:7b103dffb9f6a47ed7ffdf352b78cfe058b1777617371226c1894e1be443afec"},
    {file = "regex-2022.3.2-cp37-cp37m-win32.whl", hash = "sha256:f8169ec628880bdbca67082a9196e2106060a4a5cbd486ac51881a4df805a36f"},
    {file = "regex-2022.3.2-cp37-cp37m-win_amd64.whl", hash = "sha256:4b9c16a807b17b17c4fa3a1d8c242467237be67ba92ad24ff51425329e7ae3d0"},
    {file = "regex-2022.3.2-cp38-cp38-macosx_10_9_x86_64.whl", hash = "sha256:67250b36edfa714ba62dc62d3f238e86db1065fccb538278804790f578253640"},
    {file = "regex-2022.3.2-cp38-cp38-macosx_11_0_arm64.whl", hash = "sha256:5510932596a0f33399b7fff1bd61c59c977f2b8ee987b36539ba97eb3513584a"},
    {file = "regex-2022.3.2-cp38-cp38-manylinux_2_17_aarch64.manylinux2014_aarch64.whl", hash = "sha256:f6f7ee2289176cb1d2c59a24f50900f8b9580259fa9f1a739432242e7d254f93"},
    {file = "regex-2022.3.2-cp38-cp38-manylinux_2_17_ppc64le.manylinux2014_ppc64le.whl", hash = "sha256:86d7a68fa53688e1f612c3246044157117403c7ce19ebab7d02daf45bd63913e"},
    {file = "regex-2022.3.2-cp38-cp38-manylinux_2_17_s390x.manylinux2014_s390x.whl", hash = "sha256:aaf5317c961d93c1a200b9370fb1c6b6836cc7144fef3e5a951326912bf1f5a3"},
    {file = "regex-2022.3.2-cp38-cp38-manylinux_2_17_x86_64.manylinux2014_x86_64.whl", hash = "sha256:ad397bc7d51d69cb07ef89e44243f971a04ce1dca9bf24c992c362406c0c6573"},
    {file = "regex-2022.3.2-cp38-cp38-manylinux_2_5_i686.manylinux1_i686.manylinux_2_17_i686.manylinux2014_i686.whl", hash = "sha256:297c42ede2c81f0cb6f34ea60b5cf6dc965d97fa6936c11fc3286019231f0d66"},
    {file = "regex-2022.3.2-cp38-cp38-manylinux_2_5_x86_64.manylinux1_x86_64.manylinux_2_12_x86_64.manylinux2010_x86_64.whl", hash = "sha256:af4d8cc28e4c7a2f6a9fed544228c567340f8258b6d7ea815b62a72817bbd178"},
    {file = "regex-2022.3.2-cp38-cp38-musllinux_1_1_aarch64.whl", hash = "sha256:452519bc4c973e961b1620c815ea6dd8944a12d68e71002be5a7aff0a8361571"},
    {file = "regex-2022.3.2-cp38-cp38-musllinux_1_1_i686.whl", hash = "sha256:cb34c2d66355fb70ae47b5595aafd7218e59bb9c00ad8cc3abd1406ca5874f07"},
    {file = "regex-2022.3.2-cp38-cp38-musllinux_1_1_ppc64le.whl", hash = "sha256:3d146e5591cb67c5e836229a04723a30af795ef9b70a0bbd913572e14b7b940f"},
    {file = "regex-2022.3.2-cp38-cp38-musllinux_1_1_s390x.whl", hash = "sha256:03299b0bcaa7824eb7c0ebd7ef1e3663302d1b533653bfe9dc7e595d453e2ae9"},
    {file = "regex-2022.3.2-cp38-cp38-musllinux_1_1_x86_64.whl", hash = "sha256:9ccb0a4ab926016867260c24c192d9df9586e834f5db83dfa2c8fffb3a6e5056"},
    {file = "regex-2022.3.2-cp38-cp38-win32.whl", hash = "sha256:f7e8f1ee28e0a05831c92dc1c0c1c94af5289963b7cf09eca5b5e3ce4f8c91b0"},
    {file = "regex-2022.3.2-cp38-cp38-win_amd64.whl", hash = "sha256:35ed2f3c918a00b109157428abfc4e8d1ffabc37c8f9abc5939ebd1e95dabc47"},
    {file = "regex-2022.3.2-cp39-cp39-macosx_10_9_x86_64.whl", hash = "sha256:55820bc631684172b9b56a991d217ec7c2e580d956591dc2144985113980f5a3"},
    {file = "regex-2022.3.2-cp39-cp39-macosx_11_0_arm64.whl", hash = "sha256:83f03f0bd88c12e63ca2d024adeee75234d69808b341e88343b0232329e1f1a1"},
    {file = "regex-2022.3.2-cp39-cp39-manylinux_2_17_aarch64.manylinux2014_aarch64.whl", hash = "sha256:42d6007722d46bd2c95cce700181570b56edc0dcbadbfe7855ec26c3f2d7e008"},
    {file = "regex-2022.3.2-cp39-cp39-manylinux_2_17_ppc64le.manylinux2014_ppc64le.whl", hash = "sha256:320c2f4106962ecea0f33d8d31b985d3c185757c49c1fb735501515f963715ed"},
    {file = "regex-2022.3.2-cp39-cp39-manylinux_2_17_s390x.manylinux2014_s390x.whl", hash = "sha256:fbd3fe37353c62fd0eb19fb76f78aa693716262bcd5f9c14bb9e5aca4b3f0dc4"},
    {file = "regex-2022.3.2-cp39-cp39-manylinux_2_17_x86_64.manylinux2014_x86_64.whl", hash = "sha256:17e51ad1e6131c496b58d317bc9abec71f44eb1957d32629d06013a21bc99cac"},
    {file = "regex-2022.3.2-cp39-cp39-manylinux_2_5_i686.manylinux1_i686.manylinux_2_17_i686.manylinux2014_i686.whl", hash = "sha256:72bc3a5effa5974be6d965ed8301ac1e869bc18425c8a8fac179fbe7876e3aee"},
    {file = "regex-2022.3.2-cp39-cp39-manylinux_2_5_x86_64.manylinux1_x86_64.manylinux_2_12_x86_64.manylinux2010_x86_64.whl", hash = "sha256:e5602a9b5074dcacc113bba4d2f011d2748f50e3201c8139ac5b68cf2a76bd8b"},
    {file = "regex-2022.3.2-cp39-cp39-musllinux_1_1_aarch64.whl", hash = "sha256:729aa8ca624c42f309397c5fc9e21db90bf7e2fdd872461aabdbada33de9063c"},
    {file = "regex-2022.3.2-cp39-cp39-musllinux_1_1_i686.whl", hash = "sha256:d6ecfd1970b3380a569d7b3ecc5dd70dba295897418ed9e31ec3c16a5ab099a5"},
    {file = "regex-2022.3.2-cp39-cp39-musllinux_1_1_ppc64le.whl", hash = "sha256:13bbf0c9453c6d16e5867bda7f6c0c7cff1decf96c5498318bb87f8136d2abd4"},
    {file = "regex-2022.3.2-cp39-cp39-musllinux_1_1_s390x.whl", hash = "sha256:58ba41e462653eaf68fc4a84ec4d350b26a98d030be1ab24aba1adcc78ffe447"},
    {file = "regex-2022.3.2-cp39-cp39-musllinux_1_1_x86_64.whl", hash = "sha256:c0446b2871335d5a5e9fcf1462f954586b09a845832263db95059dcd01442015"},
    {file = "regex-2022.3.2-cp39-cp39-win32.whl", hash = "sha256:20e6a27959f162f979165e496add0d7d56d7038237092d1aba20b46de79158f1"},
    {file = "regex-2022.3.2-cp39-cp39-win_amd64.whl", hash = "sha256:9efa41d1527b366c88f265a227b20bcec65bda879962e3fc8a2aee11e81266d7"},
    {file = "regex-2022.3.2.tar.gz", hash = "sha256:79e5af1ff258bc0fe0bdd6f69bc4ae33935a898e3cbefbbccf22e88a27fa053b"},
]
requests = []
requests-oauthlib = [
    {file = "requests-oauthlib-1.3.1.tar.gz", hash = "sha256:75beac4a47881eeb94d5ea5d6ad31ef88856affe2332b9aafb52c6452ccf0d7a"},
    {file = "requests_oauthlib-1.3.1-py2.py3-none-any.whl", hash = "sha256:2577c501a2fb8d05a304c09d090d6e47c306fef15809d102b327cf8364bddab5"},
]
rfc3986 = []
rich = []
riskfolio-lib = []
robin-stocks = [
    {file = "robin_stocks-2.1.0-py3-none-any.whl", hash = "sha256:f746640e08d138fda2e1da42444e2881c3fb1ce43485f332e5079a42b0a78d57"},
    {file = "robin_stocks-2.1.0.tar.gz", hash = "sha256:3d6b1d97ecf3191897d09c9dc430b57c6183a38d4c66a64f9c62a8f015bb0ae9"},
]
=======
pyyaml = []
pyzmq = []
qdldl = []
quandl = []
rapidfuzz = []
regex = []
requests = []
requests-oauthlib = []
rfc3986 = []
rich = []
riskfolio-lib = []
robin-stocks = []
>>>>>>> 95f5d6f7
rsa = []
"ruamel.yaml" = []
"ruamel.yaml.clib" = []
ruff = []
scikit-learn = []
scipy = []
screeninfo = []
scs = []
seaborn = []
semver = []
<<<<<<< HEAD
send2trash = [
    {file = "Send2Trash-1.8.0-py3-none-any.whl", hash = "sha256:f20eaadfdb517eaca5ce077640cb261c7d2698385a6a0f072a4a5447fd49fa08"},
    {file = "Send2Trash-1.8.0.tar.gz", hash = "sha256:d2c24762fd3759860a0aff155e45871447ea58d2be6bdd39b5c8f966a0c99c2d"},
]
sentiment-investor = [
    {file = "sentiment-investor-2.1.0.tar.gz", hash = "sha256:1b1969058ed540ef7059a54c146bc7b1e424b55c405607d4b407d476e562504e"},
    {file = "sentiment_investor-2.1.0-py3-none-any.whl", hash = "sha256:133f3086cc583a475bccd5e1b873d1751bb46633fad675df9c24604ed8377b6d"},
]
setuptools-git = []
setuptools-scm = [
    {file = "setuptools_scm-6.4.2-py3-none-any.whl", hash = "sha256:acea13255093849de7ccb11af9e1fb8bde7067783450cee9ef7a93139bddf6d4"},
    {file = "setuptools_scm-6.4.2.tar.gz", hash = "sha256:6833ac65c6ed9711a4d5d2266f8024cfa07c533a0e55f4c12f6eff280a5a9e30"},
]
=======
send2trash = []
sentiment-investor = []
setuptools-git = []
setuptools-scm = []
>>>>>>> 95f5d6f7
sgmllib3k = []
shap = []
six = []
slicer = []
<<<<<<< HEAD
smmap = [
    {file = "smmap-5.0.0-py3-none-any.whl", hash = "sha256:2aba19d6a040e78d8b09de5c57e96207b09ed71d8e55ce0959eeee6c8e190d94"},
    {file = "smmap-5.0.0.tar.gz", hash = "sha256:c840e62059cd3be204b0c9c9f74be2c09d5648eddd4580d9314c3ecde0b30936"},
]
sniffio = []
snowballstemmer = [
    {file = "snowballstemmer-2.2.0-py2.py3-none-any.whl", hash = "sha256:c8e1716e83cc398ae16824e5572ae04e0d9fc2c6b985fb0f900f5f0c96ecba1a"},
    {file = "snowballstemmer-2.2.0.tar.gz", hash = "sha256:09b16deb8547d3412ad7b590689584cd0fe25ec8db3be37788be3810cbf19cb1"},
]
socketio-client-nexus = [
    {file = "socketIO-client-nexus-0.7.6.tar.gz", hash = "sha256:41e6aaaff981f6729690f472eb2c7a5d1dda07349077e34444527b9700b0aea5"},
    {file = "socketIO_client_nexus-0.7.6-py2.py3-none-any.whl", hash = "sha256:9f44d705c38e405fcb334f95c1d5d5878a8daabdfeaca3ba56e974b69f42e643"},
]
=======
smmap = []
sniffio = []
snowballstemmer = []
socketio-client-nexus = []
>>>>>>> 95f5d6f7
soupsieve = []
sphinx = []
sphinxcontrib-applehelp = []
sphinxcontrib-devhelp = []
sphinxcontrib-htmlhelp = []
sphinxcontrib-jsmath = []
sphinxcontrib-qthelp = []
sphinxcontrib-serializinghtml = []
squarify = []
sseclient = []
stack-data = []
statsforecast = []
<<<<<<< HEAD
statsmodels = [
    {file = "statsmodels-0.13.2-cp310-cp310-macosx_10_9_x86_64.whl", hash = "sha256:3e7ca5b7e678c0bb7a24f5c735d58ac104a50eb61b17c484cce0e221a095560f"},
    {file = "statsmodels-0.13.2-cp310-cp310-macosx_11_0_arm64.whl", hash = "sha256:066a75d5585378b2df972f81a90b9a3da5e567b7d4833300c1597438c1a35e29"},
    {file = "statsmodels-0.13.2-cp310-cp310-manylinux_2_17_aarch64.manylinux2014_aarch64.whl", hash = "sha256:f15f38dfc9c5c091662cb619e12322047368c67aef449c7554d9b324a15f7a94"},
    {file = "statsmodels-0.13.2-cp310-cp310-manylinux_2_17_x86_64.manylinux2014_x86_64.whl", hash = "sha256:5c4ccc6b4744613367e8a233bd952c8a838db8f528f9fe033bda25aa13fc7d08"},
    {file = "statsmodels-0.13.2-cp310-cp310-win_amd64.whl", hash = "sha256:855b1cc2a91ab140b9bcf304b1731705805ce73223bf500b988804968554c0ed"},
    {file = "statsmodels-0.13.2-cp37-cp37m-macosx_10_9_x86_64.whl", hash = "sha256:b69c9af7606325095f7c40c581957bad9f28775653d41537c1ec4cd1b185ff5b"},
    {file = "statsmodels-0.13.2-cp37-cp37m-manylinux_2_17_aarch64.manylinux2014_aarch64.whl", hash = "sha256:ab31bac0f72b83bca1f217a12ec6f309a56485a50c4a705fbdd63112213d4da4"},
    {file = "statsmodels-0.13.2-cp37-cp37m-manylinux_2_17_x86_64.manylinux2014_x86_64.whl", hash = "sha256:5d680b910b57fc0aa87472662cdfe09aae0e21db4bdf19ccd6420fd4dffda892"},
    {file = "statsmodels-0.13.2-cp37-cp37m-win32.whl", hash = "sha256:9e9a3f661d372431850d55157d049e079493c97fc06f550d23d8c8c70805cc48"},
    {file = "statsmodels-0.13.2-cp37-cp37m-win_amd64.whl", hash = "sha256:c9f6326870c095ef688f072cd476b932aff0906d60193eaa08e93ec23b29ca83"},
    {file = "statsmodels-0.13.2-cp38-cp38-macosx_10_9_x86_64.whl", hash = "sha256:5bc050f25f1ba1221efef9ea01b751c60935ad787fcd4259f4ece986f2da9141"},
    {file = "statsmodels-0.13.2-cp38-cp38-macosx_11_0_arm64.whl", hash = "sha256:426b1c8ea3918d3d27dbfa38f2bee36cabf41d32163e2cbb3adfb0178b24626a"},
    {file = "statsmodels-0.13.2-cp38-cp38-manylinux_2_17_aarch64.manylinux2014_aarch64.whl", hash = "sha256:45b80fac4a63308b1e93fa9dc27a8598930fd5dfd77c850ca077bb850254c6d7"},
    {file = "statsmodels-0.13.2-cp38-cp38-manylinux_2_17_x86_64.manylinux2014_x86_64.whl", hash = "sha256:78ee69ec0e0f79f627245c65f8a495b8581c2ea19084aac63941815feb15dcf3"},
    {file = "statsmodels-0.13.2-cp38-cp38-win32.whl", hash = "sha256:20483cc30e11aa072b30d307bb80470f86a23ae8fffa51439ca54509d7aa9b05"},
    {file = "statsmodels-0.13.2-cp38-cp38-win_amd64.whl", hash = "sha256:bf43051a92231ccb9de95e4b6d22d3b15e499ee5ee9bff0a20e6b6ad293e34cb"},
    {file = "statsmodels-0.13.2-cp39-cp39-macosx_10_9_x86_64.whl", hash = "sha256:6bf0dfed5f5edb59b5922b295392cd276463b10a5e730f7e57ee4ff2d8e9a87e"},
    {file = "statsmodels-0.13.2-cp39-cp39-macosx_11_0_arm64.whl", hash = "sha256:a403b559c5586dab7ac0fc9e754c737b017c96cce0ddd66ff9094764cdaf293d"},
    {file = "statsmodels-0.13.2-cp39-cp39-manylinux_2_17_aarch64.manylinux2014_aarch64.whl", hash = "sha256:9f23554dd025ea354ce072ba32bfaa840d2b856372e5734290e181d27a1f9e0c"},
    {file = "statsmodels-0.13.2-cp39-cp39-manylinux_2_17_x86_64.manylinux2014_x86_64.whl", hash = "sha256:815f4df713e3eb6f40ae175c71f2a70d32f9219b5b4d23d4e0faab1171ba93ba"},
    {file = "statsmodels-0.13.2-cp39-cp39-win32.whl", hash = "sha256:461c82ab2265fa8457b96afc23ef3ca19f42eb070436e0241b57e58a38863901"},
    {file = "statsmodels-0.13.2-cp39-cp39-win_amd64.whl", hash = "sha256:39daab5a8a9332c8ea83d6464d065080c9ba65f236daf6a64aa18f64ef776fad"},
    {file = "statsmodels-0.13.2.tar.gz", hash = "sha256:77dc292c9939c036a476f1770f9d08976b05437daa229928da73231147cde7d4"},
]
=======
statsmodels = []
>>>>>>> 95f5d6f7
stevedore = []
stocksera = []
streamlit = []
tabulate = []
tbats = []
<<<<<<< HEAD
temporal-cache = [
    {file = "temporal-cache-0.1.4.tar.gz", hash = "sha256:b6dd850359c46bd4a5c59fc3b953f8924e429b1179a351b3508d07c214738b50"},
    {file = "temporal_cache-0.1.4-py2.py3-none-any.whl", hash = "sha256:8d9a83bc247b8e1fc51bcbae0fe650ae510fa67818a19a688f93ae27a9298e7d"},
]
=======
temporal-cache = []
>>>>>>> 95f5d6f7
tenacity = []
tensorboard = []
tensorboard-data-server = []
tensorboard-plugin-wit = []
terminado = []
thepassiveinvestor = []
threadpoolctl = []
tinycss2 = []
tokenize-rt = []
tokenterminal = []
toml = []
tomli = []
tomlkit = []
toolz = []
torch = []
torchmetrics = []
tornado = []
tqdm = []
tradingview-ta = []
traitlets = []
typeguard = []
types-python-dateutil = []
types-pytz = []
types-pyyaml = []
types-requests = []
types-setuptools = []
types-six = []
types-urllib3 = []
typing-extensions = []
tzdata = []
tzlocal = []
u8darts = []
ujson = []
unidecode = []
<<<<<<< HEAD
update-checker = [
    {file = "update_checker-0.18.0-py3-none-any.whl", hash = "sha256:cbba64760a36fe2640d80d85306e8fe82b6816659190993b7bdabadee4d4bbfd"},
    {file = "update_checker-0.18.0.tar.gz", hash = "sha256:6a2d45bb4ac585884a6b03f9eade9161cedd9e8111545141e9aa9058932acb13"},
]
urllib3 = []
user-agent = [
    {file = "user_agent-0.1.10.tar.gz", hash = "sha256:b86537cb2a9d3bda0e2afcc654ec15b383502836877a67520654acadf73f1723"},
]
vadersentiment = [
    {file = "vaderSentiment-3.3.2-py2.py3-none-any.whl", hash = "sha256:3bf1d243b98b1afad575b9f22bc2cb1e212b94ff89ca74f8a23a588d024ea311"},
    {file = "vaderSentiment-3.3.2.tar.gz", hash = "sha256:5d7c06e027fc8b99238edb0d53d970cf97066ef97654009890b83703849632f9"},
]
validators = []
valinvest = [
    {file = "valinvest-0.0.2-py3-none-any.whl", hash = "sha256:37fadaf30c69e0487fed8d9cc93bb792ca8cf36fed0839e0e755a84738166ab9"},
    {file = "valinvest-0.0.2.tar.gz", hash = "sha256:9614aaf8019e015c20ea48867ede8a6ea10e1c6410e787314066d7b2e5aeb7dc"},
]
=======
update-checker = []
urllib3 = []
user-agent = []
vadersentiment = []
validators = []
valinvest = []
>>>>>>> 95f5d6f7
vcrpy = []
virtualenv = []
voila = []
watchdog = []
wcwidth = []
webencodings = []
websocket-client = []
websockets = []
werkzeug = []
widgetsnbextension = []
win32-setctime = []
wrapt = []
xarray = []
xgboost = []
xlsxwriter = []
yarl = []
yfinance = []
zipp = []
"zope.interface" = []<|MERGE_RESOLUTION|>--- conflicted
+++ resolved
@@ -4838,11 +4838,7 @@
 
 [[package]]
 name = "yfinance"
-<<<<<<< HEAD
 version = "0.2.9"
-=======
-version = "0.2.4"
->>>>>>> 95f5d6f7
 description = "Download market data from Yahoo! Finance API"
 category = "main"
 optional = false
@@ -4897,17 +4893,12 @@
 [metadata]
 lock-version = "1.1"
 python-versions = "^3.8,<3.11, !=3.9.7"
-<<<<<<< HEAD
 content-hash = "51a54217dbc5dd2288842c3fa960b894b5e2cd5a85f1c0f4f442bbf7b8a0a324"
-=======
-content-hash = "77d8bec0f896363a577f4cbdcd9345705a9c9ea22395c44df71b7f3799c0618d"
->>>>>>> 95f5d6f7
 
 [metadata.files]
 absl-py = []
 aiodns = []
 aiohttp = []
-<<<<<<< HEAD
 aiosignal = [
     {file = "aiosignal-1.2.0-py3-none-any.whl", hash = "sha256:26e62109036cd181df6e6ad646f91f0dcfd05fe16d0cb924138ff2ab75d64e3a"},
     {file = "aiosignal-1.2.0.tar.gz", hash = "sha256:78ed67db6c7b7ced4f98e495e572106d5c432a93e1ddd1bf475e1dc05f5b7df2"},
@@ -4964,27 +4955,11 @@
     {file = "astor-0.8.1-py2.py3-none-any.whl", hash = "sha256:070a54e890cefb5b3739d19f30f5a5ec840ffc9c50ffa7d23cc9fc1a38ebbfc5"},
     {file = "astor-0.8.1.tar.gz", hash = "sha256:6a6effda93f4e1ce9f618779b2dd1d9d84f1e32812c23a29b3fff6fd7f63fa5e"},
 ]
-=======
-aiosignal = []
-alabaster = []
-alpha-vantage = []
-altair = []
-altgraph = []
-anyio = []
-appdirs = []
-appnope = []
-arch = []
-argon2-cffi = []
-argon2-cffi-bindings = []
-ascii-magic = []
-astor = []
->>>>>>> 95f5d6f7
 astroid = []
 astropy = []
 asttokens = []
 async-timeout = []
 atomicwrites = []
-<<<<<<< HEAD
 attrs = [
     {file = "attrs-21.4.0-py2.py3-none-any.whl", hash = "sha256:2d27e3784d7a565d36ab851fe94887c5eccd6a463168875832a1be79c82828b4"},
     {file = "attrs-21.4.0.tar.gz", hash = "sha256:626ba8234211db98e869df76230a137c4c40a12d72445c45d5f5b716f076e2fd"},
@@ -5022,21 +4997,10 @@
     {file = "beartype-0.7.1-py3-none-any.whl", hash = "sha256:2bdd7da07c017c82380162d67d3331a48c6b608d8e1c65508f6951e8c7afce8f"},
     {file = "beartype-0.7.1.tar.gz", hash = "sha256:0ea3b0b7983e4bdabb47ad299a4ba11cc48beaedabaf89752eea27cb6152e5c1"},
 ]
-=======
-attrs = []
-babel = []
-backcall = []
-backoff = []
-"backports.zoneinfo" = []
-bandit = []
-base58 = []
-beartype = []
->>>>>>> 95f5d6f7
 beautifulsoup4 = []
 black = []
 bleach = []
 blinker = []
-<<<<<<< HEAD
 bs4 = [
     {file = "bs4-0.0.1.tar.gz", hash = "sha256:36ecea1fd7cc5c0c6e4a1ff075df26d50da647b75376626cc186e2212886dd3a"},
 ]
@@ -5051,31 +5015,22 @@
     {file = "bt-0.2.9-cp39-cp39-win_amd64.whl", hash = "sha256:399bedbf48026899e85536ea8cbd21459461346638ae20f439a09bc75fa131e9"},
     {file = "bt-0.2.9.tar.gz", hash = "sha256:d162d71aaaaf7265a848d1fc0040f503add32dac2f9f3127bece0d74c22efb9b"},
 ]
-=======
-bs4 = []
-bt = []
->>>>>>> 95f5d6f7
 cachetools = []
 catboost = []
 cattrs = []
 ccxt = []
 certifi = []
 cffi = []
-<<<<<<< HEAD
 cfgv = [
     {file = "cfgv-3.3.1-py2.py3-none-any.whl", hash = "sha256:c6a0883f3917a037485059700b9e75da2464e6c27051014ad85ba6aaa5884426"},
     {file = "cfgv-3.3.1.tar.gz", hash = "sha256:f5a830efb9ce7a445376bb66ec94c638a9787422f96264c98edc6bdeed8ab736"},
 ]
-=======
-cfgv = []
->>>>>>> 95f5d6f7
 charset-normalizer = []
 click = []
 cloudpickle = []
 cmdstanpy = []
 codespell = []
 colorama = []
-<<<<<<< HEAD
 commonmark = [
     {file = "commonmark-0.9.1-py2.py3-none-any.whl", hash = "sha256:da2f38c92590f83de410ba1a3cbceafbc74fee9def35f9251ba9a971d6d66fd9"},
     {file = "commonmark-0.9.1.tar.gz", hash = "sha256:452f9dc859be7f06631ddcb328b6919c67984aca654e5fefb3914d54691aed60"},
@@ -5095,20 +5050,10 @@
     {file = "cycler-0.11.0-py3-none-any.whl", hash = "sha256:3a27e95f763a428a739d2add979fa7494c912a32c17c4c38c4d5f082cad165a3"},
     {file = "cycler-0.11.0.tar.gz", hash = "sha256:9c87405839a19696e837b3b818fed3f5f69f16f1eec1a1ad77e043dcea9c772f"},
 ]
-=======
-commonmark = []
-convertdate = []
-coverage = []
-cryptography = []
-cssselect = []
-cvxpy = []
-cycler = []
->>>>>>> 95f5d6f7
 cython = []
 dateparser = []
 datetime = []
 debugpy = []
-<<<<<<< HEAD
 decorator = [
     {file = "decorator-5.1.1-py3-none-any.whl", hash = "sha256:b8c3f85900b9dc423225913c5aace94729fe1fa9763b38939a95226f02d37186"},
     {file = "decorator-5.1.1.tar.gz", hash = "sha256:637996211036b6385ef91435e4fae22989472f9d571faba8927ba8253acbc330"},
@@ -5169,30 +5114,12 @@
     {file = "et_xmlfile-1.1.0.tar.gz", hash = "sha256:8eb9e2bc2f8c97e37a2dc85a09ecdcdec9d8a396530a6d5a33b30b9a92da0c5c"},
 ]
 exceptiongroup = []
-=======
-decorator = []
-defusedxml = []
-degiro-connector = []
-deprecation = []
-detecta = []
-dill = []
-distlib = []
-dnspython = []
-docstring-parser = []
-docstring-to-markdown = []
-docutils = []
-ecos = []
-entrypoints = []
-ephem = []
-et-xmlfile = []
->>>>>>> 95f5d6f7
 exchange-calendars = []
 executing = []
 fastjsonschema = []
 feedparser = []
 ffn = []
 filelock = []
-<<<<<<< HEAD
 financedatabase = [
     {file = "financedatabase-1.0.2-py3-none-any.whl", hash = "sha256:2fbe8acea1a12d2e3371c81b075f357f61f34cae5e6d94de9b3afd68ff3c3a19"},
     {file = "financedatabase-1.0.2.tar.gz", hash = "sha256:7b03d37ef5eef8433380d92122f2fd24bad741971518eaf1bd4a9c6f30763e23"},
@@ -5215,30 +5142,15 @@
     {file = "fredapi-0.4.3-py3-none-any.whl", hash = "sha256:e06075592eabddadfe0635f3c59e9072c9f48647430328b4582171ea10f7df2f"},
     {file = "fredapi-0.4.3.tar.gz", hash = "sha256:d9b3194fb60541991bd33f019c710d4a9580ecfb5e47efbf2d2571888a2aac02"},
 ]
-=======
-financedatabase = []
-finnhub-python = []
-finviz = []
-finvizfinance = []
-flake8 = []
-fonttools = []
-formulaic = []
-fred = []
-fredapi = []
->>>>>>> 95f5d6f7
 frozendict = []
 frozenlist = []
 fsspec = []
 fundamentalanalysis = []
 future = []
-<<<<<<< HEAD
 gitdb = [
     {file = "gitdb-4.0.9-py3-none-any.whl", hash = "sha256:8033ad4e853066ba6ca92050b9df2f89301b8fc8bf7e9324d412a63f8bf1a8fd"},
     {file = "gitdb-4.0.9.tar.gz", hash = "sha256:bac2fd45c0a1c9cf619e63a90d62bdc63892ef92387424b855792a6cabe789aa"},
 ]
-=======
-gitdb = []
->>>>>>> 95f5d6f7
 gitpython = []
 google-auth = []
 google-auth-oauthlib = []
@@ -5254,7 +5166,6 @@
 idna = []
 imagesize = []
 importlib-metadata = []
-<<<<<<< HEAD
 inflection = [
     {file = "inflection-0.5.1-py2.py3-none-any.whl", hash = "sha256:f38b2b640938a4f35ade69ac3d053042959b62a0f1076a5bbaa1b9526605a8a2"},
     {file = "inflection-0.5.1.tar.gz", hash = "sha256:1a29730d366e996aaacffb2f1f1cb9593dc38e2ddd30c91250c6dde09ea9b417"},
@@ -5263,27 +5174,18 @@
     {file = "iniconfig-1.1.1-py2.py3-none-any.whl", hash = "sha256:011e24c64b7f47f6ebd835bb12a743f2fbe9a26d4cecaa7f53bc4f35ee9da8b3"},
     {file = "iniconfig-1.1.1.tar.gz", hash = "sha256:bc3af051d7d14b2ee5ef9969666def0cd1a000e121eaea580d4a313df4b37f32"},
 ]
-=======
-inflection = []
-iniconfig = []
->>>>>>> 95f5d6f7
 interface-meta = []
 investiny = []
 investpy = []
 ipyflex = []
 ipykernel = []
-<<<<<<< HEAD
 ipympl = [
     {file = "ipympl-0.8.4-py2.py3-none-any.whl", hash = "sha256:2f955c1c04d8e6df883d57866450657040bfc568edeabcace801cbdbaf4d0295"},
     {file = "ipympl-0.8.4.tar.gz", hash = "sha256:fc799bc9d3482443d0cb54abc7c8d407e2773497de8ac1e079a0366d2073cbc0"},
 ]
-=======
-ipympl = []
->>>>>>> 95f5d6f7
 ipython = []
 ipython-genutils = []
 ipywidgets = []
-<<<<<<< HEAD
 iso8601 = [
     {file = "iso8601-0.1.16-py2.py3-none-any.whl", hash = "sha256:906714829fedbc89955d52806c903f2332e3948ed94e31e85037f9e0226b8376"},
     {file = "iso8601-0.1.16.tar.gz", hash = "sha256:36532f77cc800594e8f16641edae7f1baf7932f05d8e508545b95fc53c6dc85b"},
@@ -5292,10 +5194,6 @@
     {file = "isort-5.10.1-py3-none-any.whl", hash = "sha256:6f62d78e2f89b4500b080fe3a81690850cd254227f27f75c3a0c491a1f351ba7"},
     {file = "isort-5.10.1.tar.gz", hash = "sha256:e8443a5e7a020e9d7f97f1d7d9cd17c88bcb3bc7e218bf9cf5095fe550be2951"},
 ]
-=======
-iso8601 = []
-isort = []
->>>>>>> 95f5d6f7
 jedi = []
 jedi-language-server = []
 jinja2 = []
@@ -5319,10 +5217,7 @@
 linearmodels = []
 llvmlite = []
 loguru = []
-<<<<<<< HEAD
 lsprotocol = []
-=======
->>>>>>> 95f5d6f7
 lunarcalendar = []
 lxml = []
 macholib = []
@@ -5337,7 +5232,6 @@
 mock = []
 more-itertools = []
 mplfinance = []
-<<<<<<< HEAD
 multidict = [
     {file = "multidict-6.0.2-cp310-cp310-macosx_10_9_universal2.whl", hash = "sha256:0b9e95a740109c6047602f4db4da9949e6c5945cefbad34a1299775ddc9a62e2"},
     {file = "multidict-6.0.2-cp310-cp310-macosx_10_9_x86_64.whl", hash = "sha256:ac0e27844758d7177989ce406acc6a83c16ed4524ebc363c1f748cba184d89d3"},
@@ -5435,15 +5329,6 @@
     {file = "nbclient-0.5.13-py3-none-any.whl", hash = "sha256:47ac905af59379913c1f8f541098d2550153cf8dc58553cbe18c702b181518b0"},
     {file = "nbclient-0.5.13.tar.gz", hash = "sha256:40c52c9b5e3c31faecaee69f202b3f53e38d7c1c563de0fadde9d7eda0fdafe8"},
 ]
-=======
-multidict = []
-multitasking = []
-mypy = []
-mypy-extensions = []
-myst-parser = []
-nbclassic = []
-nbclient = []
->>>>>>> 95f5d6f7
 nbconvert = []
 nbformat = []
 nbmake = []
@@ -5455,7 +5340,6 @@
 notebook-shim = []
 numba = []
 numpy = []
-<<<<<<< HEAD
 oandapyv20 = [
     {file = "oandapyV20-0.6.3.tar.gz", hash = "sha256:173a56b41ab3a19315c2fbea6f9aa3f0c17f64ba84acff014d072c64c1844b28"},
 ]
@@ -5504,26 +5388,10 @@
     {file = "parso-0.8.3-py2.py3-none-any.whl", hash = "sha256:c001d4636cd3aecdaf33cbb40aebb59b094be2a74c556778ef5576c175e19e75"},
     {file = "parso-0.8.3.tar.gz", hash = "sha256:8c07be290bb59f03588915921e29e8a50002acaf2cdc5fa0e0114f91709fafa0"},
 ]
-=======
-oandapyv20 = []
-oauthlib = []
-onetimepass = []
-openpyxl = []
-osqp = []
-packaging = []
-pandas = []
-pandas-datareader = []
-pandas-market-calendars = []
-pandas-ta = []
-pandocfilters = []
-papermill = []
-parso = []
->>>>>>> 95f5d6f7
 pathspec = []
 patsy = []
 pbr = []
 pefile = []
-<<<<<<< HEAD
 pexpect = [
     {file = "pexpect-4.8.0-py2.py3-none-any.whl", hash = "sha256:0b48a55dcb3c05f3329815901ea4fc1537514d6ba867a152b581d69ae3710937"},
     {file = "pexpect-4.8.0.tar.gz", hash = "sha256:fc65a43959d153d0114afe13997d439c22823a27cefceb5ff35c2178c6784c0c"},
@@ -5532,44 +5400,31 @@
     {file = "pickleshare-0.7.5-py2.py3-none-any.whl", hash = "sha256:9649af414d74d4df115d5d718f82acb59c9d418196b7b4290ed47a12ce62df56"},
     {file = "pickleshare-0.7.5.tar.gz", hash = "sha256:87683d47965c1da65cdacaf31c8441d12b8044cdec9aca500cd78fc2c683afca"},
 ]
-=======
-pexpect = []
-pickleshare = []
->>>>>>> 95f5d6f7
 pillow = []
 platformdirs = []
 plotly = []
 pluggy = []
 pmdarima = []
 praw = []
-<<<<<<< HEAD
 prawcore = [
     {file = "prawcore-2.3.0-py3-none-any.whl", hash = "sha256:48c17db447fa06a13ca3e722201f443031437708daa736c05a1df895fbcceff5"},
     {file = "prawcore-2.3.0.tar.gz", hash = "sha256:daf1ccd4b7a80dc4e6567d48336d782e94a9a6dad83770fc2edf76dc9a84f56d"},
 ]
-=======
-prawcore = []
->>>>>>> 95f5d6f7
 pre-commit = []
 prometheus-client = []
 prompt-toolkit = []
 property-cached = []
 prophet = []
 protobuf = []
-<<<<<<< HEAD
 psaw = [
     {file = "psaw-0.0.12-py3-none-any.whl", hash = "sha256:cfbfdf1953ee5f31ca9d4ec6d471873ace960da9fbc7234b9d19a059d5cfa2d6"},
 ]
-=======
-psaw = []
->>>>>>> 95f5d6f7
 psutil = []
 ptyprocess = []
 pure-eval = []
 py = []
 pyally = []
 pyarrow = []
-<<<<<<< HEAD
 pyasn1 = [
     {file = "pyasn1-0.4.8-py2.4.egg", hash = "sha256:fec3e9d8e36808a28efb59b489e4528c10ad0f480e57dcc32b4de5c9d8c9fdf3"},
     {file = "pyasn1-0.4.8-py2.5.egg", hash = "sha256:0458773cfe65b153891ac249bcf1b5f8f320b7c2ce462151f8fa74de8934becf"},
@@ -5600,26 +5455,17 @@
     {file = "pyasn1_modules-0.2.8-py3.6.egg", hash = "sha256:cbac4bc38d117f2a49aeedec4407d23e8866ea4ac27ff2cf7fb3e5b570df19e0"},
     {file = "pyasn1_modules-0.2.8-py3.7.egg", hash = "sha256:c29a5e5cc7a3f05926aff34e097e84f8589cd790ce0ed41b67aed6857b26aafd"},
 ]
-=======
-pyasn1 = []
-pyasn1-modules = []
->>>>>>> 95f5d6f7
 pycares = []
 pycodestyle = []
 pycoingecko = []
-<<<<<<< HEAD
 pycparser = [
     {file = "pycparser-2.21-py2.py3-none-any.whl", hash = "sha256:8ee45429555515e1f6b185e78100aea234072576aa43ab53aefcae078162fca9"},
     {file = "pycparser-2.21.tar.gz", hash = "sha256:e644fdec12f7872f86c58ff790da456218b10f863970249516d60a5eaca77206"},
 ]
-=======
-pycparser = []
->>>>>>> 95f5d6f7
 pydantic = []
 pydeck = []
 pydeprecate = []
 pyerfa = []
-<<<<<<< HEAD
 pyex = [
     {file = "pyEX-0.5.0-py2.py3-none-any.whl", hash = "sha256:8860b8eb9c15d91e5f552786fbe8f8ecd46c4c4931e5cb82ba41187eb603f742"},
     {file = "pyEX-0.5.0.tar.gz", hash = "sha256:e85c392733aec3717b00d05640bd7efcfc87bf949064a7f31112293fe395c27e"},
@@ -5634,31 +5480,19 @@
     {file = "pyhdfe-0.1.0-py3-none-any.whl", hash = "sha256:21c6f7d9f464929ce5acfce54d46684c4449a5bbe14d2986237ecb30a723b9ee"},
     {file = "pyhdfe-0.1.0.tar.gz", hash = "sha256:820a40722d70e94cec1dcd140d6c480f02578fee96660b722a2e722c2222e377"},
 ]
-=======
-pyex = []
-pyflakes = []
-pygls = []
-pygments = []
-pyhdfe = []
->>>>>>> 95f5d6f7
 pyinstaller = []
 pyinstaller-hooks-contrib = []
 pylint = []
 pyluach = []
-<<<<<<< HEAD
 pymeeus = [
     {file = "PyMeeus-0.5.11.tar.gz", hash = "sha256:bb9d670818d8b0594317b48a7dadea02a0594e5344263bf2054e1a011c8fed55"},
 ]
-=======
-pymeeus = []
->>>>>>> 95f5d6f7
 pympler = []
 pyobjc-core = []
 pyobjc-framework-cocoa = []
 pyod = []
 pyotp = []
 pyparsing = []
-<<<<<<< HEAD
 pyprind = [
     {file = "PyPrind-2.11.3-py2.py3-none-any.whl", hash = "sha256:cc8edb66aabb18f25f7a3cce65312b3bc64b49992ddc93ba4cf511e5e25c1be3"},
     {file = "PyPrind-2.11.3.tar.gz", hash = "sha256:e37dcab6e1a9c8e0a7f0fce65fde7a79e2deda1c75aa015910a49e2137b54cbf"},
@@ -5694,17 +5528,10 @@
     {file = "pytest-cov-3.0.0.tar.gz", hash = "sha256:e7f0f5b1617d2210a2cabc266dfe2f4c75a8d32fb89eafb7ad9d06f6d076d470"},
     {file = "pytest_cov-3.0.0-py3-none-any.whl", hash = "sha256:578d5d15ac4a25e5f961c938b85a05b09fdaae9deef3bb6de9a6e766622ca7a6"},
 ]
-=======
-pyprind = []
-pyrsistent = []
-pytest = []
-pytest-cov = []
->>>>>>> 95f5d6f7
 pytest-mock = []
 pytest-recording = []
 pythclient = []
 python-binance = []
-<<<<<<< HEAD
 python-coinmarketcap = [
     {file = "python-coinmarketcap-0.2.tar.gz", hash = "sha256:b1e0e8b098fc910a5ec943a06774d5ee3b190e915123366e2f16238ef0a8a433"},
     {file = "python_coinmarketcap-0.2-py2-none-any.whl", hash = "sha256:54c278154ee11ca78837fb73eae8c322a60af93dc0ce75b515fecf895d181cf5"},
@@ -5718,28 +5545,18 @@
     {file = "python-dotenv-0.19.2.tar.gz", hash = "sha256:a5de49a31e953b45ff2d2fd434bbc2670e8db5273606c1e737cc6b93eff3655f"},
     {file = "python_dotenv-0.19.2-py2.py3-none-any.whl", hash = "sha256:32b2bdc1873fd3a3c346da1c6db83d0053c3c62f28f1f38516070c4c8971b1d3"},
 ]
-=======
-python-coinmarketcap = []
-python-dateutil = []
-python-dotenv = []
->>>>>>> 95f5d6f7
 python-i18n = []
 pytorch-lightning = []
 pytrends = []
 pytz = []
-<<<<<<< HEAD
 pytz-deprecation-shim = [
     {file = "pytz_deprecation_shim-0.1.0.post0-py2.py3-none-any.whl", hash = "sha256:8314c9692a636c8eb3bda879b9f119e350e93223ae83e70e80c31675a0fdc1a6"},
     {file = "pytz_deprecation_shim-0.1.0.post0.tar.gz", hash = "sha256:af097bae1b616dde5c5744441e2ddc69e74dfdcb0c263129610d85b87445a59d"},
 ]
-=======
-pytz-deprecation-shim = []
->>>>>>> 95f5d6f7
 pyupgrade = []
 pywin32 = []
 pywin32-ctypes = []
 pywinpty = []
-<<<<<<< HEAD
 pyyaml = [
     {file = "PyYAML-6.0-cp310-cp310-macosx_10_9_x86_64.whl", hash = "sha256:d4db7c7aef085872ef65a8fd7d6d09a14ae91f691dec3e87ee5ee0539d516f53"},
     {file = "PyYAML-6.0-cp310-cp310-macosx_11_0_arm64.whl", hash = "sha256:9df7ed3b3d2e0ecfe09e14741b857df43adb5a3ddadc919a2d94fbdf78fea53c"},
@@ -5923,20 +5740,6 @@
     {file = "robin_stocks-2.1.0-py3-none-any.whl", hash = "sha256:f746640e08d138fda2e1da42444e2881c3fb1ce43485f332e5079a42b0a78d57"},
     {file = "robin_stocks-2.1.0.tar.gz", hash = "sha256:3d6b1d97ecf3191897d09c9dc430b57c6183a38d4c66a64f9c62a8f015bb0ae9"},
 ]
-=======
-pyyaml = []
-pyzmq = []
-qdldl = []
-quandl = []
-rapidfuzz = []
-regex = []
-requests = []
-requests-oauthlib = []
-rfc3986 = []
-rich = []
-riskfolio-lib = []
-robin-stocks = []
->>>>>>> 95f5d6f7
 rsa = []
 "ruamel.yaml" = []
 "ruamel.yaml.clib" = []
@@ -5947,7 +5750,6 @@
 scs = []
 seaborn = []
 semver = []
-<<<<<<< HEAD
 send2trash = [
     {file = "Send2Trash-1.8.0-py3-none-any.whl", hash = "sha256:f20eaadfdb517eaca5ce077640cb261c7d2698385a6a0f072a4a5447fd49fa08"},
     {file = "Send2Trash-1.8.0.tar.gz", hash = "sha256:d2c24762fd3759860a0aff155e45871447ea58d2be6bdd39b5c8f966a0c99c2d"},
@@ -5961,17 +5763,10 @@
     {file = "setuptools_scm-6.4.2-py3-none-any.whl", hash = "sha256:acea13255093849de7ccb11af9e1fb8bde7067783450cee9ef7a93139bddf6d4"},
     {file = "setuptools_scm-6.4.2.tar.gz", hash = "sha256:6833ac65c6ed9711a4d5d2266f8024cfa07c533a0e55f4c12f6eff280a5a9e30"},
 ]
-=======
-send2trash = []
-sentiment-investor = []
-setuptools-git = []
-setuptools-scm = []
->>>>>>> 95f5d6f7
 sgmllib3k = []
 shap = []
 six = []
 slicer = []
-<<<<<<< HEAD
 smmap = [
     {file = "smmap-5.0.0-py3-none-any.whl", hash = "sha256:2aba19d6a040e78d8b09de5c57e96207b09ed71d8e55ce0959eeee6c8e190d94"},
     {file = "smmap-5.0.0.tar.gz", hash = "sha256:c840e62059cd3be204b0c9c9f74be2c09d5648eddd4580d9314c3ecde0b30936"},
@@ -5985,12 +5780,6 @@
     {file = "socketIO-client-nexus-0.7.6.tar.gz", hash = "sha256:41e6aaaff981f6729690f472eb2c7a5d1dda07349077e34444527b9700b0aea5"},
     {file = "socketIO_client_nexus-0.7.6-py2.py3-none-any.whl", hash = "sha256:9f44d705c38e405fcb334f95c1d5d5878a8daabdfeaca3ba56e974b69f42e643"},
 ]
-=======
-smmap = []
-sniffio = []
-snowballstemmer = []
-socketio-client-nexus = []
->>>>>>> 95f5d6f7
 soupsieve = []
 sphinx = []
 sphinxcontrib-applehelp = []
@@ -6003,7 +5792,6 @@
 sseclient = []
 stack-data = []
 statsforecast = []
-<<<<<<< HEAD
 statsmodels = [
     {file = "statsmodels-0.13.2-cp310-cp310-macosx_10_9_x86_64.whl", hash = "sha256:3e7ca5b7e678c0bb7a24f5c735d58ac104a50eb61b17c484cce0e221a095560f"},
     {file = "statsmodels-0.13.2-cp310-cp310-macosx_11_0_arm64.whl", hash = "sha256:066a75d5585378b2df972f81a90b9a3da5e567b7d4833300c1597438c1a35e29"},
@@ -6029,22 +5817,15 @@
     {file = "statsmodels-0.13.2-cp39-cp39-win_amd64.whl", hash = "sha256:39daab5a8a9332c8ea83d6464d065080c9ba65f236daf6a64aa18f64ef776fad"},
     {file = "statsmodels-0.13.2.tar.gz", hash = "sha256:77dc292c9939c036a476f1770f9d08976b05437daa229928da73231147cde7d4"},
 ]
-=======
-statsmodels = []
->>>>>>> 95f5d6f7
 stevedore = []
 stocksera = []
 streamlit = []
 tabulate = []
 tbats = []
-<<<<<<< HEAD
 temporal-cache = [
     {file = "temporal-cache-0.1.4.tar.gz", hash = "sha256:b6dd850359c46bd4a5c59fc3b953f8924e429b1179a351b3508d07c214738b50"},
     {file = "temporal_cache-0.1.4-py2.py3-none-any.whl", hash = "sha256:8d9a83bc247b8e1fc51bcbae0fe650ae510fa67818a19a688f93ae27a9298e7d"},
 ]
-=======
-temporal-cache = []
->>>>>>> 95f5d6f7
 tenacity = []
 tensorboard = []
 tensorboard-data-server = []
@@ -6079,7 +5860,6 @@
 u8darts = []
 ujson = []
 unidecode = []
-<<<<<<< HEAD
 update-checker = [
     {file = "update_checker-0.18.0-py3-none-any.whl", hash = "sha256:cbba64760a36fe2640d80d85306e8fe82b6816659190993b7bdabadee4d4bbfd"},
     {file = "update_checker-0.18.0.tar.gz", hash = "sha256:6a2d45bb4ac585884a6b03f9eade9161cedd9e8111545141e9aa9058932acb13"},
@@ -6097,14 +5877,6 @@
     {file = "valinvest-0.0.2-py3-none-any.whl", hash = "sha256:37fadaf30c69e0487fed8d9cc93bb792ca8cf36fed0839e0e755a84738166ab9"},
     {file = "valinvest-0.0.2.tar.gz", hash = "sha256:9614aaf8019e015c20ea48867ede8a6ea10e1c6410e787314066d7b2e5aeb7dc"},
 ]
-=======
-update-checker = []
-urllib3 = []
-user-agent = []
-vadersentiment = []
-validators = []
-valinvest = []
->>>>>>> 95f5d6f7
 vcrpy = []
 virtualenv = []
 voila = []
