[[package]]
name = "absl-py"
version = "1.3.0"
description = "Abseil Python Common Libraries, see https://github.com/abseil/abseil-py."
category = "main"
optional = true
python-versions = ">=3.6"

[[package]]
name = "aiodns"
version = "3.0.0"
description = "Simple DNS resolver for asyncio"
category = "main"
optional = false
python-versions = "*"

[package.dependencies]
pycares = ">=4.0.0"

[[package]]
name = "aiohttp"
version = "3.8.3"
description = "Async http client/server framework (asyncio)"
category = "main"
optional = false
python-versions = ">=3.6"

[package.dependencies]
aiosignal = ">=1.1.2"
async-timeout = ">=4.0.0a3,<5.0"
attrs = ">=17.3.0"
charset-normalizer = ">=2.0,<3.0"
frozenlist = ">=1.1.1"
multidict = ">=4.5,<7.0"
yarl = ">=1.0,<2.0"

[package.extras]
speedups = ["aiodns", "brotli", "cchardet"]

[[package]]
name = "aiosignal"
version = "1.2.0"
description = "aiosignal: a list of registered asynchronous callbacks"
category = "main"
optional = false
python-versions = ">=3.6"

[package.dependencies]
frozenlist = ">=1.1.0"

[[package]]
name = "alabaster"
version = "0.7.12"
description = "A configurable sidebar-enabled Sphinx theme"
category = "dev"
optional = false
python-versions = "*"

[[package]]
name = "alpha-vantage"
version = "2.3.1"
description = "Python module to get stock data from the Alpha Vantage Api"
category = "main"
optional = false
python-versions = "*"

[package.dependencies]
aiohttp = "*"
requests = "*"

[[package]]
name = "altair"
version = "4.2.0"
description = "Altair: A declarative statistical visualization library for Python."
category = "main"
optional = false
python-versions = ">=3.7"

[package.dependencies]
entrypoints = "*"
jinja2 = "*"
jsonschema = ">=3.0"
numpy = "*"
pandas = ">=0.18"
toolz = "*"

[package.extras]
dev = ["black", "docutils", "flake8", "ipython", "m2r", "mistune (<2.0.0)", "pytest", "recommonmark", "sphinx", "vega-datasets"]

[[package]]
name = "altgraph"
version = "0.17.3"
description = "Python graph (network) package"
category = "main"
optional = true
python-versions = "*"

[[package]]
name = "anyio"
version = "3.6.2"
description = "High level compatibility layer for multiple asynchronous event loop implementations"
category = "main"
optional = false
python-versions = ">=3.6.2"

[package.dependencies]
idna = ">=2.8"
sniffio = ">=1.1"

[package.extras]
doc = ["packaging", "sphinx-autodoc-typehints (>=1.2.0)", "sphinx-rtd-theme"]
test = ["contextlib2", "coverage[toml] (>=4.5)", "hypothesis (>=4.0)", "mock (>=4)", "pytest (>=7.0)", "pytest-mock (>=3.6.1)", "trustme", "uvloop (<0.15)", "uvloop (>=0.15)"]
trio = ["trio (>=0.16,<0.22)"]

[[package]]
name = "appdirs"
version = "1.4.4"
description = "A small Python module for determining appropriate platform-specific dirs, e.g. a \"user data dir\"."
category = "main"
optional = false
python-versions = "*"

[[package]]
name = "appnope"
version = "0.1.3"
description = "Disable App Nap on macOS >= 10.9"
category = "main"
optional = false
python-versions = "*"

[[package]]
name = "arch"
version = "5.3.1"
description = "ARCH for Python"
category = "main"
optional = true
python-versions = ">=3.7"

[package.dependencies]
numpy = ">=1.17"
pandas = ">=1.0"
property_cached = ">=1.6.4"
scipy = ">=1.3"
statsmodels = ">=0.11"

[[package]]
name = "argon2-cffi"
version = "21.3.0"
description = "The secure Argon2 password hashing algorithm."
category = "main"
optional = false
python-versions = ">=3.6"

[package.dependencies]
argon2-cffi-bindings = "*"

[package.extras]
dev = ["cogapp", "coverage[toml] (>=5.0.2)", "furo", "hypothesis", "pre-commit", "pytest", "sphinx", "sphinx-notfound-page", "tomli"]
docs = ["furo", "sphinx", "sphinx-notfound-page"]
tests = ["coverage[toml] (>=5.0.2)", "hypothesis", "pytest"]

[[package]]
name = "argon2-cffi-bindings"
version = "21.2.0"
description = "Low-level CFFI bindings for Argon2"
category = "main"
optional = false
python-versions = ">=3.6"

[package.dependencies]
cffi = ">=1.0.1"

[package.extras]
dev = ["cogapp", "pre-commit", "pytest", "wheel"]
tests = ["pytest"]

[[package]]
name = "ascii-magic"
version = "1.6"
description = "Converts pictures into ASCII art"
category = "main"
optional = false
python-versions = ">=3.5"

[package.dependencies]
colorama = "*"
Pillow = "*"

[[package]]
name = "astor"
version = "0.8.1"
description = "Read/rewrite/write Python ASTs"
category = "main"
optional = false
python-versions = "!=3.0.*,!=3.1.*,!=3.2.*,!=3.3.*,>=2.7"

[[package]]
name = "astroid"
version = "2.12.12"
description = "An abstract syntax tree for Python with inference support."
category = "dev"
optional = false
python-versions = ">=3.7.2"

[package.dependencies]
lazy-object-proxy = ">=1.4.0"
typing-extensions = {version = ">=3.10", markers = "python_version < \"3.10\""}
wrapt = {version = ">=1.11,<2", markers = "python_version < \"3.11\""}

[[package]]
name = "astropy"
version = "5.1.1"
description = "Astronomy and astrophysics core library"
category = "main"
optional = true
python-versions = ">=3.8"

[package.dependencies]
numpy = ">=1.18"
packaging = ">=19.0"
pyerfa = ">=2.0"
PyYAML = ">=3.13"

[package.extras]
all = ["asdf (>=2.10.0)", "beautifulsoup4", "bleach", "bottleneck", "certifi", "dask", "h5py", "html5lib", "ipython (>=4.2)", "jplephem", "matplotlib (>=3.1,!=3.4.0,!=3.5.2)", "mpmath", "pandas", "pyarrow (>=5.0.0)", "pytest (>=7.0)", "pytz", "scipy (>=1.3)", "sortedcontainers", "typing-extensions (>=3.10.0.1)"]
docs = ["Jinja2 (<3.1)", "matplotlib (>=3.1,!=3.4.0,!=3.5.2)", "pytest (>=7.0)", "scipy (>=1.3)", "sphinx (<4)", "sphinx-astropy (>=1.6)", "sphinx-changelog (>=1.2.0)"]
recommended = ["matplotlib (>=3.1,!=3.4.0,!=3.5.2)", "scipy (>=1.3)"]
test = ["pytest (>=7.0)", "pytest-astropy (>=0.10)", "pytest-astropy-header (>=0.2.1)", "pytest-doctestplus (>=0.12)", "pytest-xdist"]
test_all = ["coverage", "ipython (>=4.2)", "objgraph", "pooch", "pytest (>=7.0)", "pytest-astropy (>=0.10)", "pytest-astropy-header (>=0.2.1)", "pytest-doctestplus (>=0.12)", "pytest-xdist", "sgp4 (>=2.3)", "skyfield (>=1.20)"]

[[package]]
name = "asttokens"
version = "2.0.8"
description = "Annotate AST trees with source code positions"
category = "main"
optional = false
python-versions = "*"

[package.dependencies]
six = "*"

[package.extras]
test = ["astroid (<=2.5.3)", "pytest"]

[[package]]
name = "async-timeout"
version = "4.0.2"
description = "Timeout context manager for asyncio programs"
category = "main"
optional = false
python-versions = ">=3.6"

[[package]]
name = "atomicwrites"
version = "1.4.1"
description = "Atomic file writes."
category = "dev"
optional = false
python-versions = ">=2.7, !=3.0.*, !=3.1.*, !=3.2.*, !=3.3.*"

[[package]]
name = "attrs"
version = "21.4.0"
description = "Classes Without Boilerplate"
category = "main"
optional = false
python-versions = ">=2.7, !=3.0.*, !=3.1.*, !=3.2.*, !=3.3.*, !=3.4.*"

[package.extras]
dev = ["cloudpickle", "coverage[toml] (>=5.0.2)", "furo", "hypothesis", "mypy", "pre-commit", "pympler", "pytest (>=4.3.0)", "pytest-mypy-plugins", "six", "sphinx", "sphinx-notfound-page", "zope.interface"]
docs = ["furo", "sphinx", "sphinx-notfound-page", "zope.interface"]
tests = ["cloudpickle", "coverage[toml] (>=5.0.2)", "hypothesis", "mypy", "pympler", "pytest (>=4.3.0)", "pytest-mypy-plugins", "six", "zope.interface"]
tests_no_zope = ["cloudpickle", "coverage[toml] (>=5.0.2)", "hypothesis", "mypy", "pympler", "pytest (>=4.3.0)", "pytest-mypy-plugins", "six"]

[[package]]
name = "babel"
version = "2.10.3"
description = "Internationalization utilities"
category = "main"
optional = false
python-versions = ">=3.6"

[package.dependencies]
pytz = ">=2015.7"

[[package]]
name = "backcall"
version = "0.2.0"
description = "Specifications for callback functions passed in to an API"
category = "main"
optional = false
python-versions = "*"

[[package]]
name = "backoff"
version = "2.2.1"
description = "Function decoration for backoff and retry"
category = "main"
optional = false
python-versions = ">=3.7,<4.0"

[[package]]
name = "backports.zoneinfo"
version = "0.2.1"
description = "Backport of the standard library zoneinfo module"
category = "main"
optional = false
python-versions = ">=3.6"

[package.extras]
tzdata = ["tzdata"]

[[package]]
name = "bandit"
version = "1.7.4"
description = "Security oriented static analyser for python code."
category = "dev"
optional = false
python-versions = ">=3.7"

[package.dependencies]
colorama = {version = ">=0.3.9", markers = "platform_system == \"Windows\""}
GitPython = ">=1.0.1"
PyYAML = ">=5.3.1"
stevedore = ">=1.20.0"

[package.extras]
test = ["beautifulsoup4 (>=4.8.0)", "coverage (>=4.5.4)", "fixtures (>=3.0.0)", "flake8 (>=4.0.0)", "pylint (==1.9.4)", "stestr (>=2.5.0)", "testscenarios (>=0.5.0)", "testtools (>=2.3.0)", "toml"]
toml = ["toml"]
yaml = ["pyyaml"]

[[package]]
name = "base58"
version = "2.1.1"
description = "Base58 and Base58Check implementation."
category = "main"
optional = false
python-versions = ">=3.5"

[package.extras]
tests = ["PyHamcrest (>=2.0.2)", "mypy", "pytest (>=4.6)", "pytest-benchmark", "pytest-cov", "pytest-flake8"]

[[package]]
name = "beartype"
version = "0.7.1"
description = "Unbearably fast runtime type checking in pure Python."
category = "main"
optional = false
python-versions = ">=3.6.0"

[package.extras]
dev = ["coverage (>=5.5)", "mypy (>=0.800)", "pytest (>=4.0.0)", "sphinx (>=3.4.3)", "tox (>=3.20.1)"]
doc-rtd = ["sphinx (==3.4.3)", "sphinx-rtd-theme (==0.5.1)"]
test-tox = ["mypy (>=0.800)", "pytest (>=4.0.0)"]
test-tox-coverage = ["coverage (>=5.5)"]

[[package]]
name = "beautifulsoup4"
version = "4.11.1"
description = "Screen-scraping library"
category = "main"
optional = false
python-versions = ">=3.6.0"

[package.dependencies]
soupsieve = ">1.2"

[package.extras]
html5lib = ["html5lib"]
lxml = ["lxml"]

[[package]]
name = "black"
version = "23.1.0"
description = "The uncompromising code formatter."
category = "dev"
optional = false
python-versions = ">=3.7"

[package.dependencies]
click = ">=8.0.0"
mypy-extensions = ">=0.4.3"
packaging = ">=22.0"
pathspec = ">=0.9.0"
platformdirs = ">=2"
tomli = {version = ">=1.1.0", markers = "python_version < \"3.11\""}
typing-extensions = {version = ">=3.10.0.0", markers = "python_version < \"3.10\""}

[package.extras]
colorama = ["colorama (>=0.4.3)"]
d = ["aiohttp (>=3.7.4)"]
jupyter = ["ipython (>=7.8.0)", "tokenize-rt (>=3.2.0)"]
uvloop = ["uvloop (>=0.15.2)"]

[[package]]
name = "bleach"
version = "5.0.1"
description = "An easy safelist-based HTML-sanitizing tool."
category = "main"
optional = false
python-versions = ">=3.7"

[package.dependencies]
six = ">=1.9.0"
webencodings = "*"

[package.extras]
css = ["tinycss2 (>=1.1.0,<1.2)"]
dev = ["Sphinx (==4.3.2)", "black (==22.3.0)", "build (==0.8.0)", "flake8 (==4.0.1)", "hashin (==0.17.0)", "mypy (==0.961)", "pip-tools (==6.6.2)", "pytest (==7.1.2)", "tox (==3.25.0)", "twine (==4.0.1)", "wheel (==0.37.1)"]

[[package]]
name = "blinker"
version = "1.5"
description = "Fast, simple object-to-object and broadcast signaling"
category = "main"
optional = false
python-versions = ">=2.7, !=3.0.*, !=3.1.*, !=3.2.*, !=3.3.*, !=3.4.*"

[[package]]
name = "bs4"
version = "0.0.1"
description = "Dummy package for Beautiful Soup"
category = "main"
optional = false
python-versions = "*"

[package.dependencies]
beautifulsoup4 = "*"

[[package]]
name = "bt"
version = "0.2.9"
description = "A flexible backtesting framework for Python"
category = "main"
optional = false
python-versions = ">=2.7, !=3.0.*, !=3.1.*, !=3.2.*, !=3.3.*, !=3.4.*, !=3.5.*"

[package.dependencies]
ffn = ">=0.3.5"
pyprind = ">=2.11"

[package.extras]
dev = ["black (>=20.8b1)", "codecov", "coverage", "cython (>=0.25)", "ffn (>=0.3.5)", "flake8", "flake8-black", "future", "matplotlib (>=2)", "mock", "nose", "numpy (>=1)", "pandas (>=0.19)", "pyprind (>=2.11)"]

[[package]]
name = "cachetools"
version = "5.2.0"
description = "Extensible memoizing collections and decorators"
category = "main"
optional = false
python-versions = "~=3.7"

[[package]]
name = "catboost"
version = "1.1.1"
description = "Catboost Python Package"
category = "main"
optional = true
python-versions = "*"

[package.dependencies]
graphviz = "*"
matplotlib = "*"
numpy = ">=1.16.0"
pandas = ">=0.24.0"
plotly = "*"
scipy = "*"
six = "*"

[[package]]
name = "cattrs"
version = "22.2.0"
description = "Composable complex class support for attrs and dataclasses."
category = "main"
optional = true
python-versions = ">=3.7"

[package.dependencies]
attrs = ">=20"
exceptiongroup = {version = "*", markers = "python_version < \"3.11\""}

[[package]]
name = "ccxt"
version = "2.5.80"
description = "A JavaScript / Python / PHP cryptocurrency trading library with support for 130+ exchanges"
category = "main"
optional = false
python-versions = "*"

[package.dependencies]
aiodns = {version = ">=1.1.1", markers = "python_version >= \"3.5.2\""}
aiohttp = {version = ">=3.8", markers = "python_version >= \"3.5.2\""}
certifi = ">=2018.1.18"
cryptography = ">=2.6.1"
requests = ">=2.18.4"
yarl = {version = ">=1.7.2", markers = "python_version >= \"3.5.2\""}

[package.extras]
doc = ["Sphinx (==4.0)", "m2r2 (==0.2.7)", "mistune (==0.8.4)", "readthedocs-sphinx-search (==0.1.0)", "sphinx-rtd-theme (==0.5.2)"]
qa = ["flake8 (==3.7.9)"]

[[package]]
name = "certifi"
version = "2022.12.7"
description = "Python package for providing Mozilla's CA Bundle."
category = "main"
optional = false
python-versions = ">=3.6"

[[package]]
name = "cffi"
version = "1.15.1"
description = "Foreign Function Interface for Python calling C code."
category = "main"
optional = false
python-versions = "*"

[package.dependencies]
pycparser = "*"

[[package]]
name = "cfgv"
version = "3.3.1"
description = "Validate configuration and produce human readable error messages."
category = "dev"
optional = false
python-versions = ">=3.6.1"

[[package]]
name = "charset-normalizer"
version = "2.1.1"
description = "The Real First Universal Charset Detector. Open, modern and actively maintained alternative to Chardet."
category = "main"
optional = false
python-versions = ">=3.6.0"

[package.extras]
unicode_backport = ["unicodedata2"]

[[package]]
name = "click"
version = "8.1.3"
description = "Composable command line interface toolkit"
category = "main"
optional = false
python-versions = ">=3.7"

[package.dependencies]
colorama = {version = "*", markers = "platform_system == \"Windows\""}

[[package]]
name = "cloudpickle"
version = "2.2.0"
description = "Extended pickling support for Python objects"
category = "main"
optional = true
python-versions = ">=3.6"

[[package]]
name = "cmdstanpy"
version = "1.0.8"
description = "Python interface to CmdStan"
category = "main"
optional = true
python-versions = ">=3.7"

[package.dependencies]
numpy = ">=1.21"
pandas = "*"
tqdm = "*"

[package.extras]
all = ["xarray"]
docs = ["matplotlib", "numpydoc", "sphinx", "sphinx-gallery", "sphinx-rtd-theme"]
tests = ["flake8", "mypy", "pylint", "pytest", "pytest-cov", "pytest-order", "testfixtures", "tqdm", "xarray"]

[[package]]
name = "codespell"
version = "2.2.2"
description = "Codespell"
category = "dev"
optional = false
python-versions = ">=3.7"

[package.extras]
dev = ["check-manifest", "flake8", "pytest", "pytest-cov", "pytest-dependency", "tomli"]
hard-encoding-detection = ["chardet"]
toml = ["tomli"]

[[package]]
name = "colorama"
version = "0.4.6"
description = "Cross-platform colored terminal text."
category = "main"
optional = false
python-versions = "!=3.0.*,!=3.1.*,!=3.2.*,!=3.3.*,!=3.4.*,!=3.5.*,!=3.6.*,>=2.7"

[[package]]
name = "commonmark"
version = "0.9.1"
description = "Python parser for the CommonMark Markdown spec"
category = "main"
optional = false
python-versions = "*"

[package.extras]
test = ["flake8 (==3.7.8)", "hypothesis (==3.55.3)"]

[[package]]
name = "convertdate"
version = "2.4.0"
description = "Converts between Gregorian dates and other calendar systems"
category = "main"
optional = false
python-versions = "<4,>=3.7"

[package.dependencies]
pymeeus = ">=0.3.13,<=1"

[package.extras]
dev = ["black", "build", "isort", "pylint"]
docs = ["myst-parser", "sphinx", "sphinx-rtd-theme"]
tests = ["coverage"]

[[package]]
name = "coverage"
version = "6.5.0"
description = "Code coverage measurement for Python"
category = "dev"
optional = false
python-versions = ">=3.7"

[package.dependencies]
tomli = {version = "*", optional = true, markers = "python_full_version <= \"3.11.0a6\" and extra == \"toml\""}

[package.extras]
toml = ["tomli"]

[[package]]
name = "cryptography"
version = "39.0.0"
description = "cryptography is a package which provides cryptographic recipes and primitives to Python developers."
category = "main"
optional = false
python-versions = ">=3.6"

[package.dependencies]
cffi = ">=1.12"

[package.extras]
docs = ["sphinx (>=1.6.5,!=1.8.0,!=3.1.0,!=3.1.1,!=5.2.0,!=5.2.0.post0)", "sphinx-rtd-theme"]
docstest = ["pyenchant (>=1.6.11)", "sphinxcontrib-spelling (>=4.0.1)", "twine (>=1.12.0)"]
pep8test = ["black", "ruff"]
sdist = ["setuptools-rust (>=0.11.4)"]
ssh = ["bcrypt (>=3.1.5)"]
test = ["hypothesis (>=1.11.4,!=3.79.2)", "iso8601", "pretend", "pytest (>=6.2.0)", "pytest-benchmark", "pytest-cov", "pytest-subtests", "pytest-xdist", "pytz"]

[[package]]
name = "cssselect"
version = "1.1.0"
description = "cssselect parses CSS3 Selectors and translates them to XPath 1.0"
category = "main"
optional = false
python-versions = ">=2.7, !=3.0.*, !=3.1.*, !=3.2.*, !=3.3.*"

[[package]]
name = "cvxpy"
version = "1.2.1"
description = "A domain-specific language for modeling convex optimization problems in Python."
category = "main"
optional = true
python-versions = ">=3.7"

[package.dependencies]
ecos = ">=2"
numpy = ">=1.15"
osqp = ">=0.4.1"
scipy = ">=1.1.0"
scs = ">=1.1.6"

[[package]]
name = "cycler"
version = "0.11.0"
description = "Composable style cycles"
category = "main"
optional = false
python-versions = ">=3.6"

[[package]]
name = "cython"
version = "0.29.32"
description = "The Cython compiler for writing C extensions for the Python language."
category = "main"
optional = false
python-versions = ">=2.6, !=3.0.*, !=3.1.*, !=3.2.*"

[[package]]
name = "dateparser"
version = "1.1.2"
description = "Date parsing library designed to parse dates from HTML pages"
category = "main"
optional = false
python-versions = ">=3.5"

[package.dependencies]
python-dateutil = "*"
pytz = "*"
regex = "<2019.02.19 || >2019.02.19,<2021.8.27 || >2021.8.27,<2022.3.15"
tzlocal = "*"

[package.extras]
calendars = ["convertdate", "convertdate", "hijri-converter"]
fasttext = ["fasttext"]
langdetect = ["langdetect"]

[[package]]
name = "datetime"
version = "4.7"
description = "This package provides a DateTime data type, as known from Zope. Unless you need to communicate with Zope APIs, you're probably better off using Python's built-in datetime module."
category = "main"
optional = false
python-versions = "*"

[package.dependencies]
pytz = "*"
"zope.interface" = "*"

[[package]]
name = "debugpy"
version = "1.6.3"
description = "An implementation of the Debug Adapter Protocol for Python"
category = "main"
optional = false
python-versions = ">=3.7"

[[package]]
name = "decorator"
version = "5.1.1"
description = "Decorators for Humans"
category = "main"
optional = false
python-versions = ">=3.5"

[[package]]
name = "defusedxml"
version = "0.7.1"
description = "XML bomb protection for Python stdlib modules"
category = "main"
optional = false
python-versions = ">=2.7, !=3.0.*, !=3.1.*, !=3.2.*, !=3.3.*, !=3.4.*"

[[package]]
name = "degiro-connector"
version = "2.0.21"
description = "This is yet another library to access Degiro's API."
category = "main"
optional = false
python-versions = ">=3.7.1,<4.0.0"

[package.dependencies]
grpcio = ">=1.41.1,<2.0.0"
onetimepass = ">=1.0.1,<2.0.0"
pandas = ">=1.1.5,<2.0.0"
protobuf = ">=3.19.1,<4.0.0"
requests = ">=2.26.0,<3.0.0"
wrapt = ">=1.12.1,<2.0.0"

[[package]]
name = "deprecation"
version = "2.1.0"
description = "A library to handle automated deprecations"
category = "main"
optional = false
python-versions = "*"

[package.dependencies]
packaging = "*"

[[package]]
name = "detecta"
version = "0.0.5"
description = "Detect events in data"
category = "main"
optional = false
python-versions = ">=3.6"

[[package]]
name = "dill"
version = "0.3.6"
description = "serialize all of python"
category = "dev"
optional = false
python-versions = ">=3.7"

[package.extras]
graph = ["objgraph (>=1.7.2)"]

[[package]]
name = "distlib"
version = "0.3.6"
description = "Distribution utilities"
category = "dev"
optional = false
python-versions = "*"

[[package]]
name = "dnspython"
version = "2.2.1"
description = "DNS toolkit"
category = "main"
optional = false
python-versions = ">=3.6,<4.0"

[package.extras]
curio = ["curio (>=1.2,<2.0)", "sniffio (>=1.1,<2.0)"]
dnssec = ["cryptography (>=2.6,<37.0)"]
doh = ["h2 (>=4.1.0)", "httpx (>=0.21.1)", "requests (>=2.23.0,<3.0.0)", "requests-toolbelt (>=0.9.1,<0.10.0)"]
idna = ["idna (>=2.1,<4.0)"]
trio = ["trio (>=0.14,<0.20)"]
wmi = ["wmi (>=1.5.1,<2.0.0)"]

[[package]]
name = "docstring-parser"
version = "0.15"
description = "Parse Python docstrings in reST, Google and Numpydoc format"
category = "main"
optional = true
python-versions = ">=3.6,<4.0"

[[package]]
name = "docstring-to-markdown"
version = "0.10"
description = "On the fly conversion of Python docstrings to markdown"
category = "main"
optional = true
python-versions = ">=3.6"

[[package]]
name = "docutils"
version = "0.17.1"
description = "Docutils -- Python Documentation Utilities"
category = "dev"
optional = false
python-versions = ">=2.7, !=3.0.*, !=3.1.*, !=3.2.*, !=3.3.*, !=3.4.*"

[[package]]
name = "ecos"
version = "2.0.10"
description = "This is the Python package for ECOS: Embedded Cone Solver. See Github page for more information."
category = "main"
optional = true
python-versions = "*"

[package.dependencies]
numpy = ">=1.6"
scipy = ">=0.9"

[[package]]
name = "entrypoints"
version = "0.4"
description = "Discover and load entry points from installed packages."
category = "main"
optional = false
python-versions = ">=3.6"

[[package]]
name = "ephem"
version = "4.1.3"
description = "Compute positions of the planets and stars"
category = "main"
optional = true
python-versions = "*"

[[package]]
name = "et-xmlfile"
version = "1.1.0"
description = "An implementation of lxml.xmlfile for the standard library"
category = "main"
optional = false
python-versions = ">=3.6"

[[package]]
name = "exceptiongroup"
version = "1.1.0"
description = "Backport of PEP 654 (exception groups)"
category = "main"
optional = true
python-versions = ">=3.7"

[package.extras]
test = ["pytest (>=6)"]

[[package]]
name = "exchange-calendars"
version = "4.2.3"
description = "Calendars for securities exchanges"
category = "main"
optional = false
python-versions = "~=3.8"

[package.dependencies]
korean-lunar-calendar = "*"
numpy = "*"
pandas = ">=1.1"
pyluach = "*"
python-dateutil = "*"
pytz = "*"
toolz = "*"

[package.extras]
dev = ["flake8", "hypothesis", "pip-tools", "pytest", "pytest-benchmark", "pytest-xdist"]

[[package]]
name = "executing"
version = "1.1.1"
description = "Get the currently executing AST node of a frame, and other information"
category = "main"
optional = false
python-versions = "*"

[package.extras]
tests = ["asttokens", "littleutils", "pytest", "rich"]

[[package]]
name = "fastjsonschema"
version = "2.16.2"
description = "Fastest Python implementation of JSON schema"
category = "main"
optional = false
python-versions = "*"

[package.extras]
devel = ["colorama", "json-spec", "jsonschema", "pylint", "pytest", "pytest-benchmark", "pytest-cache", "validictory"]

[[package]]
name = "feedparser"
version = "6.0.10"
description = "Universal feed parser, handles RSS 0.9x, RSS 1.0, RSS 2.0, CDF, Atom 0.3, and Atom 1.0 feeds"
category = "main"
optional = false
python-versions = ">=3.6"

[package.dependencies]
sgmllib3k = "*"

[[package]]
name = "ffn"
version = "0.3.6"
description = "Financial functions for Python"
category = "main"
optional = false
python-versions = "*"

[package.dependencies]
decorator = ">=4"
future = ">=0.15"
matplotlib = ">=1"
numpy = ">=1.5"
pandas = ">=0.19"
pandas-datareader = ">=0.2"
scikit-learn = ">=0.15"
scipy = ">=0.15"
tabulate = ">=0.7.5"

[package.extras]
dev = ["black (>=20.8b1)", "codecov", "coverage", "flake8", "flake8-black", "future", "mock", "nose"]

[[package]]
name = "filelock"
version = "3.8.0"
description = "A platform independent file lock."
category = "dev"
optional = false
python-versions = ">=3.7"

[package.extras]
docs = ["furo (>=2022.6.21)", "sphinx (>=5.1.1)", "sphinx-autodoc-typehints (>=1.19.1)"]
testing = ["covdefaults (>=2.2)", "coverage (>=6.4.2)", "pytest (>=7.1.2)", "pytest-cov (>=3)", "pytest-timeout (>=2.1)"]

[[package]]
name = "financedatabase"
version = "1.0.2"
description = "This is a database of 300.000+ symbols containing Equities, ETFs, Funds, Indices, Currencies, Cryptocurrencies and Money Markets."
category = "main"
optional = false
python-versions = "*"

[[package]]
name = "finnhub-python"
version = "2.4.15"
description = "Finnhub API"
category = "main"
optional = false
python-versions = "*"

[package.dependencies]
requests = ">=2.22.0"

[[package]]
name = "finviz"
version = "1.4.4"
description = "Unofficial API for FinViz.com"
category = "main"
optional = false
python-versions = "*"

[package.dependencies]
aiohttp = "*"
beautifulsoup4 = "*"
cssselect = "*"
lxml = "*"
requests = "*"
tenacity = "*"
tqdm = "*"
urllib3 = "*"
user_agent = "*"

[[package]]
name = "finvizfinance"
version = "0.14.4"
description = "Finviz Finance. Information downloader."
category = "main"
optional = false
python-versions = ">=3.5"

[package.dependencies]
bs4 = "*"
datetime = "*"
lxml = "*"
pandas = "*"
requests = "*"

[[package]]
name = "flake8"
version = "3.9.2"
description = "the modular source code checker: pep8 pyflakes and co"
category = "main"
optional = false
python-versions = "!=3.0.*,!=3.1.*,!=3.2.*,!=3.3.*,!=3.4.*,>=2.7"

[package.dependencies]
mccabe = ">=0.6.0,<0.7.0"
pycodestyle = ">=2.7.0,<2.8.0"
pyflakes = ">=2.3.0,<2.4.0"

[[package]]
name = "fonttools"
version = "4.38.0"
description = "Tools to manipulate font files"
category = "main"
optional = false
python-versions = ">=3.7"

[package.extras]
all = ["brotli (>=1.0.1)", "brotlicffi (>=0.8.0)", "fs (>=2.2.0,<3)", "lxml (>=4.0,<5)", "lz4 (>=1.7.4.2)", "matplotlib", "munkres", "scipy", "skia-pathops (>=0.5.0)", "sympy", "uharfbuzz (>=0.23.0)", "unicodedata2 (>=14.0.0)", "xattr", "zopfli (>=0.1.4)"]
graphite = ["lz4 (>=1.7.4.2)"]
interpolatable = ["munkres", "scipy"]
lxml = ["lxml (>=4.0,<5)"]
pathops = ["skia-pathops (>=0.5.0)"]
plot = ["matplotlib"]
repacker = ["uharfbuzz (>=0.23.0)"]
symfont = ["sympy"]
type1 = ["xattr"]
ufo = ["fs (>=2.2.0,<3)"]
unicode = ["unicodedata2 (>=14.0.0)"]
woff = ["brotli (>=1.0.1)", "brotlicffi (>=0.8.0)", "zopfli (>=0.1.4)"]

[[package]]
name = "formulaic"
version = "0.3.4"
description = "An implementation of Wilkinson formulas."
category = "main"
optional = false
python-versions = ">=3.7.1,<4.0.0"

[package.dependencies]
astor = ">=0.8"
interface-meta = ">=1.2.0,<2.0.0"
numpy = ">=1.3"
pandas = ">=1.2"
scipy = ">=1.6"
wrapt = ">=1.0"

[package.extras]
arrow = ["pyarrow (>=1)"]
calculus = ["sympy (>=1.3,<1.10)"]

[[package]]
name = "fred"
version = "3.1"
description = "St. Louis Federal Reserve FRED API"
category = "main"
optional = false
python-versions = "*"

[package.dependencies]
requests = "*"

[[package]]
name = "fredapi"
version = "0.4.3"
description = "Python API for Federal Reserve Economic Data (FRED) from St. Louis Fed"
category = "main"
optional = false
python-versions = "*"

[package.dependencies]
pandas = "*"

[[package]]
name = "frozendict"
version = "2.3.4"
description = "A simple immutable dictionary"
category = "main"
optional = false
python-versions = ">=3.6"

[[package]]
name = "frozenlist"
version = "1.3.1"
description = "A list-like structure which implements collections.abc.MutableSequence"
category = "main"
optional = false
python-versions = ">=3.7"

[[package]]
name = "fsspec"
version = "2023.1.0"
description = "File-system specification"
category = "main"
optional = true
python-versions = ">=3.7"

[package.dependencies]
aiohttp = {version = "<4.0.0a0 || >4.0.0a0,<4.0.0a1 || >4.0.0a1", optional = true, markers = "extra == \"http\""}
requests = {version = "*", optional = true, markers = "extra == \"http\""}

[package.extras]
abfs = ["adlfs"]
adl = ["adlfs"]
arrow = ["pyarrow (>=1)"]
dask = ["dask", "distributed"]
dropbox = ["dropbox", "dropboxdrivefs", "requests"]
entrypoints = ["importlib-metadata"]
fuse = ["fusepy"]
gcs = ["gcsfs"]
git = ["pygit2"]
github = ["requests"]
gs = ["gcsfs"]
gui = ["panel"]
hdfs = ["pyarrow (>=1)"]
http = ["aiohttp (!=4.0.0a0,!=4.0.0a1)", "requests"]
libarchive = ["libarchive-c"]
oci = ["ocifs"]
s3 = ["s3fs"]
sftp = ["paramiko"]
smb = ["smbprotocol"]
ssh = ["paramiko"]
tqdm = ["tqdm"]

[[package]]
name = "fundamentalanalysis"
version = "0.2.14"
description = "Fully-fledged Fundamental Analysis package capable of collecting 20 years of Company Profiles,    Financial Statements, Ratios and Stock Data of 20.000+ companies."
category = "main"
optional = false
python-versions = "*"

[[package]]
name = "future"
version = "0.18.3"
description = "Clean single-source support for Python 3 and 2"
category = "main"
optional = false
python-versions = ">=2.6, !=3.0.*, !=3.1.*, !=3.2.*"

[[package]]
name = "gitdb"
version = "4.0.9"
description = "Git Object Database"
category = "main"
optional = false
python-versions = ">=3.6"

[package.dependencies]
smmap = ">=3.0.1,<6"

[[package]]
name = "gitpython"
version = "3.1.30"
description = "GitPython is a python library used to interact with Git repositories"
category = "main"
optional = false
python-versions = ">=3.7"

[package.dependencies]
gitdb = ">=4.0.1,<5"

[[package]]
name = "google-auth"
version = "2.14.1"
description = "Google Authentication Library"
category = "main"
optional = true
python-versions = ">=2.7,!=3.0.*,!=3.1.*,!=3.2.*,!=3.3.*,!=3.4.*,!=3.5.*"

[package.dependencies]
cachetools = ">=2.0.0,<6.0"
pyasn1-modules = ">=0.2.1"
rsa = {version = ">=3.1.4,<5", markers = "python_version >= \"3.6\""}
six = ">=1.9.0"

[package.extras]
aiohttp = ["aiohttp (>=3.6.2,<4.0.0dev)", "requests (>=2.20.0,<3.0.0dev)"]
enterprise_cert = ["cryptography (==36.0.2)", "pyopenssl (==22.0.0)"]
pyopenssl = ["cryptography (>=38.0.3)", "pyopenssl (>=20.0.0)"]
reauth = ["pyu2f (>=0.1.5)"]

[[package]]
name = "google-auth-oauthlib"
version = "0.4.6"
description = "Google Authentication Library"
category = "main"
optional = true
python-versions = ">=3.6"

[package.dependencies]
google-auth = ">=1.0.0"
requests-oauthlib = ">=0.7.0"

[package.extras]
tool = ["click (>=6.0.0)"]

[[package]]
name = "graphviz"
version = "0.20.1"
description = "Simple Python interface for Graphviz"
category = "main"
optional = true
python-versions = ">=3.7"

[package.extras]
dev = ["flake8", "pep8-naming", "tox (>=3)", "twine", "wheel"]
docs = ["sphinx (>=5)", "sphinx-autodoc-typehints", "sphinx-rtd-theme"]
test = ["coverage", "mock (>=4)", "pytest (>=7)", "pytest-cov", "pytest-mock (>=3)"]

[[package]]
name = "grpcio"
version = "1.51.1"
description = "HTTP/2-based RPC framework"
category = "main"
optional = false
python-versions = ">=3.7"

[package.extras]
protobuf = ["grpcio-tools (>=1.51.1)"]

[[package]]
name = "h11"
version = "0.12.0"
description = "A pure-Python, bring-your-own-I/O implementation of HTTP/1.1"
category = "main"
optional = false
python-versions = ">=3.6"

[[package]]
name = "hijri-converter"
version = "2.2.4"
description = "Accurate Hijri-Gregorian dates converter based on the Umm al-Qura calendar"
category = "main"
optional = false
python-versions = ">=3.6"

[[package]]
name = "holidays"
version = "0.14.2"
description = "Generate and work with holidays in Python"
category = "main"
optional = false
python-versions = ">=3.7"

[package.dependencies]
convertdate = ">=2.3.0"
hijri-converter = "*"
korean-lunar-calendar = "*"
python-dateutil = "*"

[[package]]
name = "html5lib"
version = "1.1"
description = "HTML parser based on the WHATWG HTML specification"
category = "main"
optional = false
python-versions = ">=2.7, !=3.0.*, !=3.1.*, !=3.2.*, !=3.3.*, !=3.4.*"

[package.dependencies]
six = ">=1.9"
webencodings = "*"

[package.extras]
all = ["chardet (>=2.2)", "genshi", "lxml"]
chardet = ["chardet (>=2.2)"]
genshi = ["genshi"]
lxml = ["lxml"]

[[package]]
name = "httpcore"
version = "0.15.0"
description = "A minimal low-level HTTP client."
category = "main"
optional = false
python-versions = ">=3.7"

[package.dependencies]
anyio = ">=3.0.0,<4.0.0"
certifi = "*"
h11 = ">=0.11,<0.13"
sniffio = ">=1.0.0,<2.0.0"

[package.extras]
http2 = ["h2 (>=3,<5)"]
socks = ["socksio (>=1.0.0,<2.0.0)"]

[[package]]
name = "httpx"
version = "0.23.0"
description = "The next generation HTTP client."
category = "main"
optional = false
python-versions = ">=3.7"

[package.dependencies]
certifi = "*"
httpcore = ">=0.15.0,<0.16.0"
rfc3986 = {version = ">=1.3,<2", extras = ["idna2008"]}
sniffio = "*"

[package.extras]
brotli = ["brotli", "brotlicffi"]
cli = ["click (>=8.0.0,<9.0.0)", "pygments (>=2.0.0,<3.0.0)", "rich (>=10,<13)"]
http2 = ["h2 (>=3,<5)"]
socks = ["socksio (>=1.0.0,<2.0.0)"]

[[package]]
name = "identify"
version = "2.5.7"
description = "File identification library for Python"
category = "dev"
optional = false
python-versions = ">=3.7"

[package.extras]
license = ["ukkonen"]

[[package]]
name = "idna"
version = "3.4"
description = "Internationalized Domain Names in Applications (IDNA)"
category = "main"
optional = false
python-versions = ">=3.5"

[[package]]
name = "imagesize"
version = "1.4.1"
description = "Getting image size from png/jpeg/jpeg2000/gif file"
category = "dev"
optional = false
python-versions = ">=2.7, !=3.0.*, !=3.1.*, !=3.2.*, !=3.3.*"

[[package]]
name = "importlib-metadata"
version = "5.0.0"
description = "Read metadata from Python packages"
category = "main"
optional = false
python-versions = ">=3.7"

[package.dependencies]
zipp = ">=0.5"

[package.extras]
docs = ["furo", "jaraco.packaging (>=9)", "jaraco.tidelift (>=1.4)", "rst.linker (>=1.9)", "sphinx (>=3.5)"]
perf = ["ipython"]
testing = ["flake8 (<5)", "flufl.flake8", "importlib-resources (>=1.3)", "packaging", "pyfakefs", "pytest (>=6)", "pytest-black (>=0.3.7)", "pytest-checkdocs (>=2.4)", "pytest-cov", "pytest-enabler (>=1.3)", "pytest-flake8", "pytest-mypy (>=0.9.1)", "pytest-perf (>=0.9.2)"]

[[package]]
name = "inflection"
version = "0.5.1"
description = "A port of Ruby on Rails inflector to Python"
category = "main"
optional = false
python-versions = ">=3.5"

[[package]]
name = "iniconfig"
version = "1.1.1"
description = "iniconfig: brain-dead simple config-ini parsing"
category = "dev"
optional = false
python-versions = "*"

[[package]]
name = "interface-meta"
version = "1.3.0"
description = "`interface_meta` provides a convenient way to expose an extensible API with enforced method signatures and consistent documentation."
category = "main"
optional = false
python-versions = ">=3.7,<4.0"

[[package]]
name = "investiny"
version = "0.5.0"
description = "🤏🏻 `investpy` but made tiny."
category = "main"
optional = false
python-versions = ">=3.8,<4.0"

[package.dependencies]
httpx = ">=0.23.0,<0.24.0"

[package.extras]
docs = ["mkdocs (>=1.4.0,<2.0.0)", "mkdocs-git-revision-date-localized-plugin (>=1.1.0,<2.0.0)", "mkdocs-material (>=8.5.4,<9.0.0)", "mkdocstrings[python] (>=0.19.0,<0.20.0)"]

[[package]]
name = "investpy"
version = "1.0.8"
description = "Financial Data Extraction from Investing.com with Python"
category = "main"
optional = false
python-versions = ">=3.7"

[package.dependencies]
lxml = ">=4.4.1"
numpy = [
    ">=1.17.2",
    ">=1.21.2",
]
pandas = ">=0.25.1"
pytz = ">=2019.3"
requests = ">=2.22.0"
Unidecode = ">=1.1.1"

[package.extras]
docs = ["furo (==2021.4.11b34)", "investpy (==1.0.8)", "recommonmark (==0.7.1)", "sphinx (==3.4.3)"]
tests = ["pytest (==6.2.5)"]

[[package]]
name = "ipyflex"
version = "0.2.4"
description = "Jupyter Widget Flex Layout"
category = "main"
optional = false
python-versions = ">=3.6"

[package.dependencies]
ipywidgets = ">=7.0.0"

[package.extras]
docs = ["jupyter-sphinx", "nbsphinx", "nbsphinx-link", "pypandoc", "pytest-check-links", "recommonmark", "sphinx (>=1.5)", "sphinx-rtd-theme"]
test = ["nbval", "pytest (>=4.6)", "pytest-cov"]

[[package]]
name = "ipykernel"
version = "6.16.1"
description = "IPython Kernel for Jupyter"
category = "main"
optional = false
python-versions = ">=3.7"

[package.dependencies]
appnope = {version = "*", markers = "platform_system == \"Darwin\""}
debugpy = ">=1.0"
ipython = ">=7.23.1"
jupyter-client = ">=6.1.12"
matplotlib-inline = ">=0.1"
nest-asyncio = "*"
packaging = "*"
psutil = "*"
pyzmq = ">=17"
tornado = ">=6.1"
traitlets = ">=5.1.0"

[package.extras]
docs = ["myst-parser", "pydata-sphinx-theme", "sphinx", "sphinxcontrib-github-alt"]
test = ["flaky", "ipyparallel", "pre-commit", "pytest (>=7.0)", "pytest-cov", "pytest-timeout"]

[[package]]
name = "ipympl"
version = "0.8.4"
description = "Matplotlib Jupyter Extension"
category = "main"
optional = false
python-versions = "*"

[package.dependencies]
ipykernel = ">=4.7"
ipywidgets = ">=7.6.0"
matplotlib = ">=2.0.0"

[[package]]
name = "ipython"
version = "8.5.0"
description = "IPython: Productive Interactive Computing"
category = "main"
optional = false
python-versions = ">=3.8"

[package.dependencies]
appnope = {version = "*", markers = "sys_platform == \"darwin\""}
backcall = "*"
colorama = {version = "*", markers = "sys_platform == \"win32\""}
decorator = "*"
jedi = ">=0.16"
matplotlib-inline = "*"
pexpect = {version = ">4.3", markers = "sys_platform != \"win32\""}
pickleshare = "*"
prompt-toolkit = ">3.0.1,<3.1.0"
pygments = ">=2.4.0"
stack-data = "*"
traitlets = ">=5"

[package.extras]
all = ["Sphinx (>=1.3)", "black", "curio", "ipykernel", "ipyparallel", "ipywidgets", "matplotlib (!=3.2.0)", "nbconvert", "nbformat", "notebook", "numpy (>=1.19)", "pandas", "pytest (<7.1)", "pytest-asyncio", "qtconsole", "testpath", "trio"]
black = ["black"]
doc = ["Sphinx (>=1.3)"]
kernel = ["ipykernel"]
nbconvert = ["nbconvert"]
nbformat = ["nbformat"]
notebook = ["ipywidgets", "notebook"]
parallel = ["ipyparallel"]
qtconsole = ["qtconsole"]
test = ["pytest (<7.1)", "pytest-asyncio", "testpath"]
test_extra = ["curio", "matplotlib (!=3.2.0)", "nbformat", "numpy (>=1.19)", "pandas", "pytest (<7.1)", "pytest-asyncio", "testpath", "trio"]

[[package]]
name = "ipython-genutils"
version = "0.2.0"
description = "Vestigial utilities from IPython"
category = "main"
optional = false
python-versions = "*"

[[package]]
name = "ipywidgets"
version = "8.0.2"
description = "Jupyter interactive widgets"
category = "main"
optional = false
python-versions = ">=3.7"

[package.dependencies]
ipykernel = ">=4.5.1"
ipython = ">=6.1.0"
jupyterlab-widgets = ">=3.0,<4.0"
traitlets = ">=4.3.1"
widgetsnbextension = ">=4.0,<5.0"

[package.extras]
test = ["jsonschema", "pytest (>=3.6.0)", "pytest-cov", "pytz"]

[[package]]
name = "iso8601"
version = "0.1.16"
description = "Simple module to parse ISO 8601 dates"
category = "main"
optional = false
python-versions = "*"

[[package]]
name = "isodate"
version = "0.6.1"
description = "An ISO 8601 date/time/duration parser and formatter"
category = "main"
optional = false
python-versions = "*"

[package.dependencies]
six = "*"

[[package]]
name = "isort"
version = "5.10.1"
description = "A Python utility / library to sort Python imports."
category = "dev"
optional = false
python-versions = ">=3.6.1,<4.0"

[package.extras]
colors = ["colorama (>=0.4.3,<0.5.0)"]
pipfile_deprecated_finder = ["pipreqs", "requirementslib"]
plugins = ["setuptools"]
requirements_deprecated_finder = ["pip-api", "pipreqs"]

[[package]]
name = "jedi"
version = "0.18.2"
description = "An autocompletion tool for Python that can be used for text editors."
category = "main"
optional = false
python-versions = ">=3.6"

[package.dependencies]
parso = ">=0.8.0,<0.9.0"

[package.extras]
docs = ["Jinja2 (==2.11.3)", "MarkupSafe (==1.1.1)", "Pygments (==2.8.1)", "alabaster (==0.7.12)", "babel (==2.9.1)", "chardet (==4.0.0)", "commonmark (==0.8.1)", "docutils (==0.17.1)", "future (==0.18.2)", "idna (==2.10)", "imagesize (==1.2.0)", "mock (==1.0.1)", "packaging (==20.9)", "pyparsing (==2.4.7)", "pytz (==2021.1)", "readthedocs-sphinx-ext (==2.1.4)", "recommonmark (==0.5.0)", "requests (==2.25.1)", "six (==1.15.0)", "snowballstemmer (==2.1.0)", "sphinx (==1.8.5)", "sphinx-rtd-theme (==0.4.3)", "sphinxcontrib-serializinghtml (==1.1.4)", "sphinxcontrib-websupport (==1.2.4)", "urllib3 (==1.26.4)"]
qa = ["flake8 (==3.8.3)", "mypy (==0.782)"]
testing = ["Django (<3.1)", "attrs", "colorama", "docopt", "pytest (<7.0.0)"]

[[package]]
name = "jedi-language-server"
version = "0.40.0"
description = "A language server for Jedi!"
category = "main"
optional = true
python-versions = ">=3.7,<3.12"

[package.dependencies]
docstring-to-markdown = "<1.0.0"
jedi = ">=0.18.1,<0.19.0"
lsprotocol = ">=2022.0.0a9"
pydantic = ">=1.9.1,<2.0.0"
pygls = ">=1.0.0,<2.0.0"

[[package]]
name = "jinja2"
version = "3.1.2"
description = "A very fast and expressive template engine."
category = "main"
optional = false
python-versions = ">=3.7"

[package.dependencies]
MarkupSafe = ">=2.0"

[package.extras]
i18n = ["Babel (>=2.7)"]

[[package]]
name = "joblib"
version = "1.2.0"
description = "Lightweight pipelining with Python functions"
category = "main"
optional = false
python-versions = ">=3.7"

[[package]]
name = "json5"
version = "0.9.10"
description = "A Python implementation of the JSON5 data format."
category = "main"
optional = false
python-versions = "*"

[package.extras]
dev = ["hypothesis"]

[[package]]
name = "jsonschema"
version = "3.2.0"
description = "An implementation of JSON Schema validation for Python"
category = "main"
optional = false
python-versions = "*"

[package.dependencies]
attrs = ">=17.4.0"
pyrsistent = ">=0.14.0"
six = ">=1.11.0"

[package.extras]
format = ["idna", "jsonpointer (>1.13)", "rfc3987", "strict-rfc3339", "webcolors"]
format_nongpl = ["idna", "jsonpointer (>1.13)", "rfc3339-validator", "rfc3986-validator (>0.1.0)", "webcolors"]

[[package]]
name = "jupyter-client"
version = "7.4.1"
description = "Jupyter protocol implementation and client libraries"
category = "main"
optional = false
python-versions = ">=3.7"

[package.dependencies]
entrypoints = "*"
jupyter-core = ">=4.9.2"
nest-asyncio = ">=1.5.4"
python-dateutil = ">=2.8.2"
pyzmq = ">=23.0"
tornado = ">=6.2"
traitlets = "*"

[package.extras]
doc = ["ipykernel", "myst-parser", "sphinx (>=1.3.6)", "sphinx-rtd-theme", "sphinxcontrib-github-alt"]
test = ["codecov", "coverage", "ipykernel (>=6.5)", "ipython", "mypy", "pre-commit", "pytest", "pytest-asyncio (>=0.18)", "pytest-cov", "pytest-timeout"]

[[package]]
name = "jupyter-core"
version = "4.11.2"
description = "Jupyter core package. A base package on which Jupyter projects rely."
category = "main"
optional = false
python-versions = ">=3.7"

[package.dependencies]
pywin32 = {version = ">=1.0", markers = "sys_platform == \"win32\" and platform_python_implementation != \"PyPy\""}
traitlets = "*"

[package.extras]
test = ["ipykernel", "pre-commit", "pytest", "pytest-cov", "pytest-timeout"]

[[package]]
name = "jupyter-lsp"
version = "1.5.1"
description = "Multi-Language Server WebSocket proxy for Jupyter Notebook/Lab server"
category = "main"
optional = true
python-versions = ">=3.6"

[package.dependencies]
entrypoints = "*"
jupyter-server = ">=1.1.2"

[[package]]
name = "jupyter-server"
version = "1.21.0"
description = "The backend—i.e. core services, APIs, and REST endpoints—to Jupyter web applications."
category = "main"
optional = false
python-versions = ">=3.7"

[package.dependencies]
anyio = ">=3.1.0,<4"
argon2-cffi = "*"
jinja2 = "*"
jupyter-client = ">=6.1.12"
jupyter-core = ">=4.7.0"
nbconvert = ">=6.4.4"
nbformat = ">=5.2.0"
packaging = "*"
prometheus-client = "*"
pywinpty = {version = "*", markers = "os_name == \"nt\""}
pyzmq = ">=17"
Send2Trash = "*"
terminado = ">=0.8.3"
tornado = ">=6.1.0"
traitlets = ">=5.1"
websocket-client = "*"

[package.extras]
test = ["coverage", "ipykernel", "pre-commit", "pytest (>=7.0)", "pytest-console-scripts", "pytest-cov", "pytest-mock", "pytest-timeout", "pytest-tornasync", "requests"]

[[package]]
name = "jupyterlab"
version = "3.5.0"
description = "JupyterLab computational environment"
category = "main"
optional = false
python-versions = ">=3.7"

[package.dependencies]
ipython = "*"
jinja2 = ">=2.1"
jupyter-core = "*"
jupyter-server = ">=1.16.0,<3"
jupyterlab-server = ">=2.10,<3.0"
nbclassic = "*"
notebook = "<7"
packaging = "*"
tomli = "*"
tornado = ">=6.1.0"

[package.extras]
test = ["check-manifest", "coverage", "jupyterlab-server", "pre-commit", "pytest (>=6.0)", "pytest-check-links (>=0.5)", "pytest-console-scripts", "pytest-cov", "requests", "requests-cache", "virtualenv"]
ui-tests = ["build"]

[[package]]
name = "jupyterlab-code-formatter"
version = "1.5.3"
description = "Code formatter for JupyterLab"
category = "main"
optional = true
python-versions = ">=3.6"

[package.dependencies]
jupyterlab = ">=3.0,<4.0"

[[package]]
name = "jupyterlab-lsp"
version = "3.10.2"
description = "Coding assistance for JupyterLab with Language Server Protocol"
category = "main"
optional = true
python-versions = ">=3.7"

[package.dependencies]
jupyter-lsp = ">=1.4.0"
jupyterlab = ">=3.1.0,<4.0.0a0"

[[package]]
name = "jupyterlab-pygments"
version = "0.2.2"
description = "Pygments theme using JupyterLab CSS variables"
category = "main"
optional = false
python-versions = ">=3.7"

[[package]]
name = "jupyterlab-server"
version = "2.16.1"
description = "A set of server components for JupyterLab and JupyterLab like applications."
category = "main"
optional = false
python-versions = ">=3.7"

[package.dependencies]
babel = "*"
importlib-metadata = {version = ">=4.8.3", markers = "python_version < \"3.10\""}
jinja2 = ">=3.0.3"
json5 = "*"
jsonschema = ">=3.0.1"
jupyter-server = ">=1.8,<3"
packaging = "*"
requests = "*"

[package.extras]
docs = ["autodoc-traits", "docutils (<0.19)", "jinja2 (<3.1.0)", "mistune (<1)", "myst-parser", "pydata-sphinx-theme", "sphinx", "sphinx-copybutton", "sphinxcontrib-openapi"]
openapi = ["openapi-core (>=0.14.2)", "ruamel-yaml"]
test = ["codecov", "ipykernel", "jupyter-server", "openapi-core (>=0.14.2,<0.15.0)", "openapi-spec-validator (<0.5)", "pytest (>=7.0)", "pytest-console-scripts", "pytest-cov", "ruamel-yaml", "strict-rfc3339"]

[[package]]
name = "jupyterlab-widgets"
version = "3.0.3"
description = "Jupyter interactive widgets for JupyterLab"
category = "main"
optional = false
python-versions = ">=3.7"

[[package]]
name = "kiwisolver"
version = "1.4.4"
description = "A fast implementation of the Cassowary constraint solver"
category = "main"
optional = false
python-versions = ">=3.7"

[[package]]
name = "korean-lunar-calendar"
version = "0.3.1"
description = "Korean Lunar Calendar"
category = "main"
optional = false
python-versions = "*"

[[package]]
name = "lazy-object-proxy"
version = "1.7.1"
description = "A fast and thorough lazy object proxy."
category = "dev"
optional = false
python-versions = ">=3.6"

[[package]]
name = "lightgbm"
version = "3.3.3"
description = "LightGBM Python Package"
category = "main"
optional = true
python-versions = "*"

[package.dependencies]
numpy = "*"
scikit-learn = "!=0.22.0"
scipy = "*"

[package.extras]
dask = ["dask[array] (>=2.0.0)", "dask[dataframe] (>=2.0.0)", "dask[distributed] (>=2.0.0)", "pandas"]

[[package]]
name = "linearmodels"
version = "4.27"
description = "Linear Panel, Instrumental Variable, Asset Pricing, and System Regression models for Python"
category = "main"
optional = false
python-versions = ">=3.8"

[package.dependencies]
Cython = ">=0.29.21"
formulaic = ">=0.3.2,<0.4.0"
mypy-extensions = ">=0.4"
numpy = ">=1.16"
pandas = ">=0.24"
property-cached = ">=1.6.3"
pyhdfe = ">=0.1"
scipy = ">=1.2"
setuptools-scm = ">=6.4.2,<7.0.0"
statsmodels = ">=0.11"

[[package]]
name = "llvmlite"
version = "0.39.1"
description = "lightweight wrapper around basic LLVM functionality"
category = "main"
optional = true
python-versions = ">=3.7"

[[package]]
name = "loguru"
version = "0.6.0"
description = "Python logging made (stupidly) simple"
category = "main"
optional = false
python-versions = ">=3.5"

[package.dependencies]
colorama = {version = ">=0.3.4", markers = "sys_platform == \"win32\""}
win32-setctime = {version = ">=1.0.0", markers = "sys_platform == \"win32\""}

[package.extras]
dev = ["Sphinx (>=4.1.1)", "black (>=19.10b0)", "colorama (>=0.3.4)", "docutils (==0.16)", "flake8 (>=3.7.7)", "isort (>=5.1.1)", "pytest (>=4.6.2)", "pytest-cov (>=2.7.1)", "sphinx-autobuild (>=0.7.1)", "sphinx-rtd-theme (>=0.4.3)", "tox (>=3.9.0)"]

[[package]]
name = "lsprotocol"
version = "2022.0.0a10"
description = "Python implementation of the Language Server Protocol."
category = "main"
optional = true
python-versions = ">=3.7"

[package.dependencies]
attrs = "*"
cattrs = "*"

[[package]]
name = "lunarcalendar"
version = "0.0.9"
description = "A lunar calendar converter, including a number of lunar and solar holidays, mainly from China."
category = "main"
optional = true
python-versions = ">=2.7, <4"

[package.dependencies]
ephem = ">=3.7.5.3"
python-dateutil = ">=2.6.1"
pytz = "*"

[[package]]
name = "lxml"
version = "4.9.2"
description = "Powerful and Pythonic XML processing library combining libxml2/libxslt with the ElementTree API."
category = "main"
optional = false
python-versions = ">=2.7, !=3.0.*, !=3.1.*, !=3.2.*, !=3.3.*, != 3.4.*"

[package.extras]
cssselect = ["cssselect (>=0.7)"]
html5 = ["html5lib"]
htmlsoup = ["beautifulsoup4"]
source = ["Cython (>=0.29.7)"]

[[package]]
name = "macholib"
version = "1.16.2"
description = "Mach-O header analysis and editing"
category = "main"
optional = true
python-versions = "*"

[package.dependencies]
altgraph = ">=0.17"

[[package]]
name = "markdown"
version = "3.4.1"
description = "Python implementation of Markdown."
category = "main"
optional = true
python-versions = ">=3.7"

[package.dependencies]
importlib-metadata = {version = ">=4.4", markers = "python_version < \"3.10\""}

[package.extras]
testing = ["coverage", "pyyaml"]

[[package]]
name = "markdown-it-py"
version = "1.1.0"
description = "Python port of markdown-it. Markdown parsing, done right!"
category = "dev"
optional = false
python-versions = "~=3.6"

[package.dependencies]
attrs = ">=19,<22"

[package.extras]
code_style = ["pre-commit (==2.6)"]
compare = ["commonmark (>=0.9.1,<0.10.0)", "markdown (>=3.2.2,<3.3.0)", "mistletoe-ebp (>=0.10.0,<0.11.0)", "mistune (>=0.8.4,<0.9.0)", "panflute (>=1.12,<2.0)"]
linkify = ["linkify-it-py (>=1.0,<2.0)"]
plugins = ["mdit-py-plugins"]
rtd = ["myst-nb (==0.13.0a1)", "pyyaml", "sphinx (>=2,<4)", "sphinx-book-theme", "sphinx-copybutton", "sphinx-panels (>=0.4.0,<0.5.0)"]
testing = ["coverage", "psutil", "pytest (>=3.6,<4)", "pytest-benchmark (>=3.2,<4.0)", "pytest-cov", "pytest-regressions"]

[[package]]
name = "markupsafe"
version = "2.1.1"
description = "Safely add untrusted strings to HTML/XML markup."
category = "main"
optional = false
python-versions = ">=3.7"

[[package]]
name = "matplotlib"
version = "3.5.3"
description = "Python plotting package"
category = "main"
optional = false
python-versions = ">=3.7"

[package.dependencies]
cycler = ">=0.10"
fonttools = ">=4.22.0"
kiwisolver = ">=1.0.1"
numpy = ">=1.17"
packaging = ">=20.0"
pillow = ">=6.2.0"
pyparsing = ">=2.2.1"
python-dateutil = ">=2.7"
setuptools_scm = ">=4,<7"

[[package]]
name = "matplotlib-inline"
version = "0.1.6"
description = "Inline Matplotlib backend for Jupyter"
category = "main"
optional = false
python-versions = ">=3.5"

[package.dependencies]
traitlets = "*"

[[package]]
name = "mccabe"
version = "0.6.1"
description = "McCabe checker, plugin for flake8"
category = "main"
optional = false
python-versions = "*"

[[package]]
name = "mdit-py-plugins"
version = "0.2.8"
description = "Collection of plugins for markdown-it-py"
category = "dev"
optional = false
python-versions = "~=3.6"

[package.dependencies]
markdown-it-py = ">=1.0,<2.0"

[package.extras]
code_style = ["pre-commit (==2.6)"]
rtd = ["myst-parser (==0.14.0a3)", "sphinx-book-theme (>=0.1.0,<0.2.0)"]
testing = ["coverage", "pytest (>=3.6,<4)", "pytest-cov", "pytest-regressions"]

[[package]]
name = "mistune"
version = "0.8.4"
description = "The fastest markdown parser in pure Python"
category = "main"
optional = false
python-versions = "*"

[[package]]
name = "mock"
version = "4.0.3"
description = "Rolling backport of unittest.mock for all Pythons"
category = "dev"
optional = false
python-versions = ">=3.6"

[package.extras]
build = ["blurb", "twine", "wheel"]
docs = ["sphinx"]
test = ["pytest (<5.4)", "pytest-cov"]

[[package]]
name = "more-itertools"
version = "9.0.0"
description = "More routines for operating on iterables, beyond itertools"
category = "main"
optional = false
python-versions = ">=3.7"

[[package]]
name = "mplfinance"
version = "0.12.9b1"
description = "Utilities for the visualization, and visual analysis, of financial data"
category = "main"
optional = false
python-versions = "*"

[package.dependencies]
matplotlib = "*"
pandas = "*"

[[package]]
name = "multidict"
version = "6.0.2"
description = "multidict implementation"
category = "main"
optional = false
python-versions = ">=3.7"

[[package]]
name = "multitasking"
version = "0.0.11"
description = "Non-blocking Python methods using decorators"
category = "main"
optional = false
python-versions = "*"

[[package]]
name = "mypy"
version = "0.930"
description = "Optional static typing for Python"
category = "dev"
optional = false
python-versions = ">=3.6"

[package.dependencies]
mypy-extensions = ">=0.4.3"
tomli = ">=1.1.0"
typing-extensions = ">=3.10"

[package.extras]
dmypy = ["psutil (>=4.0)"]
python2 = ["typed-ast (>=1.4.0,<2)"]

[[package]]
name = "mypy-extensions"
version = "0.4.3"
description = "Experimental type system extensions for programs checked with the mypy typechecker."
category = "main"
optional = false
python-versions = "*"

[[package]]
name = "myst-parser"
version = "0.15.2"
description = "An extended commonmark compliant parser, with bridges to docutils & sphinx."
category = "dev"
optional = false
python-versions = ">=3.6"

[package.dependencies]
docutils = ">=0.15,<0.18"
jinja2 = "*"
markdown-it-py = ">=1.0.0,<2.0.0"
mdit-py-plugins = ">=0.2.8,<0.3.0"
pyyaml = "*"
sphinx = ">=3.1,<5"

[package.extras]
code_style = ["pre-commit (>=2.12,<3.0)"]
linkify = ["linkify-it-py (>=1.0,<2.0)"]
rtd = ["ipython", "sphinx-book-theme (>=0.1.0,<0.2.0)", "sphinx-panels (>=0.5.2,<0.6.0)", "sphinxcontrib-bibtex (>=2.1,<3.0)", "sphinxcontrib.mermaid (>=0.6.3,<0.7.0)", "sphinxext-opengraph (>=0.4.2,<0.5.0)", "sphinxext-rediraffe (>=0.2,<1.0)"]
testing = ["beautifulsoup4", "coverage", "docutils (>=0.17.0,<0.18.0)", "pytest (>=3.6,<4)", "pytest-cov", "pytest-regressions"]

[[package]]
name = "nbclassic"
version = "0.4.5"
description = "A web-based notebook environment for interactive computing"
category = "main"
optional = false
python-versions = ">=3.7"

[package.dependencies]
argon2-cffi = "*"
ipykernel = "*"
ipython-genutils = "*"
jinja2 = "*"
jupyter-client = ">=6.1.1"
jupyter-core = ">=4.6.1"
jupyter-server = ">=1.8"
nbconvert = ">=5"
nbformat = "*"
nest-asyncio = ">=1.5"
notebook-shim = ">=0.1.0"
prometheus-client = "*"
pyzmq = ">=17"
Send2Trash = ">=1.8.0"
terminado = ">=0.8.3"
tornado = ">=6.1"
traitlets = ">=4.2.1"

[package.extras]
docs = ["myst-parser", "nbsphinx", "sphinx", "sphinx-rtd-theme", "sphinxcontrib-github-alt"]
json-logging = ["json-logging"]
test = ["coverage", "nbval", "pytest", "pytest-cov", "pytest-tornasync", "requests", "requests-unixsocket", "selenium (==4.1.5)", "testpath"]

[[package]]
name = "nbclient"
version = "0.5.13"
description = "A client library for executing notebooks. Formerly nbconvert's ExecutePreprocessor."
category = "main"
optional = false
python-versions = ">=3.7.0"

[package.dependencies]
jupyter-client = ">=6.1.5"
nbformat = ">=5.0"
nest-asyncio = "*"
traitlets = ">=5.0.0"

[package.extras]
sphinx = ["Sphinx (>=1.7)", "mock", "moto", "myst-parser", "sphinx-book-theme"]
test = ["black", "check-manifest", "flake8", "ipykernel", "ipython (<8.0.0)", "ipywidgets (<8.0.0)", "mypy", "pip (>=18.1)", "pytest (>=4.1)", "pytest-asyncio", "pytest-cov (>=2.6.1)", "setuptools (>=38.6.0)", "twine (>=1.11.0)", "wheel (>=0.31.0)", "xmltodict"]

[[package]]
name = "nbconvert"
version = "6.5.4"
description = "Converting Jupyter Notebooks"
category = "main"
optional = false
python-versions = ">=3.7"

[package.dependencies]
beautifulsoup4 = "*"
bleach = "*"
defusedxml = "*"
entrypoints = ">=0.2.2"
jinja2 = ">=3.0"
jupyter-core = ">=4.7"
jupyterlab-pygments = "*"
lxml = "*"
MarkupSafe = ">=2.0"
mistune = ">=0.8.1,<2"
nbclient = ">=0.5.0"
nbformat = ">=5.1"
packaging = "*"
pandocfilters = ">=1.4.1"
pygments = ">=2.4.1"
tinycss2 = "*"
traitlets = ">=5.0"

[package.extras]
all = ["ipykernel", "ipython", "ipywidgets (>=7)", "nbsphinx (>=0.2.12)", "pre-commit", "pyppeteer (>=1,<1.1)", "pytest", "pytest-cov", "pytest-dependency", "sphinx (>=1.5.1)", "sphinx-rtd-theme", "tornado (>=6.1)"]
docs = ["ipython", "nbsphinx (>=0.2.12)", "sphinx (>=1.5.1)", "sphinx-rtd-theme"]
serve = ["tornado (>=6.1)"]
test = ["ipykernel", "ipywidgets (>=7)", "pre-commit", "pyppeteer (>=1,<1.1)", "pytest", "pytest-cov", "pytest-dependency"]
webpdf = ["pyppeteer (>=1,<1.1)"]

[[package]]
name = "nbformat"
version = "5.7.0"
description = "The Jupyter Notebook format"
category = "main"
optional = false
python-versions = ">=3.7"

[package.dependencies]
fastjsonschema = "*"
jsonschema = ">=2.6"
jupyter-core = "*"
traitlets = ">=5.1"

[package.extras]
test = ["check-manifest", "pep440", "pre-commit", "pytest", "testpath"]

[[package]]
name = "nbmake"
version = "1.3.0"
description = "Pytest plugin for testing notebooks"
category = "dev"
optional = false
python-versions = ">=3.7.0,<4.0.0"

[package.dependencies]
ipykernel = ">=5.4.0"
nbclient = ">=0.5.13,<0.6.0"
nbformat = ">=5.0.8,<6.0.0"
pydantic = ">=1.7.2,<2.0.0"
Pygments = ">=2.7.3,<3.0.0"
pytest = ">=6.1.0"

[[package]]
name = "nest-asyncio"
version = "1.5.6"
description = "Patch asyncio to allow nested event loops"
category = "main"
optional = false
python-versions = ">=3.5"

[[package]]
name = "networkx"
version = "2.8.7"
description = "Python package for creating and manipulating graphs and networks"
category = "main"
optional = true
python-versions = ">=3.8"

[package.extras]
default = ["matplotlib (>=3.4)", "numpy (>=1.19)", "pandas (>=1.3)", "scipy (>=1.8)"]
developer = ["mypy (>=0.981)", "pre-commit (>=2.20)"]
doc = ["nb2plots (>=0.6)", "numpydoc (>=1.4)", "pillow (>=9.1)", "pydata-sphinx-theme (>=0.9)", "sphinx (>=5)", "sphinx-gallery (>=0.10)", "texext (>=0.6.6)"]
extra = ["lxml (>=4.6)", "pydot (>=1.4.2)", "pygraphviz (>=1.9)", "sympy (>=1.10)"]
test = ["codecov (>=2.1)", "pytest (>=7.1)", "pytest-cov (>=3.0)"]

[[package]]
name = "nfoursid"
version = "1.0.1"
description = "Implementation of N4SID, Kalman filtering and state-space models"
category = "main"
optional = true
python-versions = ">=3.7"

[package.dependencies]
matplotlib = ">=3.3"
numpy = ">=1.19"
pandas = ">=1.1"

[[package]]
name = "nodeenv"
version = "1.7.0"
description = "Node.js virtual environment builder"
category = "dev"
optional = false
python-versions = ">=2.7,!=3.0.*,!=3.1.*,!=3.2.*,!=3.3.*,!=3.4.*,!=3.5.*,!=3.6.*"

[[package]]
name = "notebook"
version = "6.5.1"
description = "A web-based notebook environment for interactive computing"
category = "main"
optional = false
python-versions = ">=3.7"

[package.dependencies]
argon2-cffi = "*"
ipykernel = "*"
ipython-genutils = "*"
jinja2 = "*"
jupyter-client = ">=5.3.4"
jupyter-core = ">=4.6.1"
nbclassic = "0.4.5"
nbconvert = ">=5"
nbformat = "*"
nest-asyncio = ">=1.5"
prometheus-client = "*"
pyzmq = ">=17"
Send2Trash = ">=1.8.0"
terminado = ">=0.8.3"
tornado = ">=6.1"
traitlets = ">=4.2.1"

[package.extras]
docs = ["myst-parser", "nbsphinx", "sphinx", "sphinx-rtd-theme", "sphinxcontrib-github-alt"]
json-logging = ["json-logging"]
test = ["coverage", "nbval", "pytest", "pytest-cov", "requests", "requests-unixsocket", "selenium (==4.1.5)", "testpath"]

[[package]]
name = "notebook-shim"
version = "0.2.0"
description = "A shim layer for notebook traits and config"
category = "main"
optional = false
python-versions = ">=3.7"

[package.dependencies]
jupyter-server = ">=1.8,<3"

[package.extras]
test = ["pytest", "pytest-console-scripts", "pytest-tornasync"]

[[package]]
name = "numba"
version = "0.56.4"
description = "compiling Python code using LLVM"
category = "main"
optional = true
python-versions = ">=3.7"

[package.dependencies]
importlib-metadata = {version = "*", markers = "python_version < \"3.9\""}
llvmlite = ">=0.39.0dev0,<0.40"
numpy = ">=1.18,<1.24"

[[package]]
name = "numpy"
version = "1.23.4"
description = "NumPy is the fundamental package for array computing with Python."
category = "main"
optional = false
python-versions = ">=3.8"

[[package]]
name = "oandapyv20"
version = "0.6.3"
description = "Python wrapper for the OANDA REST-V20 API"
category = "main"
optional = false
python-versions = "*"

[[package]]
name = "oauthlib"
version = "3.2.2"
description = "A generic, spec-compliant, thorough implementation of the OAuth request-signing logic"
category = "main"
optional = false
python-versions = ">=3.6"

[package.extras]
rsa = ["cryptography (>=3.0.0)"]
signals = ["blinker (>=1.4.0)"]
signedtoken = ["cryptography (>=3.0.0)", "pyjwt (>=2.0.0,<3)"]

[[package]]
name = "onetimepass"
version = "1.0.1"
description = "Module for generating and validating HOTP and TOTP tokens"
category = "main"
optional = false
python-versions = "*"

[package.dependencies]
six = "*"

[[package]]
name = "openpyxl"
version = "3.0.10"
description = "A Python library to read/write Excel 2010 xlsx/xlsm files"
category = "main"
optional = false
python-versions = ">=3.6"

[package.dependencies]
et-xmlfile = "*"

[[package]]
name = "osqp"
version = "0.6.2.post5"
description = "OSQP: The Operator Splitting QP Solver"
category = "main"
optional = true
python-versions = "*"

[package.dependencies]
numpy = ">=1.7"
qdldl = "*"
scipy = ">=0.13.2"

[[package]]
name = "packaging"
version = "22.0"
description = "Core utilities for Python packages"
category = "main"
optional = false
python-versions = ">=3.7"

[[package]]
name = "pandas"
version = "1.5.1"
description = "Powerful data structures for data analysis, time series, and statistics"
category = "main"
optional = false
python-versions = ">=3.8"

[package.dependencies]
numpy = [
    {version = ">=1.20.3", markers = "python_version < \"3.10\""},
    {version = ">=1.21.0", markers = "python_version >= \"3.10\""},
]
python-dateutil = ">=2.8.1"
pytz = ">=2020.1"

[package.extras]
test = ["hypothesis (>=5.5.3)", "pytest (>=6.0)", "pytest-xdist (>=1.31)"]

[[package]]
name = "pandas-datareader"
version = "0.10.0"
description = "Data readers extracted from the pandas codebase,should be compatible with recent pandas versions"
category = "main"
optional = false
python-versions = ">=3.6"

[package.dependencies]
lxml = "*"
pandas = ">=0.23"
requests = ">=2.19.0"

[[package]]
name = "pandas-market-calendars"
version = "3.2"
description = "Market and exchange trading calendars for pandas"
category = "main"
optional = false
python-versions = ">=3.7.0"

[package.dependencies]
exchange-calendars = ">=3.3"
pandas = ">=0.18"
python-dateutil = "*"
pytz = "*"

[[package]]
name = "pandas-ta"
version = "0.3.14b"
description = "An easy to use Python 3 Pandas Extension with 130+ Technical Analysis Indicators. Can be called from a Pandas DataFrame or standalone like TA-Lib. Correlation tested with TA-Lib."
category = "main"
optional = false
python-versions = "*"

[package.dependencies]
pandas = "*"

[package.extras]
dev = ["alphavantage-api", "matplotlib", "mplfinance", "scipy", "sklearn", "statsmodels", "stochastic", "talib", "tqdm", "vectorbt", "yfinance"]
test = ["ta-lib"]

[[package]]
name = "pandocfilters"
version = "1.5.0"
description = "Utilities for writing pandoc filters in python"
category = "main"
optional = false
python-versions = ">=2.7, !=3.0.*, !=3.1.*, !=3.2.*, !=3.3.*"

[[package]]
name = "papermill"
version = "2.4.0"
description = "Parametrize and run Jupyter and nteract Notebooks"
category = "main"
optional = false
python-versions = ">=3.7"
develop = false

[package.dependencies]
click = "*"
entrypoints = "*"
nbclient = ">=0.2.0"
nbformat = ">=5.1.2"
pyyaml = "*"
requests = "*"
tenacity = ">=5.0.2"
tqdm = ">=4.32.2"

[package.extras]
all = ["azure-datalake-store (>=0.0.30)", "azure-storage-blob (>=12.1.0)", "black (>=19.3b0)", "boto3", "gcsfs (>=0.2.0)", "pyarrow (>=2.0)", "requests (>=2.21.0)"]
azure = ["azure-datalake-store (>=0.0.30)", "azure-storage-blob (>=12.1.0)", "requests (>=2.21.0)"]
black = ["black (>=19.3b0)"]
dev = ["attrs (>=17.4.0)", "azure-datalake-store (>=0.0.30)", "azure-storage-blob (>=12.1.0)", "black (>=19.3b0)", "boto3", "botocore", "bumpversion", "check-manifest", "codecov", "coverage", "flake8", "gcsfs (>=0.2.0)", "google-compute-engine", "ipython (>=5.0)", "ipywidgets", "moto", "notebook", "pip (>=18.1)", "pre-commit", "pyarrow (>=2.0)", "pytest (>=4.1)", "pytest-cov (>=2.6.1)", "pytest-env (>=0.6.2)", "pytest-mock (>=1.10)", "recommonmark", "requests (>=2.21.0)", "setuptools (>=38.6.0)", "tox", "twine (>=1.11.0)", "wheel (>=0.31.0)"]
gcs = ["gcsfs (>=0.2.0)"]
github = ["PyGithub (>=1.55)"]
hdfs = ["pyarrow (>=2.0)"]
s3 = ["boto3"]
test = ["attrs (>=17.4.0)", "azure-datalake-store (>=0.0.30)", "azure-storage-blob (>=12.1.0)", "black (>=19.3b0)", "boto3", "botocore", "bumpversion", "check-manifest", "codecov", "coverage", "flake8", "gcsfs (>=0.2.0)", "google-compute-engine", "ipython (>=5.0)", "ipywidgets", "moto", "notebook", "pip (>=18.1)", "pre-commit", "pyarrow (>=2.0)", "pytest (>=4.1)", "pytest-cov (>=2.6.1)", "pytest-env (>=0.6.2)", "pytest-mock (>=1.10)", "recommonmark", "requests (>=2.21.0)", "setuptools (>=38.6.0)", "tox", "twine (>=1.11.0)", "wheel (>=0.31.0)"]

[package.source]
type = "git"
url = "https://github.com/nteract/papermill.git"
reference = "main"
resolved_reference = "54f6c038cdae0c70d5fb04691fa465e12aeb62cb"

[[package]]
name = "parso"
version = "0.8.3"
description = "A Python Parser"
category = "main"
optional = false
python-versions = ">=3.6"

[package.extras]
qa = ["flake8 (==3.8.3)", "mypy (==0.782)"]
testing = ["docopt", "pytest (<6.0.0)"]

[[package]]
name = "pathspec"
version = "0.11.0"
description = "Utility library for gitignore style pattern matching of file paths."
category = "dev"
optional = false
python-versions = ">=3.7"

[[package]]
name = "patsy"
version = "0.5.3"
description = "A Python package for describing statistical models and for building design matrices."
category = "main"
optional = false
python-versions = "*"

[package.dependencies]
numpy = ">=1.4"
six = "*"

[package.extras]
test = ["pytest", "pytest-cov", "scipy"]

[[package]]
name = "pbr"
version = "5.11.0"
description = "Python Build Reasonableness"
category = "dev"
optional = false
python-versions = ">=2.6"

[[package]]
name = "pefile"
version = "2022.5.30"
description = "Python PE parsing module"
category = "main"
optional = true
python-versions = ">=3.6.0"

[package.dependencies]
future = "*"

[[package]]
name = "pexpect"
version = "4.8.0"
description = "Pexpect allows easy control of interactive console applications."
category = "main"
optional = false
python-versions = "*"

[package.dependencies]
ptyprocess = ">=0.5"

[[package]]
name = "pickleshare"
version = "0.7.5"
description = "Tiny 'shelve'-like database with concurrency support"
category = "main"
optional = false
python-versions = "*"

[[package]]
name = "pillow"
version = "9.4.0"
description = "Python Imaging Library (Fork)"
category = "main"
optional = false
python-versions = ">=3.7"

[package.extras]
docs = ["furo", "olefile", "sphinx (>=2.4)", "sphinx-copybutton", "sphinx-inline-tabs", "sphinx-issues (>=3.0.1)", "sphinx-removed-in", "sphinxext-opengraph"]
tests = ["check-manifest", "coverage", "defusedxml", "markdown2", "olefile", "packaging", "pyroma", "pytest", "pytest-cov", "pytest-timeout"]

[[package]]
name = "platformdirs"
version = "2.5.2"
description = "A small Python module for determining appropriate platform-specific dirs, e.g. a \"user data dir\"."
category = "dev"
optional = false
python-versions = ">=3.7"

[package.extras]
docs = ["furo (>=2021.7.5b38)", "proselint (>=0.10.2)", "sphinx (>=4)", "sphinx-autodoc-typehints (>=1.12)"]
test = ["appdirs (==1.4.4)", "pytest (>=6)", "pytest-cov (>=2.7)", "pytest-mock (>=3.6)"]

[[package]]
name = "plotly"
version = "5.10.0"
description = "An open-source, interactive data visualization library for Python"
category = "main"
optional = false
python-versions = ">=3.6"

[package.dependencies]
tenacity = ">=6.2.0"

[[package]]
name = "pluggy"
version = "1.0.0"
description = "plugin and hook calling mechanisms for python"
category = "dev"
optional = false
python-versions = ">=3.6"

[package.extras]
dev = ["pre-commit", "tox"]
testing = ["pytest", "pytest-benchmark"]

[[package]]
name = "pmdarima"
version = "2.0.1"
description = "Python's forecast::auto.arima equivalent"
category = "main"
optional = true
python-versions = ">=3.7"

[package.dependencies]
Cython = ">=0.29,<0.29.18 || >0.29.18,<0.29.31 || >0.29.31"
joblib = ">=0.11"
numpy = ">=1.21"
pandas = ">=0.19"
scikit-learn = ">=0.22"
scipy = ">=1.3.2"
statsmodels = ">=0.13.2"
urllib3 = "*"

[[package]]
name = "praw"
version = "7.6.0"
description = "PRAW, an acronym for `Python Reddit API Wrapper`, is a python package that allows for simple access to  Reddit's API."
category = "main"
optional = false
python-versions = "~=3.7"

[package.dependencies]
prawcore = ">=2.1,<3"
update-checker = ">=0.18"
websocket-client = ">=0.54.0"

[package.extras]
ci = ["coveralls"]
dev = ["betamax (>=0.8,<0.9)", "betamax-matchers (>=0.3.0,<0.5)", "packaging", "pre-commit", "pytest (>=2.7.3)", "requests (>=2.20.1,<3)", "sphinx", "sphinx-rtd-theme"]
lint = ["pre-commit", "sphinx", "sphinx-rtd-theme"]
readthedocs = ["sphinx", "sphinx-rtd-theme"]
test = ["betamax (>=0.8,<0.9)", "betamax-matchers (>=0.3.0,<0.5)", "pytest (>=2.7.3)", "requests (>=2.20.1,<3)"]

[[package]]
name = "prawcore"
version = "2.3.0"
description = "Low-level communication layer for PRAW 4+."
category = "main"
optional = false
python-versions = "~=3.6"

[package.dependencies]
requests = ">=2.6.0,<3.0"

[package.extras]
ci = ["coveralls"]
dev = ["betamax (>=0.8,<0.9)", "betamax-matchers (>=0.4.0,<0.5)", "betamax-serializers (>=0.2.0,<0.3)", "black", "flake8", "flynt", "mock (>=0.8)", "pre-commit", "pydocstyle", "pytest", "testfixtures (>4.13.2,<7)"]
lint = ["black", "flake8", "flynt", "pre-commit", "pydocstyle"]
test = ["betamax (>=0.8,<0.9)", "betamax-matchers (>=0.4.0,<0.5)", "betamax-serializers (>=0.2.0,<0.3)", "mock (>=0.8)", "pytest", "testfixtures (>4.13.2,<7)"]

[[package]]
name = "pre-commit"
version = "2.20.0"
description = "A framework for managing and maintaining multi-language pre-commit hooks."
category = "dev"
optional = false
python-versions = ">=3.7"

[package.dependencies]
cfgv = ">=2.0.0"
identify = ">=1.0.0"
nodeenv = ">=0.11.1"
pyyaml = ">=5.1"
toml = "*"
virtualenv = ">=20.0.8"

[[package]]
name = "prometheus-client"
version = "0.15.0"
description = "Python client for the Prometheus monitoring system."
category = "main"
optional = false
python-versions = ">=3.6"

[package.extras]
twisted = ["twisted"]

[[package]]
name = "prompt-toolkit"
version = "3.0.31"
description = "Library for building powerful interactive command lines in Python"
category = "main"
optional = false
python-versions = ">=3.6.2"

[package.dependencies]
wcwidth = "*"

[[package]]
name = "property-cached"
version = "1.6.4"
description = "A decorator for caching properties in classes (forked from cached-property)."
category = "main"
optional = false
python-versions = ">= 3.5"

[[package]]
name = "prophet"
version = "1.1.1"
description = "Automatic Forecasting Procedure"
category = "main"
optional = true
python-versions = ">=3.7"

[package.dependencies]
cmdstanpy = ">=1.0.4"
convertdate = ">=2.1.2"
holidays = ">=0.14.2"
LunarCalendar = ">=0.0.9"
matplotlib = ">=2.0.0"
numpy = ">=1.15.4"
pandas = ">=1.0.4"
python-dateutil = ">=2.8.0"
setuptools-git = ">=1.2"
tqdm = ">=4.36.1"

[[package]]
name = "protobuf"
version = "3.20.1"
description = "Protocol Buffers"
category = "main"
optional = false
python-versions = ">=3.7"

[[package]]
name = "psaw"
version = "0.0.12"
description = "Pushshift.io API Wrapper for reddit.com public comment/submission search"
category = "main"
optional = false
python-versions = ">=3"

[package.dependencies]
Click = "*"
requests = "*"

[[package]]
name = "psutil"
version = "5.9.3"
description = "Cross-platform lib for process and system monitoring in Python."
category = "main"
optional = false
python-versions = ">=2.7, !=3.0.*, !=3.1.*, !=3.2.*, !=3.3.*"

[package.extras]
test = ["enum34", "ipaddress", "mock", "pywin32", "wmi"]

[[package]]
name = "ptyprocess"
version = "0.7.0"
description = "Run a subprocess in a pseudo terminal"
category = "main"
optional = false
python-versions = "*"

[[package]]
name = "pure-eval"
version = "0.2.2"
description = "Safely evaluate AST nodes without side effects"
category = "main"
optional = false
python-versions = "*"

[package.extras]
tests = ["pytest"]

[[package]]
name = "py"
version = "1.11.0"
description = "library with cross-python path, ini-parsing, io, code, log facilities"
category = "main"
optional = false
python-versions = ">=2.7, !=3.0.*, !=3.1.*, !=3.2.*, !=3.3.*, !=3.4.*"

[[package]]
name = "pyally"
version = "1.1.2"
description = "Ally Invest API Wrapper"
category = "main"
optional = false
python-versions = "*"

[package.dependencies]
pytz = "*"
requests = "*"
requests-oauthlib = "*"

[[package]]
name = "pyarrow"
version = "9.0.0"
description = "Python library for Apache Arrow"
category = "main"
optional = false
python-versions = ">=3.7"

[package.dependencies]
numpy = ">=1.16.6"

[[package]]
name = "pyasn1"
version = "0.4.8"
description = "ASN.1 types and codecs"
category = "main"
optional = true
python-versions = "*"

[[package]]
name = "pyasn1-modules"
version = "0.2.8"
description = "A collection of ASN.1-based protocols modules."
category = "main"
optional = true
python-versions = "*"

[package.dependencies]
pyasn1 = ">=0.4.6,<0.5.0"

[[package]]
name = "pycares"
version = "4.2.2"
description = "Python interface for c-ares"
category = "main"
optional = false
python-versions = "*"

[package.dependencies]
cffi = ">=1.5.0"

[package.extras]
idna = ["idna (>=2.1)"]

[[package]]
name = "pycodestyle"
version = "2.7.0"
description = "Python style guide checker"
category = "main"
optional = false
python-versions = ">=2.7, !=3.0.*, !=3.1.*, !=3.2.*, !=3.3.*"

[[package]]
name = "pycoingecko"
version = "2.3.0"
description = "Python wrapper around the CoinGecko API"
category = "main"
optional = false
python-versions = "*"

[package.dependencies]
requests = "*"

[[package]]
name = "pycparser"
version = "2.21"
description = "C parser in Python"
category = "main"
optional = false
python-versions = ">=2.7, !=3.0.*, !=3.1.*, !=3.2.*, !=3.3.*"

[[package]]
name = "pydantic"
version = "1.10.4"
description = "Data validation and settings management using python type hints"
category = "main"
optional = false
python-versions = ">=3.7"

[package.dependencies]
typing-extensions = ">=4.2.0"

[package.extras]
dotenv = ["python-dotenv (>=0.10.4)"]
email = ["email-validator (>=1.0.3)"]

[[package]]
name = "pydeck"
version = "0.8.0b4"
description = "Widget for deck.gl maps"
category = "main"
optional = false
python-versions = ">=3.7"

[package.dependencies]
jinja2 = ">=2.10.1"
numpy = ">=1.16.4"

[package.extras]
carto = ["pydeck-carto"]
jupyter = ["ipykernel (>=5.1.2)", "ipython (>=5.8.0)", "ipywidgets (>=7,<8)", "traitlets (>=4.3.2)"]

[[package]]
name = "pydeprecate"
version = "0.3.2"
description = "Deprecation tooling"
category = "main"
optional = true
python-versions = ">=3.6"

[[package]]
name = "pyerfa"
version = "2.0.0.1"
description = "Python bindings for ERFA"
category = "main"
optional = true
python-versions = ">=3.7"

[package.dependencies]
numpy = ">=1.17"

[package.extras]
docs = ["sphinx-astropy (>=1.3)"]
test = ["pytest", "pytest-doctestplus (>=0.7)"]

[[package]]
name = "pyex"
version = "0.5.0"
description = "Rest API to IEX"
category = "main"
optional = false
python-versions = "*"

[package.dependencies]
deprecation = ">=2.0.6"
ipython = ">=7.2.0"
pandas = ">=0.22"
Pillow = ">=5.3.0"
pytz = ">=2019.1"
requests = ">=2.21.0"
six = "*"
socketIO-client-nexus = ">=0.7.6"
sseclient = ">=0.0.22"
temporal-cache = ">=0.1.1"

[package.extras]
async = ["Pillow (>=5.3.0)", "aiohttp (>=3.2)", "aiohttp-sse-client (>=0.2.0)", "aiostream (>=0.3.1)", "deprecation (>=2.0.6)", "ipython (>=7.2.0)", "pandas (>=0.22)", "pytz (>=2019.1)", "requests (>=2.21.0)", "six", "socketIO-client-nexus (>=0.7.6)", "sseclient (>=0.0.22)", "temporal-cache (>=0.1.1)"]
dev = ["Pillow (>=5.3.0)", "Sphinx (>=1.8.4)", "TA-Lib (>=0.4.17)", "aiohttp (>=3.2)", "aiohttp-sse-client (>=0.2.0)", "aiostream (>=0.3.1)", "black (>=20)", "bump2version (>=1.0.0)", "deprecation (>=2.0.6)", "flake8 (>=3.7.8)", "flake8-black (>=0.2.1)", "ipython (>=7.2.0)", "mock", "pandas (>=0.22)", "pytest (>=4.3.0)", "pytest-cov (>=2.6.1)", "pytz (>=2019.1)", "recommonmark", "requests (>=2.21.0)", "six", "socketIO-client-nexus (>=0.7.6)", "sphinx-markdown-builder (>=0.5.2)", "sphinx-rtd-theme", "sseclient (>=0.0.22)", "temporal-cache (>=0.1.1)"]
studies = ["TA-Lib (>=0.4.17)"]

[[package]]
name = "pyflakes"
version = "2.3.1"
description = "passive checker of Python programs"
category = "main"
optional = false
python-versions = ">=2.7, !=3.0.*, !=3.1.*, !=3.2.*, !=3.3.*"

[[package]]
name = "pygls"
version = "1.0.0"
description = "a pythonic generic language server (pronounced like \"pie glass\")."
category = "main"
optional = true
python-versions = "<3.12,>=3.7"

[package.dependencies]
lsprotocol = "*"
typeguard = ">=2.10.0,<3"

[package.extras]
dev = ["bandit (==1.7.4)", "flake8 (==4.0.1)", "mypy (==0.961)"]
docs = ["sphinx (==5.0.1)", "sphinx-rtd-theme (==1.0.0)"]
test = ["mock (==4.0.3)", "pytest (==7.1.2)", "pytest-asyncio (==0.18.3)"]
ws = ["websockets (>=10.0.0,<11.0.0)"]

[[package]]
name = "pygments"
version = "2.13.0"
description = "Pygments is a syntax highlighting package written in Python."
category = "main"
optional = false
python-versions = ">=3.6"

[package.extras]
plugins = ["importlib-metadata"]

[[package]]
name = "pyhdfe"
version = "0.1.0"
description = "High dimensional fixed effect absorption with Python 3"
category = "main"
optional = false
python-versions = ">=3.6"

[package.dependencies]
numpy = ">=1.12.0"
scipy = ">=1.0.0"

[package.extras]
docs = ["astunparse", "ipython", "jupyter-client", "nbsphinx", "sphinx", "sphinx-rtd-theme"]
tests = ["pytest", "pytest-xdist"]

[[package]]
name = "pyinstaller"
version = "4.10"
description = "PyInstaller bundles a Python application and all its dependencies into a single package."
category = "main"
optional = true
python-versions = "<3.11,>=3.6"

[package.dependencies]
altgraph = "*"
macholib = {version = ">=1.8", markers = "sys_platform == \"darwin\""}
pefile = {version = ">=2017.8.1", markers = "sys_platform == \"win32\""}
pyinstaller-hooks-contrib = ">=2020.6"
pywin32-ctypes = {version = ">=0.2.0", markers = "sys_platform == \"win32\""}

[package.extras]
encryption = ["tinyaes (>=1.0.0)"]
hook_testing = ["execnet (>=1.5.0)", "psutil", "pytest (>=2.7.3)"]

[[package]]
name = "pyinstaller-hooks-contrib"
version = "2022.10"
description = "Community maintained hooks for PyInstaller"
category = "main"
optional = true
python-versions = ">=3.7"

[[package]]
name = "pylint"
version = "2.15.2"
description = "python code static checker"
category = "dev"
optional = false
python-versions = ">=3.7.2"

[package.dependencies]
astroid = ">=2.12.9,<=2.14.0-dev0"
colorama = {version = ">=0.4.5", markers = "sys_platform == \"win32\""}
dill = ">=0.2"
isort = ">=4.2.5,<6"
mccabe = ">=0.6,<0.8"
platformdirs = ">=2.2.0"
tomli = {version = ">=1.1.0", markers = "python_version < \"3.11\""}
tomlkit = ">=0.10.1"
typing-extensions = {version = ">=3.10.0", markers = "python_version < \"3.10\""}

[package.extras]
spelling = ["pyenchant (>=3.2,<4.0)"]
testutils = ["gitpython (>3)"]

[[package]]
name = "pyluach"
version = "2.0.2"
description = "Pyluach is a Python package for manipulating Hebrew dates,"
category = "main"
optional = false
python-versions = ">=3.7"

[[package]]
name = "pymeeus"
version = "0.5.11"
description = "Python implementation of Jean Meeus astronomical routines"
category = "main"
optional = false
python-versions = "*"

[[package]]
name = "pympler"
version = "1.0.1"
description = "A development tool to measure, monitor and analyze the memory behavior of Python objects."
category = "main"
optional = false
python-versions = ">=3.6"

[[package]]
name = "pyobjc-core"
version = "8.5.1"
description = "Python<->ObjC Interoperability Module"
category = "main"
optional = false
python-versions = ">=3.6"

[[package]]
name = "pyobjc-framework-cocoa"
version = "8.5.1"
description = "Wrappers for the Cocoa frameworks on macOS"
category = "main"
optional = false
python-versions = ">=3.6"

[package.dependencies]
pyobjc-core = ">=8.5.1"

[[package]]
name = "pyod"
version = "1.0.7"
description = "A Comprehensive and Scalable Python Library for Outlier Detection (Anomaly Detection)"
category = "main"
optional = true
python-versions = "*"

[package.dependencies]
joblib = "*"
matplotlib = "*"
numba = ">=0.51"
numpy = ">=1.19"
scikit_learn = ">=0.20.0"
scipy = ">=1.5.1"
six = "*"
statsmodels = "*"

[[package]]
name = "pyotp"
version = "2.7.0"
description = "Python One Time Password Library"
category = "main"
optional = false
python-versions = ">=3.6"

[[package]]
name = "pyparsing"
version = "3.0.9"
description = "pyparsing module - Classes and methods to define and execute parsing grammars"
category = "main"
optional = false
python-versions = ">=3.6.8"

[package.extras]
diagrams = ["jinja2", "railroad-diagrams"]

[[package]]
name = "pyprind"
version = "2.11.3"
description = "Python Progress Bar and Percent Indicator Utility"
category = "main"
optional = false
python-versions = "*"

[[package]]
name = "pyrsistent"
version = "0.18.1"
description = "Persistent/Functional/Immutable data structures"
category = "main"
optional = false
python-versions = ">=3.7"

[[package]]
name = "pytest"
version = "6.2.5"
description = "pytest: simple powerful testing with Python"
category = "dev"
optional = false
python-versions = ">=3.6"

[package.dependencies]
atomicwrites = {version = ">=1.0", markers = "sys_platform == \"win32\""}
attrs = ">=19.2.0"
colorama = {version = "*", markers = "sys_platform == \"win32\""}
iniconfig = "*"
packaging = "*"
pluggy = ">=0.12,<2.0"
py = ">=1.8.2"
toml = "*"

[package.extras]
testing = ["argcomplete", "hypothesis (>=3.56)", "mock", "nose", "requests", "xmlschema"]

[[package]]
name = "pytest-cov"
version = "3.0.0"
description = "Pytest plugin for measuring coverage."
category = "dev"
optional = false
python-versions = ">=3.6"

[package.dependencies]
coverage = {version = ">=5.2.1", extras = ["toml"]}
pytest = ">=4.6"

[package.extras]
testing = ["fields", "hunter", "process-tests", "pytest-xdist", "six", "virtualenv"]

[[package]]
name = "pytest-mock"
version = "3.10.0"
description = "Thin-wrapper around the mock package for easier use with pytest"
category = "dev"
optional = false
python-versions = ">=3.7"

[package.dependencies]
pytest = ">=5.0"

[package.extras]
dev = ["pre-commit", "pytest-asyncio", "tox"]

[[package]]
name = "pytest-recording"
version = "0.12.1"
description = "A pytest plugin that allows you recording of network interactions via VCR.py"
category = "dev"
optional = false
python-versions = ">=3.5"

[package.dependencies]
attrs = "*"
pytest = ">=3.5.0"
vcrpy = ">=2.0.1"

[[package]]
name = "pythclient"
version = "0.1.2"
description = "A library to retrieve Pyth account structures off the Solana blockchain."
category = "main"
optional = false
python-versions = ">=3.7.0"

[package.dependencies]
aiodns = "*"
aiohttp = ">=3.7.4"
backoff = "*"
base58 = "*"
dnspython = "*"
flake8 = "*"
loguru = "*"
typing-extensions = "*"

[package.extras]
testing = ["aiodns", "aiohttp (>=3.7.4)", "backoff", "base58", "dnspython", "flake8", "loguru", "mock", "pytest", "pytest-asyncio", "pytest-cov", "pytest-mock", "pytest-socket", "typing-extensions"]

[[package]]
name = "python-binance"
version = "1.0.16"
description = "Binance REST API python implementation"
category = "main"
optional = false
python-versions = "*"

[package.dependencies]
aiohttp = "*"
dateparser = "*"
requests = "*"
six = "*"
ujson = "*"
websockets = "*"

[[package]]
name = "python-coinmarketcap"
version = "0.2"
description = "CoinMarketCap Python API Wrapper"
category = "main"
optional = false
python-versions = "*"

[[package]]
name = "python-dateutil"
version = "2.8.2"
description = "Extensions to the standard Python datetime module"
category = "main"
optional = false
python-versions = "!=3.0.*,!=3.1.*,!=3.2.*,>=2.7"

[package.dependencies]
six = ">=1.5"

[[package]]
name = "python-dotenv"
version = "0.19.2"
description = "Read key-value pairs from a .env file and set them as environment variables"
category = "main"
optional = false
python-versions = ">=3.5"

[package.extras]
cli = ["click (>=5.0)"]

[[package]]
name = "python-i18n"
version = "0.3.9"
description = "Translation library for Python"
category = "main"
optional = false
python-versions = "*"

[package.extras]
yaml = ["pyyaml (>=3.10)"]

[[package]]
name = "pytorch-lightning"
version = "1.6.5"
description = "PyTorch Lightning is the lightweight PyTorch wrapper for ML researchers. Scale your models. Write less boilerplate."
category = "main"
optional = true
python-versions = ">=3.7"

[package.dependencies]
fsspec = {version = ">=2021.05.0,<2021.06.0 || >2021.06.0", extras = ["http"]}
numpy = ">=1.17.2"
packaging = ">=17.0"
protobuf = "<=3.20.1"
pyDeprecate = ">=0.3.1"
PyYAML = ">=5.4"
tensorboard = ">=2.2.0"
torch = ">=1.8"
torchmetrics = ">=0.4.1"
tqdm = ">=4.57.0"
typing-extensions = ">=4.0.0"

[package.extras]
all = ["cloudpickle (>=1.3)", "codecov (>=2.1)", "comet-ml (>=3.1.12)", "coverage (>=6.4)", "deepspeed", "fairscale (>=0.4.5)", "flake8 (>=3.9.2)", "gcsfs (>=2021.5.0)", "gym[classic_control] (>=0.17.0)", "hivemind (>=1.0.1)", "horovod (>=0.21.2,!=0.24.0)", "hydra-core (>=1.0.5)", "ipython", "jsonargparse[signatures] (>=4.7.1)", "matplotlib (>3.1)", "mlflow (>=1.0.0)", "mypy (>=0.920)", "neptune-client (>=0.10.0)", "omegaconf (>=2.0.5)", "onnxruntime", "pandas", "pre-commit (>=1.0)", "pytest (>=6.0)", "pytest-forked", "pytest-rerunfailures (>=10.2)", "rich (>=10.2.2,!=10.15.0.a)", "scikit-learn (>0.22.1)", "test-tube (>=0.7.5)", "torchtext (>=0.9)", "torchvision (>=0.9)", "wandb (>=0.8.21)"]
deepspeed = ["deepspeed"]
dev = ["cloudpickle (>=1.3)", "codecov (>=2.1)", "comet-ml (>=3.1.12)", "coverage (>=6.4)", "flake8 (>=3.9.2)", "gcsfs (>=2021.5.0)", "hydra-core (>=1.0.5)", "jsonargparse[signatures] (>=4.7.1)", "matplotlib (>3.1)", "mlflow (>=1.0.0)", "mypy (>=0.920)", "neptune-client (>=0.10.0)", "omegaconf (>=2.0.5)", "onnxruntime", "pandas", "pre-commit (>=1.0)", "pytest (>=6.0)", "pytest-forked", "pytest-rerunfailures (>=10.2)", "rich (>=10.2.2,!=10.15.0.a)", "scikit-learn (>0.22.1)", "test-tube (>=0.7.5)", "torchtext (>=0.9)", "wandb (>=0.8.21)"]
examples = ["gym[classic_control] (>=0.17.0)", "ipython", "torchvision (>=0.9)"]
extra = ["gcsfs (>=2021.5.0)", "hydra-core (>=1.0.5)", "jsonargparse[signatures] (>=4.7.1)", "matplotlib (>3.1)", "omegaconf (>=2.0.5)", "rich (>=10.2.2,!=10.15.0.a)", "torchtext (>=0.9)"]
fairscale = ["fairscale (>=0.4.5)"]
hivemind = ["hivemind (>=1.0.1)"]
horovod = ["horovod (>=0.21.2,!=0.24.0)"]
loggers = ["comet-ml (>=3.1.12)", "mlflow (>=1.0.0)", "neptune-client (>=0.10.0)", "test-tube (>=0.7.5)", "wandb (>=0.8.21)"]
strategies = ["deepspeed", "fairscale (>=0.4.5)", "hivemind (>=1.0.1)", "horovod (>=0.21.2,!=0.24.0)"]
test = ["cloudpickle (>=1.3)", "codecov (>=2.1)", "coverage (>=6.4)", "flake8 (>=3.9.2)", "mypy (>=0.920)", "onnxruntime", "pandas", "pre-commit (>=1.0)", "pytest (>=6.0)", "pytest-forked", "pytest-rerunfailures (>=10.2)", "scikit-learn (>0.22.1)"]

[[package]]
name = "pytrends"
version = "4.8.0"
description = "Pseudo API for Google Trends"
category = "main"
optional = false
python-versions = "*"

[package.dependencies]
lxml = "*"
pandas = ">=0.25"
requests = ">=2.0"

[[package]]
name = "pytz"
version = "2022.5"
description = "World timezone definitions, modern and historical"
category = "main"
optional = false
python-versions = "*"

[[package]]
name = "pytz-deprecation-shim"
version = "0.1.0.post0"
description = "Shims to make deprecation of pytz easier"
category = "main"
optional = false
python-versions = "!=3.0.*,!=3.1.*,!=3.2.*,!=3.3.*,!=3.4.*,!=3.5.*,>=2.7"

[package.dependencies]
"backports.zoneinfo" = {version = "*", markers = "python_version >= \"3.6\" and python_version < \"3.9\""}
tzdata = {version = "*", markers = "python_version >= \"3.6\""}

[[package]]
name = "pyupgrade"
version = "2.38.4"
description = "A tool to automatically upgrade syntax for newer versions."
category = "dev"
optional = false
python-versions = ">=3.7"

[package.dependencies]
tokenize-rt = "<5"

[[package]]
name = "pywin32"
version = "305"
description = "Python for Window Extensions"
category = "main"
optional = false
python-versions = "*"

[[package]]
name = "pywin32-ctypes"
version = "0.2.0"
description = ""
category = "main"
optional = true
python-versions = "*"

[[package]]
name = "pywinpty"
version = "2.0.8"
description = "Pseudo terminal support for Windows from Python."
category = "main"
optional = false
python-versions = ">=3.7"

[[package]]
name = "pyyaml"
version = "6.0"
description = "YAML parser and emitter for Python"
category = "main"
optional = false
python-versions = ">=3.6"

[[package]]
name = "pyzmq"
version = "24.0.1"
description = "Python bindings for 0MQ"
category = "main"
optional = false
python-versions = ">=3.6"

[package.dependencies]
cffi = {version = "*", markers = "implementation_name == \"pypy\""}
py = {version = "*", markers = "implementation_name == \"pypy\""}

[[package]]
name = "qdldl"
version = "0.1.5.post2"
description = "QDLDL, a free LDL factorization routine."
category = "main"
optional = true
python-versions = "*"

[package.dependencies]
numpy = ">=1.7"
scipy = ">=0.13.2"

[[package]]
name = "quandl"
version = "3.7.0"
description = "Package for quandl API access"
category = "main"
optional = false
python-versions = ">= 3.6"

[package.dependencies]
inflection = ">=0.3.1"
more-itertools = "*"
numpy = ">=1.8"
pandas = ">=0.14"
python-dateutil = "*"
requests = ">=2.7.0"
six = "*"

[[package]]
name = "rapidfuzz"
version = "1.9.1"
description = "rapid fuzzy string matching"
category = "main"
optional = false
python-versions = ">=2.7"

[package.extras]
full = ["numpy"]

[[package]]
name = "rdflib"
version = "6.2.0"
description = "RDFLib is a Python library for working with RDF, a simple yet powerful language for representing information."
category = "main"
optional = false
python-versions = ">=3.7"

[package.dependencies]
isodate = "*"
pyparsing = "*"

[package.extras]
berkeleydb = ["berkeleydb"]
dev = ["black (==22.6.0)", "flake8", "isort", "mypy", "pep8-naming", "types-setuptools", "flakeheaven"]
docs = ["myst-parser", "sphinx (<6)", "sphinxcontrib-apidoc", "sphinxcontrib-kroki", "sphinx-autodoc-typehints"]
html = ["html5lib"]
networkx = ["networkx"]
tests = ["html5lib", "pytest", "pytest-cov"]

[[package]]
name = "regex"
version = "2022.3.2"
description = "Alternative regular expression module, to replace re."
category = "main"
optional = false
python-versions = ">=3.6"

[[package]]
name = "requests"
version = "2.28.1"
description = "Python HTTP for Humans."
category = "main"
optional = false
python-versions = ">=3.7, <4"

[package.dependencies]
certifi = ">=2017.4.17"
charset-normalizer = ">=2,<3"
idna = ">=2.5,<4"
urllib3 = ">=1.21.1,<1.27"

[package.extras]
socks = ["PySocks (>=1.5.6,!=1.5.7)"]
use_chardet_on_py3 = ["chardet (>=3.0.2,<6)"]

[[package]]
name = "requests-oauthlib"
version = "1.3.1"
description = "OAuthlib authentication support for Requests."
category = "main"
optional = false
python-versions = ">=2.7, !=3.0.*, !=3.1.*, !=3.2.*, !=3.3.*"

[package.dependencies]
oauthlib = ">=3.0.0"
requests = ">=2.0.0"

[package.extras]
rsa = ["oauthlib[signedtoken] (>=3.0.0)"]

[[package]]
name = "rfc3986"
version = "1.5.0"
description = "Validating URI References per RFC 3986"
category = "main"
optional = false
python-versions = "*"

[package.dependencies]
idna = {version = "*", optional = true, markers = "extra == \"idna2008\""}

[package.extras]
idna2008 = ["idna"]

[[package]]
name = "rich"
version = "12.6.0"
description = "Render rich text, tables, progress bars, syntax highlighting, markdown and more to the terminal"
category = "main"
optional = false
python-versions = ">=3.6.3,<4.0.0"

[package.dependencies]
commonmark = ">=0.9.0,<0.10.0"
pygments = ">=2.6.0,<3.0.0"
typing-extensions = {version = ">=4.0.0,<5.0", markers = "python_version < \"3.9\""}

[package.extras]
jupyter = ["ipywidgets (>=7.5.1,<8.0.0)"]

[[package]]
name = "riskfolio-lib"
version = "3.3.0"
description = "Portfolio Optimization and Quantitative Strategic Asset Allocation in Python"
category = "main"
optional = true
python-versions = ">=3.7"

[package.dependencies]
arch = ">=4.15"
astropy = ">=4.3.1"
cvxpy = ">=1.0.25"
matplotlib = ">=3.3.0"
networkx = ">=2.5.1"
numpy = ">=1.17.0"
pandas = ">=1.0.0"
scikit-learn = ">=0.22.0"
scipy = ">=1.0.1"
statsmodels = ">=0.10.1"
xlsxwriter = ">=1.3.7"

[[package]]
name = "robin-stocks"
version = "2.1.0"
description = "A Python wrapper around the Robinhood API"
category = "main"
optional = false
python-versions = ">=3"

[package.dependencies]
cryptography = "*"
pyotp = "*"
python-dotenv = "*"
requests = "*"

[[package]]
name = "rsa"
version = "4.9"
description = "Pure-Python RSA implementation"
category = "main"
optional = true
python-versions = ">=3.6,<4"

[package.dependencies]
pyasn1 = ">=0.1.3"

[[package]]
name = "ruamel.yaml"
version = "0.17.21"
description = "ruamel.yaml is a YAML parser/emitter that supports roundtrip preservation of comments, seq/map flow style, and map key order"
category = "main"
optional = false
python-versions = ">=3"

[package.dependencies]
"ruamel.yaml.clib" = {version = ">=0.2.6", markers = "platform_python_implementation == \"CPython\" and python_version < \"3.11\""}

[package.extras]
docs = ["ryd"]
jinja2 = ["ruamel.yaml.jinja2 (>=0.2)"]

[[package]]
name = "ruamel.yaml.clib"
version = "0.2.7"
description = "C version of reader, parser and emitter for ruamel.yaml derived from libyaml"
category = "main"
optional = false
python-versions = ">=3.5"

[[package]]
name = "ruff"
version = "0.0.236"
description = "An extremely fast Python linter, written in Rust."
category = "dev"
optional = false
python-versions = ">=3.7"

[[package]]
name = "scikit-learn"
version = "1.1.2"
description = "A set of python modules for machine learning and data mining"
category = "main"
optional = false
python-versions = ">=3.8"

[package.dependencies]
joblib = ">=1.0.0"
numpy = ">=1.17.3"
scipy = ">=1.3.2"
threadpoolctl = ">=2.0.0"

[package.extras]
benchmark = ["matplotlib (>=3.1.2)", "memory-profiler (>=0.57.0)", "pandas (>=1.0.5)"]
docs = ["Pillow (>=7.1.2)", "matplotlib (>=3.1.2)", "memory-profiler (>=0.57.0)", "numpydoc (>=1.2.0)", "pandas (>=1.0.5)", "scikit-image (>=0.16.2)", "seaborn (>=0.9.0)", "sphinx (>=4.0.1)", "sphinx-gallery (>=0.7.0)", "sphinx-prompt (>=1.3.0)", "sphinxext-opengraph (>=0.4.2)"]
examples = ["matplotlib (>=3.1.2)", "pandas (>=1.0.5)", "scikit-image (>=0.16.2)", "seaborn (>=0.9.0)"]
tests = ["black (>=22.3.0)", "flake8 (>=3.8.2)", "matplotlib (>=3.1.2)", "mypy (>=0.961)", "numpydoc (>=1.2.0)", "pandas (>=1.0.5)", "pyamg (>=4.0.0)", "pytest (>=5.0.1)", "pytest-cov (>=2.9.0)", "scikit-image (>=0.16.2)"]

[[package]]
name = "scipy"
version = "1.10.0"
description = "Fundamental algorithms for scientific computing in Python"
category = "main"
optional = false
python-versions = "<3.12,>=3.8"

[package.dependencies]
numpy = ">=1.19.5,<1.27.0"

[package.extras]
dev = ["click", "doit (>=0.36.0)", "flake8", "mypy", "pycodestyle", "pydevtool", "rich-click", "typing-extensions"]
doc = ["matplotlib (>2)", "numpydoc", "pydata-sphinx-theme (==0.9.0)", "sphinx (!=4.1.0)", "sphinx-design (>=0.2.0)"]
test = ["asv", "gmpy2", "mpmath", "pooch", "pytest", "pytest-cov", "pytest-timeout", "pytest-xdist", "scikit-umfpack", "threadpoolctl"]

[[package]]
name = "screeninfo"
version = "0.6.7"
description = "Fetch location and size of physical screens."
category = "main"
optional = false
python-versions = "*"

[package.dependencies]
Cython = {version = "*", markers = "sys_platform == \"darwin\""}
pyobjc-framework-Cocoa = {version = "*", markers = "sys_platform == \"darwin\""}

[[package]]
name = "scs"
version = "3.2.0"
description = "scs: splitting conic solver"
category = "main"
optional = true
python-versions = "*"

[package.dependencies]
numpy = ">=1.7"
scipy = ">=0.13.2"

[[package]]
name = "seaborn"
version = "0.11.2"
description = "seaborn: statistical data visualization"
category = "main"
optional = false
python-versions = ">=3.6"

[package.dependencies]
matplotlib = ">=2.2"
numpy = ">=1.15"
pandas = ">=0.23"
scipy = ">=1.0"

[[package]]
name = "semver"
version = "2.13.0"
description = "Python helper for Semantic Versioning (http://semver.org/)"
category = "main"
optional = false
python-versions = ">=2.7, !=3.0.*, !=3.1.*, !=3.2.*, !=3.3.*"

[[package]]
name = "send2trash"
version = "1.8.0"
description = "Send file to trash natively under Mac OS X, Windows and Linux."
category = "main"
optional = false
python-versions = "*"

[package.extras]
nativelib = ["pyobjc-framework-cocoa", "pywin32"]
objc = ["pyobjc-framework-cocoa"]
win32 = ["pywin32"]

[[package]]
name = "sentiment-investor"
version = "2.1.0"
description = "Access the Sentiment Investor API through Python"
category = "main"
optional = false
python-versions = ">=3.8,<4.0"

[package.dependencies]
beartype = ">=0.7.1,<0.8.0"
requests = ">=2.26.0,<3.0.0"
websocket-client = ">=1.1.0,<2.0.0"

[[package]]
name = "setuptools-git"
version = "1.2"
description = "Setuptools revision control system plugin for Git"
category = "main"
optional = true
python-versions = "*"

[[package]]
name = "setuptools-scm"
version = "6.4.2"
description = "the blessed package to manage your versions by scm tags"
category = "main"
optional = false
python-versions = ">=3.6"

[package.dependencies]
packaging = ">=20.0"
tomli = ">=1.0.0"

[package.extras]
test = ["pytest (>=6.2)", "virtualenv (>20)"]
toml = ["setuptools (>=42)"]

[[package]]
name = "sgmllib3k"
version = "1.0.0"
description = "Py3k port of sgmllib."
category = "main"
optional = false
python-versions = "*"

[[package]]
name = "shap"
version = "0.41.0"
description = "A unified approach to explain the output of any machine learning model."
category = "main"
optional = true
python-versions = "*"

[package.dependencies]
cloudpickle = "*"
numba = "*"
numpy = "*"
packaging = ">20.9"
pandas = "*"
scikit-learn = "*"
scipy = "*"
slicer = "0.0.7"
tqdm = ">4.25.0"

[package.extras]
all = ["catboost", "ipython", "lightgbm", "lime", "matplotlib", "nbsphinx", "numpydoc", "opencv-python", "pyod", "pyspark", "pytest", "pytest-cov", "pytest-mpl", "sentencepiece", "sphinx", "sphinx-rtd-theme", "torch", "transformers", "xgboost"]
docs = ["ipython", "matplotlib", "nbsphinx", "numpydoc", "sphinx", "sphinx-rtd-theme"]
others = ["lime"]
plots = ["ipython", "matplotlib"]
test = ["catboost", "lightgbm", "opencv-python", "pyod", "pyspark", "pytest", "pytest-cov", "pytest-mpl", "sentencepiece", "torch", "transformers", "xgboost"]

[[package]]
name = "six"
version = "1.16.0"
description = "Python 2 and 3 compatibility utilities"
category = "main"
optional = false
python-versions = ">=2.7, !=3.0.*, !=3.1.*, !=3.2.*"

[[package]]
name = "slicer"
version = "0.0.7"
description = "A small package for big slicing."
category = "main"
optional = true
python-versions = ">=3.6"

[[package]]
name = "smmap"
version = "5.0.0"
description = "A pure Python implementation of a sliding window memory map manager"
category = "main"
optional = false
python-versions = ">=3.6"

[[package]]
name = "sniffio"
version = "1.3.0"
description = "Sniff out which async library your code is running under"
category = "main"
optional = false
python-versions = ">=3.7"

[[package]]
name = "snowballstemmer"
version = "2.2.0"
description = "This package provides 29 stemmers for 28 languages generated from Snowball algorithms."
category = "dev"
optional = false
python-versions = "*"

[[package]]
name = "socketio-client-nexus"
version = "0.7.6"
description = "A socket.io client library"
category = "main"
optional = false
python-versions = "*"

[package.dependencies]
requests = ">=2.7.0"
six = "*"
websocket-client = "*"

[[package]]
name = "soupsieve"
version = "2.3.2.post1"
description = "A modern CSS selector implementation for Beautiful Soup."
category = "main"
optional = false
python-versions = ">=3.6"

[[package]]
name = "sparqlwrapper"
version = "2.0.0"
description = "SPARQL Endpoint interface to Python"
category = "main"
optional = false
python-versions = ">=3.7"

[package.dependencies]
rdflib = ">=6.1.1"

[package.extras]
dev = ["setuptools (>=3.7.1)", "mypy (>=0.931)", "pandas (>=1.3.5)", "pandas-stubs (>=1.2.0.48)"]
docs = ["sphinx (<5)", "sphinx-rtd-theme"]
keepalive = ["keepalive (>=0.5)"]
pandas = ["pandas (>=1.3.5)"]

[[package]]
name = "sphinx"
version = "4.5.0"
description = "Python documentation generator"
category = "dev"
optional = false
python-versions = ">=3.6"

[package.dependencies]
alabaster = ">=0.7,<0.8"
babel = ">=1.3"
colorama = {version = ">=0.3.5", markers = "sys_platform == \"win32\""}
docutils = ">=0.14,<0.18"
imagesize = "*"
importlib-metadata = {version = ">=4.4", markers = "python_version < \"3.10\""}
Jinja2 = ">=2.3"
packaging = "*"
Pygments = ">=2.0"
requests = ">=2.5.0"
snowballstemmer = ">=1.1"
sphinxcontrib-applehelp = "*"
sphinxcontrib-devhelp = "*"
sphinxcontrib-htmlhelp = ">=2.0.0"
sphinxcontrib-jsmath = "*"
sphinxcontrib-qthelp = "*"
sphinxcontrib-serializinghtml = ">=1.1.5"

[package.extras]
docs = ["sphinxcontrib-websupport"]
lint = ["docutils-stubs", "flake8 (>=3.5.0)", "isort", "mypy (>=0.931)", "types-requests", "types-typed-ast"]
test = ["cython", "html5lib", "pytest", "pytest-cov", "typed-ast"]

[[package]]
name = "sphinxcontrib-applehelp"
version = "1.0.2"
description = "sphinxcontrib-applehelp is a sphinx extension which outputs Apple help books"
category = "dev"
optional = false
python-versions = ">=3.5"

[package.extras]
lint = ["docutils-stubs", "flake8", "mypy"]
test = ["pytest"]

[[package]]
name = "sphinxcontrib-devhelp"
version = "1.0.2"
description = "sphinxcontrib-devhelp is a sphinx extension which outputs Devhelp document."
category = "dev"
optional = false
python-versions = ">=3.5"

[package.extras]
lint = ["docutils-stubs", "flake8", "mypy"]
test = ["pytest"]

[[package]]
name = "sphinxcontrib-htmlhelp"
version = "2.0.0"
description = "sphinxcontrib-htmlhelp is a sphinx extension which renders HTML help files"
category = "dev"
optional = false
python-versions = ">=3.6"

[package.extras]
lint = ["docutils-stubs", "flake8", "mypy"]
test = ["html5lib", "pytest"]

[[package]]
name = "sphinxcontrib-jsmath"
version = "1.0.1"
description = "A sphinx extension which renders display math in HTML via JavaScript"
category = "dev"
optional = false
python-versions = ">=3.5"

[package.extras]
test = ["flake8", "mypy", "pytest"]

[[package]]
name = "sphinxcontrib-qthelp"
version = "1.0.3"
description = "sphinxcontrib-qthelp is a sphinx extension which outputs QtHelp document."
category = "dev"
optional = false
python-versions = ">=3.5"

[package.extras]
lint = ["docutils-stubs", "flake8", "mypy"]
test = ["pytest"]

[[package]]
name = "sphinxcontrib-serializinghtml"
version = "1.1.5"
description = "sphinxcontrib-serializinghtml is a sphinx extension which outputs \"serialized\" HTML files (json and pickle)."
category = "dev"
optional = false
python-versions = ">=3.5"

[package.extras]
lint = ["docutils-stubs", "flake8", "mypy"]
test = ["pytest"]

[[package]]
name = "squarify"
version = "0.4.3"
description = "Pure Python implementation of the squarify treemap layout algorithm"
category = "main"
optional = false
python-versions = "*"

[[package]]
name = "sseclient"
version = "0.0.27"
description = "Python client library for reading Server Sent Event streams."
category = "main"
optional = false
python-versions = "*"

[package.dependencies]
requests = ">=2.9"
six = "*"

[[package]]
name = "stack-data"
version = "0.5.1"
description = "Extract data from python stack frames and tracebacks for informative displays"
category = "main"
optional = false
python-versions = "*"

[package.dependencies]
asttokens = "*"
executing = "*"
pure-eval = "*"

[package.extras]
tests = ["cython", "littleutils", "pygments", "pytest", "typeguard"]

[[package]]
name = "statsforecast"
version = "1.3.1"
description = "Time series forecasting suite using statistical models"
category = "main"
optional = true
python-versions = ">=3.7"

[package.dependencies]
matplotlib = "*"
numba = ">=0.55.0"
numpy = ">=1.21.6"
pandas = ">=1.3.5"
scipy = ">=1.7.3"
statsmodels = ">=0.13.2"
tqdm = "*"

[package.extras]
dev = ["black", "dask", "flake8", "fugue (>=0.7.0)", "matplotlib", "mypy", "nbdev", "neuralforecast", "pmdarima", "prophet", "protobuf (>=3.15.3,<4.0.0)", "ray", "sklearn"]
fugue = ["fugue[ray] (>=0.7.0)"]
ray = ["protobuf (>=3.15.3,<4.0.0)", "ray"]

[[package]]
name = "statsmodels"
version = "0.13.2"
description = "Statistical computations and models for Python"
category = "main"
optional = false
python-versions = ">=3.7"

[package.dependencies]
numpy = ">=1.17"
packaging = ">=21.3"
pandas = ">=0.25"
patsy = ">=0.5.2"
scipy = ">=1.3"

[package.extras]
build = ["cython (>=0.29.26)"]
develop = ["cython (>=0.29.26)"]
docs = ["ipykernel", "jupyter-client", "matplotlib", "nbconvert", "nbformat", "numpydoc", "pandas-datareader", "sphinx"]

[[package]]
name = "stevedore"
version = "4.1.0"
description = "Manage dynamic plugins for Python applications"
category = "dev"
optional = false
python-versions = ">=3.8"

[package.dependencies]
pbr = ">=2.0.0,<2.1.0 || >2.1.0"

[[package]]
name = "stocksera"
version = "0.1.21"
description = "Official Stocksera API"
category = "main"
optional = false
python-versions = ">=3.6"

[package.dependencies]
pandas = "*"
requests = "*"

[[package]]
name = "streamlit"
version = "1.13.0"
description = "The fastest way to build data apps in Python"
category = "main"
optional = false
python-versions = ">=3.7, !=3.9.7"

[package.dependencies]
altair = ">=3.2.0"
blinker = ">=1.0.0"
cachetools = ">=4.0"
click = ">=7.0"
gitpython = "!=3.1.19"
importlib-metadata = ">=1.4"
numpy = "*"
packaging = ">=14.1"
pandas = ">=0.21.0"
pillow = ">=6.2.0"
protobuf = ">=3.12,<3.20.2 || >3.20.2,<4"
pyarrow = ">=4.0"
pydeck = ">=0.1.dev5"
pympler = ">=0.9"
python-dateutil = "*"
requests = ">=2.4"
rich = ">=10.11.0"
semver = "*"
toml = "*"
tornado = ">=5.0"
typing-extensions = ">=3.10.0.0"
tzlocal = ">=1.1"
validators = ">=0.2"
watchdog = {version = "*", markers = "platform_system != \"Darwin\""}

[[package]]
name = "tabulate"
version = "0.9.0"
description = "Pretty-print tabular data"
category = "main"
optional = false
python-versions = ">=3.7"

[package.extras]
widechars = ["wcwidth"]

[[package]]
name = "tbats"
version = "1.1.1"
description = "BATS and TBATS for time series forecasting"
category = "main"
optional = true
python-versions = "*"

[package.dependencies]
numpy = "*"
pmdarima = "*"
scikit-learn = "*"
scipy = "*"

[package.extras]
dev = ["pip-tools", "pytest", "rpy2"]

[[package]]
name = "temporal-cache"
version = "0.1.4"
description = "Time based function caching"
category = "main"
optional = false
python-versions = "*"

[package.dependencies]
frozendict = ">=1.2"
tzlocal = ">=2.0.0"

[package.extras]
dev = ["Sphinx (>=1.8.4)", "black (>=20)", "bump2version (>=1.0.0)", "flake8 (>=3.7.8)", "flake8-black (>=0.2.1)", "frozendict (>=1.2)", "mock", "pytest (>=4.3.0)", "pytest-cov (>=2.6.1)", "sphinx-markdown-builder (>=0.5.2)", "tzlocal (>=2.0.0)"]

[[package]]
name = "tenacity"
version = "8.1.0"
description = "Retry code until it succeeds"
category = "main"
optional = false
python-versions = ">=3.6"

[package.extras]
doc = ["reno", "sphinx", "tornado (>=4.5)"]

[[package]]
name = "tensorboard"
version = "2.11.0"
description = "TensorBoard lets you watch Tensors Flow"
category = "main"
optional = true
python-versions = ">=3.7"

[package.dependencies]
absl-py = ">=0.4"
google-auth = ">=1.6.3,<3"
google-auth-oauthlib = ">=0.4.1,<0.5"
grpcio = ">=1.24.3"
markdown = ">=2.6.8"
numpy = ">=1.12.0"
protobuf = ">=3.9.2,<4"
requests = ">=2.21.0,<3"
tensorboard-data-server = ">=0.6.0,<0.7.0"
tensorboard-plugin-wit = ">=1.6.0"
werkzeug = ">=1.0.1"

[[package]]
name = "tensorboard-data-server"
version = "0.6.1"
description = "Fast data loading for TensorBoard"
category = "main"
optional = true
python-versions = ">=3.6"

[[package]]
name = "tensorboard-plugin-wit"
version = "1.8.1"
description = "What-If Tool TensorBoard plugin."
category = "main"
optional = true
python-versions = "*"

[[package]]
name = "terminado"
version = "0.16.0"
description = "Tornado websocket backend for the Xterm.js Javascript terminal emulator library."
category = "main"
optional = false
python-versions = ">=3.7"

[package.dependencies]
ptyprocess = {version = "*", markers = "os_name != \"nt\""}
pywinpty = {version = ">=1.1.0", markers = "os_name == \"nt\""}
tornado = ">=6.1.0"

[package.extras]
test = ["pre-commit", "pytest (>=6.0)", "pytest-timeout"]

[[package]]
name = "thepassiveinvestor"
version = "1.1.2"
description = "Passive Investing for the Average Joe."
category = "main"
optional = false
python-versions = "*"

[[package]]
name = "threadpoolctl"
version = "3.1.0"
description = "threadpoolctl"
category = "main"
optional = false
python-versions = ">=3.6"

[[package]]
name = "tinycss2"
version = "1.2.1"
description = "A tiny CSS parser"
category = "main"
optional = false
python-versions = ">=3.7"

[package.dependencies]
webencodings = ">=0.4"

[package.extras]
doc = ["sphinx", "sphinx-rtd-theme"]
test = ["flake8", "isort", "pytest"]

[[package]]
name = "tokenize-rt"
version = "4.2.1"
description = "A wrapper around the stdlib `tokenize` which roundtrips."
category = "dev"
optional = false
python-versions = ">=3.6.1"

[[package]]
name = "tokenterminal"
version = "1.0.1"
description = "Unofficial Token Terminal API client."
category = "main"
optional = false
python-versions = "*"

[package.dependencies]
requests = ">=2.18.4"

[[package]]
name = "toml"
version = "0.10.2"
description = "Python Library for Tom's Obvious, Minimal Language"
category = "main"
optional = false
python-versions = ">=2.6, !=3.0.*, !=3.1.*, !=3.2.*"

[[package]]
name = "tomli"
version = "2.0.1"
description = "A lil' TOML parser"
category = "main"
optional = false
python-versions = ">=3.7"

[[package]]
name = "tomlkit"
version = "0.11.5"
description = "Style preserving TOML library"
category = "dev"
optional = false
python-versions = ">=3.6,<4.0"

[[package]]
name = "toolz"
version = "0.12.0"
description = "List processing tools and functional utilities"
category = "main"
optional = false
python-versions = ">=3.5"

[[package]]
name = "torch"
version = "1.11.0"
description = "Tensors and Dynamic neural networks in Python with strong GPU acceleration"
category = "main"
optional = true
python-versions = ">=3.7.0"

[package.dependencies]
typing-extensions = "*"

[[package]]
name = "torchmetrics"
version = "0.10.3"
description = "PyTorch native Metrics"
category = "main"
optional = true
python-versions = ">=3.7"

[package.dependencies]
numpy = ">=1.17.2"
packaging = "*"
torch = ">=1.3.1"
typing-extensions = {version = "*", markers = "python_version < \"3.9\""}

[package.extras]
all = ["lpips", "nltk (>=3.6)", "pycocotools", "pystoi", "pytorch-lightning (>=1.5)", "regex (>=2021.9.24)", "scipy", "torch-fidelity", "torchvision", "torchvision (>=0.8)", "tqdm (>=4.41.0)"]
audio = ["pystoi"]
detection = ["pycocotools", "torchvision (>=0.8)"]
docs = ["docutils (>=0.16)", "myst-parser", "nbsphinx (>=0.8)", "pandoc (>=1.0)", "sphinx (>=4.0,<5.0)", "sphinx-autodoc-typehints (>=1.0)", "sphinx-copybutton (>=0.3)", "sphinx-paramlinks (>=0.5.1)", "sphinx-togglebutton (>=0.2)", "sphinxcontrib-fulltoc (>=1.0)", "sphinxcontrib-mockautodoc"]
image = ["lpips", "scipy", "torch-fidelity", "torchvision"]
integrate = ["pytorch-lightning (>=1.5)"]
test = ["bert-score (==0.3.10)", "check-manifest", "cloudpickle (>=1.3)", "coverage (>5.2)", "fast-bss-eval (>=0.1.0)", "fire", "huggingface-hub (<0.7)", "jiwer (>=2.3.0)", "mir-eval (>=0.6)", "netcal", "phmdoctest (>=1.1.1)", "pre-commit (>=1.0)", "psutil", "pycocotools", "pypesq (>1.2)", "pytest (>=6.0.0,<7.0.0)", "pytest-cov (>2.10)", "pytest-doctestplus (>=0.9.0)", "pytest-timeout", "pytorch-msssim (==0.2.1)", "requests", "rouge-score (>=0.0.4)", "sacrebleu (>=2.0.0)", "scikit-image (>0.17.1)", "scikit-learn (>1.0,<1.1.1)", "torch-complex", "transformers (>=4.0)"]
text = ["nltk (>=3.6)", "regex (>=2021.9.24)", "tqdm (>=4.41.0)"]

[[package]]
name = "tornado"
version = "6.2"
description = "Tornado is a Python web framework and asynchronous networking library, originally developed at FriendFeed."
category = "main"
optional = false
python-versions = ">= 3.7"

[[package]]
name = "tqdm"
version = "4.64.1"
description = "Fast, Extensible Progress Meter"
category = "main"
optional = false
python-versions = "!=3.0.*,!=3.1.*,!=3.2.*,!=3.3.*,>=2.7"

[package.dependencies]
colorama = {version = "*", markers = "platform_system == \"Windows\""}

[package.extras]
dev = ["py-make (>=0.1.0)", "twine", "wheel"]
notebook = ["ipywidgets (>=6)"]
slack = ["slack-sdk"]
telegram = ["requests"]

[[package]]
name = "tradingview-ta"
version = "3.3.0"
description = "Unofficial TradingView technical analysis API wrapper."
category = "main"
optional = false
python-versions = ">=3.6"

[package.dependencies]
requests = "*"

[[package]]
name = "traitlets"
version = "5.5.0"
description = ""
category = "main"
optional = false
python-versions = ">=3.7"

[package.extras]
docs = ["myst-parser", "pydata-sphinx-theme", "sphinx"]
test = ["pre-commit", "pytest"]

[[package]]
name = "typeguard"
version = "2.13.3"
description = "Run-time type checker for Python"
category = "main"
optional = true
python-versions = ">=3.5.3"

[package.extras]
doc = ["sphinx-autodoc-typehints (>=1.2.0)", "sphinx-rtd-theme"]
test = ["mypy", "pytest", "typing-extensions"]

[[package]]
name = "types-python-dateutil"
version = "2.8.19.2"
description = "Typing stubs for python-dateutil"
category = "dev"
optional = false
python-versions = "*"

[[package]]
name = "types-pytz"
version = "2021.3.8"
description = "Typing stubs for pytz"
category = "dev"
optional = false
python-versions = "*"

[[package]]
name = "types-pyyaml"
version = "6.0.12"
description = "Typing stubs for PyYAML"
category = "dev"
optional = false
python-versions = "*"

[[package]]
name = "types-requests"
version = "2.28.11.2"
description = "Typing stubs for requests"
category = "dev"
optional = false
python-versions = "*"

[package.dependencies]
types-urllib3 = "<1.27"

[[package]]
name = "types-setuptools"
version = "57.4.18"
description = "Typing stubs for setuptools"
category = "dev"
optional = false
python-versions = "*"

[[package]]
name = "types-six"
version = "1.16.21"
description = "Typing stubs for six"
category = "dev"
optional = false
python-versions = "*"

[[package]]
name = "types-urllib3"
version = "1.26.25.1"
description = "Typing stubs for urllib3"
category = "dev"
optional = false
python-versions = "*"

[[package]]
name = "typing-extensions"
version = "4.4.0"
description = "Backported and Experimental Type Hints for Python 3.7+"
category = "main"
optional = false
python-versions = ">=3.7"

[[package]]
name = "tzdata"
version = "2022.5"
description = "Provider of IANA time zone data"
category = "main"
optional = false
python-versions = ">=2"

[[package]]
name = "tzlocal"
version = "4.2"
description = "tzinfo object for the local timezone"
category = "main"
optional = false
python-versions = ">=3.6"

[package.dependencies]
"backports.zoneinfo" = {version = "*", markers = "python_version < \"3.9\""}
pytz-deprecation-shim = "*"
tzdata = {version = "*", markers = "platform_system == \"Windows\""}

[package.extras]
devenv = ["black", "pyroma", "pytest-cov", "zest.releaser"]
test = ["pytest (>=4.3)", "pytest-mock (>=3.3)"]

[[package]]
name = "u8darts"
version = "0.23.0"
description = "A python library for easy manipulation and forecasting of time series."
category = "main"
optional = true
python-versions = ">=3.7"

[package.dependencies]
catboost = ">=1.0.6"
holidays = ">=0.11.1"
joblib = ">=0.16.0"
lightgbm = ">=3.2.0"
matplotlib = ">=3.3.0"
nfoursid = ">=1.0.0"
numpy = ">=1.19.0"
pandas = ">=1.0.5"
pmdarima = ">=1.8.0"
prophet = ">=1.1.1"
pyod = ">=0.9.5"
pytorch-lightning = {version = ">=1.5.0", optional = true, markers = "extra == \"torch\""}
requests = ">=2.22.0"
scikit-learn = ">=1.0.1"
scipy = ">=1.3.2"
shap = ">=0.40.0"
statsforecast = ">=1.0.0"
statsmodels = ">=0.13.0"
tbats = ">=1.1.0"
torch = {version = ">=1.8.0", optional = true, markers = "extra == \"torch\""}
tqdm = ">=4.60.0"
xarray = ">=0.17.0"
xgboost = ">=1.6.0"

[package.extras]
all = ["catboost (>=1.0.6)", "holidays (>=0.11.1)", "joblib (>=0.16.0)", "lightgbm (>=3.2.0)", "matplotlib (>=3.3.0)", "nfoursid (>=1.0.0)", "numpy (>=1.19.0)", "pandas (>=1.0.5)", "pmdarima (>=1.8.0)", "prophet (>=1.1.1)", "pyod (>=0.9.5)", "pytorch-lightning (>=1.5.0)", "requests (>=2.22.0)", "scikit-learn (>=1.0.1)", "scipy (>=1.3.2)", "shap (>=0.40.0)", "statsforecast (>=1.0.0)", "statsmodels (>=0.13.0)", "tbats (>=1.1.0)", "torch (>=1.8.0)", "tqdm (>=4.60.0)", "xarray (>=0.17.0)", "xgboost (>=1.6.0)"]
torch = ["pytorch-lightning (>=1.5.0)", "torch (>=1.8.0)"]

[[package]]
name = "ujson"
version = "5.5.0"
description = "Ultra fast JSON encoder and decoder for Python"
category = "main"
optional = false
python-versions = ">=3.7"

[[package]]
name = "unidecode"
version = "1.3.6"
description = "ASCII transliterations of Unicode text"
category = "main"
optional = false
python-versions = ">=3.5"

[[package]]
name = "update-checker"
version = "0.18.0"
description = "A python module that will check for package updates."
category = "main"
optional = false
python-versions = "*"

[package.dependencies]
requests = ">=2.3.0"

[package.extras]
dev = ["black", "flake8", "pytest (>=2.7.3)"]
lint = ["black", "flake8"]
test = ["pytest (>=2.7.3)"]

[[package]]
name = "urllib3"
version = "1.26.12"
description = "HTTP library with thread-safe connection pooling, file post, and more."
category = "main"
optional = false
python-versions = ">=2.7, !=3.0.*, !=3.1.*, !=3.2.*, !=3.3.*, !=3.4.*, !=3.5.*, <4"

[package.extras]
brotli = ["brotli (>=1.0.9)", "brotlicffi (>=0.8.0)", "brotlipy (>=0.6.0)"]
secure = ["certifi", "cryptography (>=1.3.4)", "idna (>=2.0.0)", "ipaddress", "pyOpenSSL (>=0.14)", "urllib3-secure-extra"]
socks = ["PySocks (>=1.5.6,!=1.5.7,<2.0)"]

[[package]]
name = "user-agent"
version = "0.1.10"
description = "User-Agent generator"
category = "main"
optional = false
python-versions = "*"

[package.dependencies]
six = "*"

[[package]]
name = "vadersentiment"
version = "3.3.2"
description = "VADER Sentiment Analysis. VADER (Valence Aware Dictionary and sEntiment Reasoner) is a lexicon and rule-based sentiment analysis tool that is specifically attuned to sentiments expressed in social media, and works well on texts from other domains."
category = "main"
optional = false
python-versions = "*"

[package.dependencies]
requests = "*"

[[package]]
name = "validators"
version = "0.20.0"
description = "Python Data Validation for Humans™."
category = "main"
optional = false
python-versions = ">=3.4"

[package.dependencies]
decorator = ">=3.4.0"

[package.extras]
test = ["flake8 (>=2.4.0)", "isort (>=4.2.2)", "pytest (>=2.2.3)"]

[[package]]
name = "valinvest"
version = "0.0.2"
description = "A value investing tool based on Warren Buffett, Joseph Piotroski and Benjamin Graham thoughts"
category = "main"
optional = false
python-versions = ">=3.6"

[[package]]
name = "vcrpy"
version = "4.2.1"
description = "Automatically mock your HTTP interactions to simplify and speed up testing"
category = "dev"
optional = false
python-versions = ">=3.7"

[package.dependencies]
PyYAML = "*"
six = ">=1.5"
wrapt = "*"
yarl = "*"

[[package]]
name = "virtualenv"
version = "20.16.5"
description = "Virtual Python Environment builder"
category = "dev"
optional = false
python-versions = ">=3.6"

[package.dependencies]
distlib = ">=0.3.5,<1"
filelock = ">=3.4.1,<4"
platformdirs = ">=2.4,<3"

[package.extras]
docs = ["proselint (>=0.13)", "sphinx (>=5.1.1)", "sphinx-argparse (>=0.3.1)", "sphinx-rtd-theme (>=1)", "towncrier (>=21.9)"]
testing = ["coverage (>=6.2)", "coverage-enable-subprocess (>=1)", "flaky (>=3.7)", "packaging (>=21.3)", "pytest (>=7.0.1)", "pytest-env (>=0.6.2)", "pytest-freezegun (>=0.4.2)", "pytest-mock (>=3.6.1)", "pytest-randomly (>=3.10.3)", "pytest-timeout (>=2.1)"]

[[package]]
name = "voila"
version = "0.4.0"
description = "Voilà turns Jupyter notebooks into standalone web applications"
category = "main"
optional = false
python-versions = ">=3.7"

[package.dependencies]
jupyter-client = ">=6.1.3,<=7.4.1"
jupyter-core = ">=4.11.0"
jupyter-server = ">=1.18,<2.0.0"
jupyterlab-server = ">=2.3.0,<3"
nbclient = ">=0.4.0,<0.8"
nbconvert = ">=6.4.5,<8"
traitlets = ">=5.0.3,<6"
websockets = ">=9.0"

[package.extras]
dev = ["black", "hatch", "jupyter-releaser"]
test = ["ipywidgets", "matplotlib", "mock", "numpy", "pandas", "papermill", "pytest", "pytest-rerunfailures", "pytest-tornasync"]

[[package]]
name = "watchdog"
version = "2.1.9"
description = "Filesystem events monitoring"
category = "main"
optional = false
python-versions = ">=3.6"

[package.extras]
watchmedo = ["PyYAML (>=3.10)"]

[[package]]
name = "wcwidth"
version = "0.2.5"
description = "Measures the displayed width of unicode strings in a terminal"
category = "main"
optional = false
python-versions = "*"

[[package]]
name = "webencodings"
version = "0.5.1"
description = "Character encoding aliases for legacy web content"
category = "main"
optional = false
python-versions = "*"

[[package]]
name = "websocket-client"
version = "1.4.1"
description = "WebSocket client for Python with low level API options"
category = "main"
optional = false
python-versions = ">=3.7"

[package.extras]
docs = ["Sphinx (>=3.4)", "sphinx-rtd-theme (>=0.5)"]
optional = ["python-socks", "wsaccel"]
test = ["websockets"]

[[package]]
name = "websockets"
version = "10.3"
description = "An implementation of the WebSocket Protocol (RFC 6455 & 7692)"
category = "main"
optional = false
python-versions = ">=3.7"

[[package]]
name = "werkzeug"
version = "2.2.2"
description = "The comprehensive WSGI web application library."
category = "main"
optional = true
python-versions = ">=3.7"

[package.dependencies]
MarkupSafe = ">=2.1.1"

[package.extras]
watchdog = ["watchdog"]

[[package]]
name = "widgetsnbextension"
version = "4.0.3"
description = "Jupyter interactive widgets for Jupyter Notebook"
category = "main"
optional = false
python-versions = ">=3.7"

[[package]]
name = "win32-setctime"
version = "1.1.0"
description = "A small Python utility to set file creation time on Windows"
category = "main"
optional = false
python-versions = ">=3.5"

[package.extras]
dev = ["black (>=19.3b0)", "pytest (>=4.6.2)"]

[[package]]
name = "wrapt"
version = "1.14.1"
description = "Module for decorators, wrappers and monkey patching."
category = "main"
optional = false
python-versions = "!=3.0.*,!=3.1.*,!=3.2.*,!=3.3.*,!=3.4.*,>=2.7"

[[package]]
name = "xarray"
version = "2022.11.0"
description = "N-D labeled arrays and datasets in Python"
category = "main"
optional = true
python-versions = ">=3.8"

[package.dependencies]
numpy = ">=1.20"
packaging = ">=21.0"
pandas = ">=1.3"

[package.extras]
accel = ["bottleneck", "flox", "numbagg", "scipy"]
complete = ["bottleneck", "cfgrib", "cftime", "dask", "flox", "fsspec", "h5netcdf", "matplotlib", "nc-time-axis", "netcdf4", "numbagg", "pooch", "pydap", "rasterio", "scipy", "seaborn", "zarr"]
docs = ["bottleneck", "cfgrib", "cftime", "dask", "flox", "fsspec", "h5netcdf", "ipykernel", "ipython", "jupyter-client", "matplotlib", "nbsphinx", "nc-time-axis", "netcdf4", "numbagg", "pooch", "pydap", "rasterio", "scanpydoc", "scipy", "seaborn", "sphinx-autosummary-accessors", "sphinx-rtd-theme", "zarr"]
io = ["cfgrib", "cftime", "fsspec", "h5netcdf", "netcdf4", "pooch", "pydap", "rasterio", "scipy", "zarr"]
parallel = ["dask"]
viz = ["matplotlib", "nc-time-axis", "seaborn"]

[[package]]
name = "xgboost"
version = "1.7.2"
description = "XGBoost Python Package"
category = "main"
optional = true
python-versions = ">=3.8"

[package.dependencies]
numpy = "*"
scipy = "*"

[package.extras]
dask = ["dask", "distributed", "pandas"]
datatable = ["datatable"]
pandas = ["pandas"]
plotting = ["graphviz", "matplotlib"]
pyspark = ["cloudpickle", "pyspark", "scikit-learn"]
scikit-learn = ["scikit-learn"]

[[package]]
name = "xlsxwriter"
version = "3.0.3"
description = "A Python module for creating Excel XLSX files."
category = "main"
optional = true
python-versions = ">=3.4"

[[package]]
name = "yarl"
version = "1.8.1"
description = "Yet another URL library"
category = "main"
optional = false
python-versions = ">=3.7"

[package.dependencies]
idna = ">=2.0"
multidict = ">=4.0"

[[package]]
name = "yfinance"
version = "0.2.9"
description = "Download market data from Yahoo! Finance API"
category = "main"
optional = false
python-versions = "*"

[package.dependencies]
appdirs = ">=1.4.4"
beautifulsoup4 = ">=4.11.1"
cryptography = ">=3.3.2"
frozendict = ">=2.3.4"
html5lib = ">=1.1"
lxml = ">=4.9.1"
multitasking = ">=0.0.7"
numpy = ">=1.16.5"
pandas = ">=1.3.0"
pytz = ">=2022.5"
requests = ">=2.26"

[[package]]
name = "zipp"
version = "3.10.0"
description = "Backport of pathlib-compatible object wrapper for zip files"
category = "main"
optional = false
python-versions = ">=3.7"

[package.extras]
docs = ["furo", "jaraco.packaging (>=9)", "jaraco.tidelift (>=1.4)", "rst.linker (>=1.9)", "sphinx (>=3.5)"]
testing = ["flake8 (<5)", "func-timeout", "jaraco.functools", "jaraco.itertools", "more-itertools", "pytest (>=6)", "pytest-black (>=0.3.7)", "pytest-checkdocs (>=2.4)", "pytest-cov", "pytest-enabler (>=1.3)", "pytest-flake8", "pytest-mypy (>=0.9.1)"]

[[package]]
name = "zope.interface"
version = "5.5.0"
description = "Interfaces for Python"
category = "main"
optional = false
python-versions = ">=2.7, !=3.0.*, !=3.1.*, !=3.2.*, !=3.3.*, !=3.4.*"

[package.extras]
docs = ["repoze.sphinx.autointerface", "sphinx"]
test = ["coverage (>=5.0.3)", "zope.event", "zope.testing"]
testing = ["coverage (>=5.0.3)", "zope.event", "zope.testing"]

[extras]
all = ["torch", "pytorch-lightning", "u8darts", "Riskfolio-Lib"]
doc = ["docstring-parser"]
installer = ["pyinstaller"]
jupyterlab = ["jupyterlab-code-formatter", "jupyterlab-lsp", "jedi-language-server"]
optimization = ["Riskfolio-Lib"]
prediction = ["torch", "pytorch-lightning", "u8darts"]

[metadata]
lock-version = "1.1"
python-versions = "^3.8,<3.11, !=3.9.7"
<<<<<<< HEAD
content-hash = "51a54217dbc5dd2288842c3fa960b894b5e2cd5a85f1c0f4f442bbf7b8a0a324"
=======
content-hash = "3d662e1f1f987cc9807672274848420977881d6f489117fd22a7551be11a5c75"

>>>>>>> dbd20977
[metadata.files]
absl-py = []
aiodns = []
aiohttp = []
aiosignal = []
alabaster = []
alpha-vantage = []
altair = []
altgraph = []
anyio = []
appdirs = []
appnope = []
arch = []
argon2-cffi = []
argon2-cffi-bindings = []
ascii-magic = []
astor = []
astroid = []
astropy = []
asttokens = []
async-timeout = []
atomicwrites = []
attrs = []
babel = []
backcall = []
backoff = []
"backports.zoneinfo" = []
bandit = []
base58 = []
beartype = []
beautifulsoup4 = []
black = [
    {file = "black-23.1.0-cp310-cp310-macosx_10_16_arm64.whl", hash = "sha256:b6a92a41ee34b883b359998f0c8e6eb8e99803aa8bf3123bf2b2e6fec505a221"},
    {file = "black-23.1.0-cp310-cp310-macosx_10_16_universal2.whl", hash = "sha256:57c18c5165c1dbe291d5306e53fb3988122890e57bd9b3dcb75f967f13411a26"},
    {file = "black-23.1.0-cp310-cp310-macosx_10_16_x86_64.whl", hash = "sha256:9880d7d419bb7e709b37e28deb5e68a49227713b623c72b2b931028ea65f619b"},
    {file = "black-23.1.0-cp310-cp310-manylinux_2_17_x86_64.manylinux2014_x86_64.whl", hash = "sha256:e6663f91b6feca5d06f2ccd49a10f254f9298cc1f7f49c46e498a0771b507104"},
    {file = "black-23.1.0-cp310-cp310-win_amd64.whl", hash = "sha256:9afd3f493666a0cd8f8df9a0200c6359ac53940cbde049dcb1a7eb6ee2dd7074"},
    {file = "black-23.1.0-cp311-cp311-macosx_10_16_arm64.whl", hash = "sha256:bfffba28dc52a58f04492181392ee380e95262af14ee01d4bc7bb1b1c6ca8d27"},
    {file = "black-23.1.0-cp311-cp311-macosx_10_16_universal2.whl", hash = "sha256:c1c476bc7b7d021321e7d93dc2cbd78ce103b84d5a4cf97ed535fbc0d6660648"},
    {file = "black-23.1.0-cp311-cp311-macosx_10_16_x86_64.whl", hash = "sha256:382998821f58e5c8238d3166c492139573325287820963d2f7de4d518bd76958"},
    {file = "black-23.1.0-cp311-cp311-manylinux_2_17_x86_64.manylinux2014_x86_64.whl", hash = "sha256:2bf649fda611c8550ca9d7592b69f0637218c2369b7744694c5e4902873b2f3a"},
    {file = "black-23.1.0-cp311-cp311-win_amd64.whl", hash = "sha256:121ca7f10b4a01fd99951234abdbd97728e1240be89fde18480ffac16503d481"},
    {file = "black-23.1.0-cp37-cp37m-macosx_10_16_x86_64.whl", hash = "sha256:a8471939da5e824b891b25751955be52ee7f8a30a916d570a5ba8e0f2eb2ecad"},
    {file = "black-23.1.0-cp37-cp37m-manylinux_2_17_x86_64.manylinux2014_x86_64.whl", hash = "sha256:8178318cb74f98bc571eef19068f6ab5613b3e59d4f47771582f04e175570ed8"},
    {file = "black-23.1.0-cp37-cp37m-win_amd64.whl", hash = "sha256:a436e7881d33acaf2536c46a454bb964a50eff59b21b51c6ccf5a40601fbef24"},
    {file = "black-23.1.0-cp38-cp38-macosx_10_16_arm64.whl", hash = "sha256:a59db0a2094d2259c554676403fa2fac3473ccf1354c1c63eccf7ae65aac8ab6"},
    {file = "black-23.1.0-cp38-cp38-macosx_10_16_universal2.whl", hash = "sha256:0052dba51dec07ed029ed61b18183942043e00008ec65d5028814afaab9a22fd"},
    {file = "black-23.1.0-cp38-cp38-macosx_10_16_x86_64.whl", hash = "sha256:49f7b39e30f326a34b5c9a4213213a6b221d7ae9d58ec70df1c4a307cf2a1580"},
    {file = "black-23.1.0-cp38-cp38-manylinux_2_17_x86_64.manylinux2014_x86_64.whl", hash = "sha256:162e37d49e93bd6eb6f1afc3e17a3d23a823042530c37c3c42eeeaf026f38468"},
    {file = "black-23.1.0-cp38-cp38-win_amd64.whl", hash = "sha256:8b70eb40a78dfac24842458476135f9b99ab952dd3f2dab738c1881a9b38b753"},
    {file = "black-23.1.0-cp39-cp39-macosx_10_16_arm64.whl", hash = "sha256:a29650759a6a0944e7cca036674655c2f0f63806ddecc45ed40b7b8aa314b651"},
    {file = "black-23.1.0-cp39-cp39-macosx_10_16_universal2.whl", hash = "sha256:bb460c8561c8c1bec7824ecbc3ce085eb50005883a6203dcfb0122e95797ee06"},
    {file = "black-23.1.0-cp39-cp39-macosx_10_16_x86_64.whl", hash = "sha256:c91dfc2c2a4e50df0026f88d2215e166616e0c80e86004d0003ece0488db2739"},
    {file = "black-23.1.0-cp39-cp39-manylinux_2_17_x86_64.manylinux2014_x86_64.whl", hash = "sha256:2a951cc83ab535d248c89f300eccbd625e80ab880fbcfb5ac8afb5f01a258ac9"},
    {file = "black-23.1.0-cp39-cp39-win_amd64.whl", hash = "sha256:0680d4380db3719ebcfb2613f34e86c8e6d15ffeabcf8ec59355c5e7b85bb555"},
    {file = "black-23.1.0-py3-none-any.whl", hash = "sha256:7a0f701d314cfa0896b9001df70a530eb2472babb76086344e688829efd97d32"},
    {file = "black-23.1.0.tar.gz", hash = "sha256:b0bd97bea8903f5a2ba7219257a44e3f1f9d00073d6cc1add68f0beec69692ac"},
]
bleach = []
blinker = []
bs4 = []
bt = []
cachetools = []
catboost = []
cattrs = [
    {file = "cattrs-22.2.0-py3-none-any.whl", hash = "sha256:bc12b1f0d000b9f9bee83335887d532a1d3e99a833d1bf0882151c97d3e68c21"},
    {file = "cattrs-22.2.0.tar.gz", hash = "sha256:f0eed5642399423cf656e7b66ce92cdc5b963ecafd041d1b24d136fdde7acf6d"},
]
ccxt = []
certifi = [
    {file = "certifi-2022.12.7-py3-none-any.whl", hash = "sha256:4ad3232f5e926d6718ec31cfc1fcadfde020920e278684144551c91769c7bc18"},
    {file = "certifi-2022.12.7.tar.gz", hash = "sha256:35824b4c3a97115964b408844d64aa14db1cc518f6562e8d7261699d1350a9e3"},
]
cffi = []
cfgv = []
charset-normalizer = []
click = []
cloudpickle = []
cmdstanpy = []
codespell = []
colorama = []
commonmark = []
convertdate = []
coverage = []
cryptography = [
    {file = "cryptography-39.0.0-cp36-abi3-macosx_10_12_universal2.whl", hash = "sha256:c52a1a6f81e738d07f43dab57831c29e57d21c81a942f4602fac7ee21b27f288"},
    {file = "cryptography-39.0.0-cp36-abi3-macosx_10_12_x86_64.whl", hash = "sha256:80ee674c08aaef194bc4627b7f2956e5ba7ef29c3cc3ca488cf15854838a8f72"},
    {file = "cryptography-39.0.0-cp36-abi3-manylinux_2_17_aarch64.manylinux2014_aarch64.manylinux_2_24_aarch64.whl", hash = "sha256:887cbc1ea60786e534b00ba8b04d1095f4272d380ebd5f7a7eb4cc274710fad9"},
    {file = "cryptography-39.0.0-cp36-abi3-manylinux_2_17_aarch64.manylinux2014_aarch64.whl", hash = "sha256:6f97109336df5c178ee7c9c711b264c502b905c2d2a29ace99ed761533a3460f"},
    {file = "cryptography-39.0.0-cp36-abi3-manylinux_2_17_x86_64.manylinux2014_x86_64.whl", hash = "sha256:1a6915075c6d3a5e1215eab5d99bcec0da26036ff2102a1038401d6ef5bef25b"},
    {file = "cryptography-39.0.0-cp36-abi3-manylinux_2_24_x86_64.whl", hash = "sha256:76c24dd4fd196a80f9f2f5405a778a8ca132f16b10af113474005635fe7e066c"},
    {file = "cryptography-39.0.0-cp36-abi3-manylinux_2_28_aarch64.whl", hash = "sha256:bae6c7f4a36a25291b619ad064a30a07110a805d08dc89984f4f441f6c1f3f96"},
    {file = "cryptography-39.0.0-cp36-abi3-manylinux_2_28_x86_64.whl", hash = "sha256:875aea1039d78557c7c6b4db2fe0e9d2413439f4676310a5f269dd342ca7a717"},
    {file = "cryptography-39.0.0-cp36-abi3-musllinux_1_1_aarch64.whl", hash = "sha256:f6c0db08d81ead9576c4d94bbb27aed8d7a430fa27890f39084c2d0e2ec6b0df"},
    {file = "cryptography-39.0.0-cp36-abi3-musllinux_1_1_x86_64.whl", hash = "sha256:f3ed2d864a2fa1666e749fe52fb8e23d8e06b8012e8bd8147c73797c506e86f1"},
    {file = "cryptography-39.0.0-cp36-abi3-win32.whl", hash = "sha256:f671c1bb0d6088e94d61d80c606d65baacc0d374e67bf895148883461cd848de"},
    {file = "cryptography-39.0.0-cp36-abi3-win_amd64.whl", hash = "sha256:e324de6972b151f99dc078defe8fb1b0a82c6498e37bff335f5bc6b1e3ab5a1e"},
    {file = "cryptography-39.0.0-pp38-pypy38_pp73-macosx_10_12_x86_64.whl", hash = "sha256:754978da4d0457e7ca176f58c57b1f9de6556591c19b25b8bcce3c77d314f5eb"},
    {file = "cryptography-39.0.0-pp38-pypy38_pp73-manylinux_2_17_x86_64.manylinux2014_x86_64.whl", hash = "sha256:1ee1fd0de9851ff32dbbb9362a4d833b579b4a6cc96883e8e6d2ff2a6bc7104f"},
    {file = "cryptography-39.0.0-pp38-pypy38_pp73-manylinux_2_24_x86_64.whl", hash = "sha256:fec8b932f51ae245121c4671b4bbc030880f363354b2f0e0bd1366017d891458"},
    {file = "cryptography-39.0.0-pp38-pypy38_pp73-manylinux_2_28_x86_64.whl", hash = "sha256:407cec680e811b4fc829de966f88a7c62a596faa250fc1a4b520a0355b9bc190"},
    {file = "cryptography-39.0.0-pp38-pypy38_pp73-win_amd64.whl", hash = "sha256:7dacfdeee048814563eaaec7c4743c8aea529fe3dd53127313a792f0dadc1773"},
    {file = "cryptography-39.0.0-pp39-pypy39_pp73-macosx_10_12_x86_64.whl", hash = "sha256:ad04f413436b0781f20c52a661660f1e23bcd89a0e9bb1d6d20822d048cf2856"},
    {file = "cryptography-39.0.0-pp39-pypy39_pp73-manylinux_2_17_x86_64.manylinux2014_x86_64.whl", hash = "sha256:50386acb40fbabbceeb2986332f0287f50f29ccf1497bae31cf5c3e7b4f4b34f"},
    {file = "cryptography-39.0.0-pp39-pypy39_pp73-manylinux_2_24_x86_64.whl", hash = "sha256:e5d71c5d5bd5b5c3eebcf7c5c2bb332d62ec68921a8c593bea8c394911a005ce"},
    {file = "cryptography-39.0.0-pp39-pypy39_pp73-manylinux_2_28_x86_64.whl", hash = "sha256:844ad4d7c3850081dffba91cdd91950038ee4ac525c575509a42d3fc806b83c8"},
    {file = "cryptography-39.0.0-pp39-pypy39_pp73-win_amd64.whl", hash = "sha256:e0a05aee6a82d944f9b4edd6a001178787d1546ec7c6223ee9a848a7ade92e39"},
    {file = "cryptography-39.0.0.tar.gz", hash = "sha256:f964c7dcf7802d133e8dbd1565914fa0194f9d683d82411989889ecd701e8adf"},
]
cssselect = []
cvxpy = []
cycler = []
cython = []
dateparser = []
datetime = []
debugpy = []
decorator = []
defusedxml = []
degiro-connector = []
deprecation = []
detecta = []
dill = []
distlib = []
dnspython = []
docstring-parser = []
docstring-to-markdown = []
docutils = []
ecos = []
entrypoints = []
ephem = []
et-xmlfile = []
exceptiongroup = [
    {file = "exceptiongroup-1.1.0-py3-none-any.whl", hash = "sha256:327cbda3da756e2de031a3107b81ab7b3770a602c4d16ca618298c526f4bec1e"},
    {file = "exceptiongroup-1.1.0.tar.gz", hash = "sha256:bcb67d800a4497e1b404c2dd44fca47d3b7a5e5433dbab67f96c1a685cdfdf23"},
]
exchange-calendars = []
executing = []
fastjsonschema = []
feedparser = []
ffn = []
filelock = []
financedatabase = []
finnhub-python = []
finviz = []
finvizfinance = []
flake8 = []
fonttools = []
formulaic = []
fred = []
fredapi = []
frozendict = []
frozenlist = []
fsspec = [
    {file = "fsspec-2023.1.0-py3-none-any.whl", hash = "sha256:b833e2e541e9e8cde0ab549414187871243177feb3d344f9d27b25a93f5d8139"},
    {file = "fsspec-2023.1.0.tar.gz", hash = "sha256:fbae7f20ff801eb5f7d0bedf81f25c787c0dfac5e982d98fa3884a9cde2b5411"},
]
fundamentalanalysis = []
future = [
    {file = "future-0.18.3.tar.gz", hash = "sha256:34a17436ed1e96697a86f9de3d15a3b0be01d8bc8de9c1dffd59fb8234ed5307"},
]
gitdb = []
gitpython = [
    {file = "GitPython-3.1.30-py3-none-any.whl", hash = "sha256:cd455b0000615c60e286208ba540271af9fe531fa6a87cc590a7298785ab2882"},
    {file = "GitPython-3.1.30.tar.gz", hash = "sha256:769c2d83e13f5d938b7688479da374c4e3d49f71549aaf462b646db9602ea6f8"},
]
google-auth = []
google-auth-oauthlib = []
graphviz = []
grpcio = []
h11 = []
hijri-converter = []
holidays = []
html5lib = []
httpcore = []
httpx = []
identify = []
idna = []
imagesize = []
importlib-metadata = []
inflection = []
iniconfig = []
interface-meta = []
investiny = []
investpy = []
ipyflex = []
ipykernel = []
ipympl = []
ipython = []
ipython-genutils = []
ipywidgets = []
iso8601 = []
isort = []
jedi = [
    {file = "jedi-0.18.2-py2.py3-none-any.whl", hash = "sha256:203c1fd9d969ab8f2119ec0a3342e0b49910045abe6af0a3ae83a5764d54639e"},
    {file = "jedi-0.18.2.tar.gz", hash = "sha256:bae794c30d07f6d910d32a7048af09b5a39ed740918da923c6b780790ebac612"},
]
<<<<<<< HEAD
isodate = []
isort = [
    {file = "isort-5.10.1-py3-none-any.whl", hash = "sha256:6f62d78e2f89b4500b080fe3a81690850cd254227f27f75c3a0c491a1f351ba7"},
    {file = "isort-5.10.1.tar.gz", hash = "sha256:e8443a5e7a020e9d7f97f1d7d9cd17c88bcb3bc7e218bf9cf5095fe550be2951"},
=======
jedi-language-server = [
    {file = "jedi_language_server-0.40.0-py3-none-any.whl", hash = "sha256:53e590400b5cd2f6e363e77a4d824b1883798994b731cb0b4370d103748d30e2"},
    {file = "jedi_language_server-0.40.0.tar.gz", hash = "sha256:bacbae2930b6a8a0f1f284c211672fceec94b4808b0415d1c3352fa4b1ac5ad6"},
>>>>>>> dbd20977
]
jinja2 = []
joblib = []
json5 = []
jsonschema = []
jupyter-client = []
jupyter-core = []
jupyter-lsp = []
jupyter-server = []
jupyterlab = []
jupyterlab-code-formatter = []
jupyterlab-lsp = []
jupyterlab-pygments = []
jupyterlab-server = []
jupyterlab-widgets = []
kiwisolver = []
korean-lunar-calendar = []
lazy-object-proxy = []
lightgbm = []
linearmodels = []
llvmlite = []
loguru = []
lsprotocol = [
    {file = "lsprotocol-2022.0.0a10-py3-none-any.whl", hash = "sha256:ef516aec43c2b3c8debc06e84558ea9a64c36d635422d1614fd7fd2a45b1d291"},
    {file = "lsprotocol-2022.0.0a10.tar.gz", hash = "sha256:2cd78770b7a4ec979f3ee3761265effd50ea0f5e858ce21bf2fba972e1783c50"},
]
lunarcalendar = []
lxml = []
macholib = []
markdown = []
markdown-it-py = []
markupsafe = []
matplotlib = []
matplotlib-inline = []
mccabe = []
mdit-py-plugins = []
mistune = []
mock = []
more-itertools = []
mplfinance = []
multidict = []
multitasking = []
mypy = []
mypy-extensions = []
myst-parser = []
nbclassic = []
nbclient = []
nbconvert = []
nbformat = []
nbmake = []
nest-asyncio = []
networkx = []
nfoursid = []
nodeenv = []
notebook = []
notebook-shim = []
numba = []
numpy = []
oandapyv20 = []
oauthlib = []
onetimepass = []
openpyxl = []
osqp = []
packaging = []
pandas = []
pandas-datareader = []
pandas-market-calendars = []
pandas-ta = []
pandocfilters = []
papermill = []
parso = []
pathspec = [
    {file = "pathspec-0.11.0-py3-none-any.whl", hash = "sha256:3a66eb970cbac598f9e5ccb5b2cf58930cd8e3ed86d393d541eaf2d8b1705229"},
    {file = "pathspec-0.11.0.tar.gz", hash = "sha256:64d338d4e0914e91c1792321e6907b5a593f1ab1851de7fc269557a21b30ebbc"},
]
patsy = []
pbr = []
pefile = []
pexpect = []
pickleshare = []
pillow = [
    {file = "Pillow-9.4.0-1-cp310-cp310-macosx_10_10_x86_64.whl", hash = "sha256:1b4b4e9dda4f4e4c4e6896f93e84a8f0bcca3b059de9ddf67dac3c334b1195e1"},
    {file = "Pillow-9.4.0-1-cp311-cp311-macosx_10_10_x86_64.whl", hash = "sha256:fb5c1ad6bad98c57482236a21bf985ab0ef42bd51f7ad4e4538e89a997624e12"},
    {file = "Pillow-9.4.0-1-cp37-cp37m-macosx_10_10_x86_64.whl", hash = "sha256:f0caf4a5dcf610d96c3bd32932bfac8aee61c96e60481c2a0ea58da435e25acd"},
    {file = "Pillow-9.4.0-1-cp38-cp38-macosx_10_10_x86_64.whl", hash = "sha256:3f4cc516e0b264c8d4ccd6b6cbc69a07c6d582d8337df79be1e15a5056b258c9"},
    {file = "Pillow-9.4.0-1-cp39-cp39-macosx_10_10_x86_64.whl", hash = "sha256:b8c2f6eb0df979ee99433d8b3f6d193d9590f735cf12274c108bd954e30ca858"},
    {file = "Pillow-9.4.0-1-pp38-pypy38_pp73-macosx_10_10_x86_64.whl", hash = "sha256:b70756ec9417c34e097f987b4d8c510975216ad26ba6e57ccb53bc758f490dab"},
    {file = "Pillow-9.4.0-1-pp39-pypy39_pp73-macosx_10_10_x86_64.whl", hash = "sha256:43521ce2c4b865d385e78579a082b6ad1166ebed2b1a2293c3be1d68dd7ca3b9"},
    {file = "Pillow-9.4.0-2-cp310-cp310-macosx_10_10_x86_64.whl", hash = "sha256:9d9a62576b68cd90f7075876f4e8444487db5eeea0e4df3ba298ee38a8d067b0"},
    {file = "Pillow-9.4.0-2-cp311-cp311-macosx_10_10_x86_64.whl", hash = "sha256:87708d78a14d56a990fbf4f9cb350b7d89ee8988705e58e39bdf4d82c149210f"},
    {file = "Pillow-9.4.0-2-cp37-cp37m-macosx_10_10_x86_64.whl", hash = "sha256:8a2b5874d17e72dfb80d917213abd55d7e1ed2479f38f001f264f7ce7bae757c"},
    {file = "Pillow-9.4.0-2-cp38-cp38-macosx_10_10_x86_64.whl", hash = "sha256:83125753a60cfc8c412de5896d10a0a405e0bd88d0470ad82e0869ddf0cb3848"},
    {file = "Pillow-9.4.0-2-cp39-cp39-macosx_10_10_x86_64.whl", hash = "sha256:9e5f94742033898bfe84c93c831a6f552bb629448d4072dd312306bab3bd96f1"},
    {file = "Pillow-9.4.0-2-pp38-pypy38_pp73-macosx_10_10_x86_64.whl", hash = "sha256:013016af6b3a12a2f40b704677f8b51f72cb007dac785a9933d5c86a72a7fe33"},
    {file = "Pillow-9.4.0-2-pp39-pypy39_pp73-macosx_10_10_x86_64.whl", hash = "sha256:99d92d148dd03fd19d16175b6d355cc1b01faf80dae93c6c3eb4163709edc0a9"},
    {file = "Pillow-9.4.0-cp310-cp310-macosx_10_10_x86_64.whl", hash = "sha256:2968c58feca624bb6c8502f9564dd187d0e1389964898f5e9e1fbc8533169157"},
    {file = "Pillow-9.4.0-cp310-cp310-macosx_11_0_arm64.whl", hash = "sha256:c5c1362c14aee73f50143d74389b2c158707b4abce2cb055b7ad37ce60738d47"},
    {file = "Pillow-9.4.0-cp310-cp310-manylinux_2_17_aarch64.manylinux2014_aarch64.whl", hash = "sha256:bd752c5ff1b4a870b7661234694f24b1d2b9076b8bf337321a814c612665f343"},
    {file = "Pillow-9.4.0-cp310-cp310-manylinux_2_17_i686.manylinux2014_i686.whl", hash = "sha256:9a3049a10261d7f2b6514d35bbb7a4dfc3ece4c4de14ef5876c4b7a23a0e566d"},
    {file = "Pillow-9.4.0-cp310-cp310-manylinux_2_17_x86_64.manylinux2014_x86_64.whl", hash = "sha256:16a8df99701f9095bea8a6c4b3197da105df6f74e6176c5b410bc2df2fd29a57"},
    {file = "Pillow-9.4.0-cp310-cp310-manylinux_2_28_aarch64.whl", hash = "sha256:94cdff45173b1919350601f82d61365e792895e3c3a3443cf99819e6fbf717a5"},
    {file = "Pillow-9.4.0-cp310-cp310-manylinux_2_28_x86_64.whl", hash = "sha256:ed3e4b4e1e6de75fdc16d3259098de7c6571b1a6cc863b1a49e7d3d53e036070"},
    {file = "Pillow-9.4.0-cp310-cp310-musllinux_1_1_aarch64.whl", hash = "sha256:d5b2f8a31bd43e0f18172d8ac82347c8f37ef3e0b414431157718aa234991b28"},
    {file = "Pillow-9.4.0-cp310-cp310-musllinux_1_1_x86_64.whl", hash = "sha256:09b89ddc95c248ee788328528e6a2996e09eaccddeeb82a5356e92645733be35"},
    {file = "Pillow-9.4.0-cp310-cp310-win32.whl", hash = "sha256:f09598b416ba39a8f489c124447b007fe865f786a89dbfa48bb5cf395693132a"},
    {file = "Pillow-9.4.0-cp310-cp310-win_amd64.whl", hash = "sha256:f6e78171be3fb7941f9910ea15b4b14ec27725865a73c15277bc39f5ca4f8391"},
    {file = "Pillow-9.4.0-cp311-cp311-macosx_10_10_x86_64.whl", hash = "sha256:3fa1284762aacca6dc97474ee9c16f83990b8eeb6697f2ba17140d54b453e133"},
    {file = "Pillow-9.4.0-cp311-cp311-macosx_11_0_arm64.whl", hash = "sha256:eaef5d2de3c7e9b21f1e762f289d17b726c2239a42b11e25446abf82b26ac132"},
    {file = "Pillow-9.4.0-cp311-cp311-manylinux_2_17_aarch64.manylinux2014_aarch64.whl", hash = "sha256:a4dfdae195335abb4e89cc9762b2edc524f3c6e80d647a9a81bf81e17e3fb6f0"},
    {file = "Pillow-9.4.0-cp311-cp311-manylinux_2_17_i686.manylinux2014_i686.whl", hash = "sha256:6abfb51a82e919e3933eb137e17c4ae9c0475a25508ea88993bb59faf82f3b35"},
    {file = "Pillow-9.4.0-cp311-cp311-manylinux_2_17_x86_64.manylinux2014_x86_64.whl", hash = "sha256:451f10ef963918e65b8869e17d67db5e2f4ab40e716ee6ce7129b0cde2876eab"},
    {file = "Pillow-9.4.0-cp311-cp311-manylinux_2_28_aarch64.whl", hash = "sha256:6663977496d616b618b6cfa43ec86e479ee62b942e1da76a2c3daa1c75933ef4"},
    {file = "Pillow-9.4.0-cp311-cp311-manylinux_2_28_x86_64.whl", hash = "sha256:60e7da3a3ad1812c128750fc1bc14a7ceeb8d29f77e0a2356a8fb2aa8925287d"},
    {file = "Pillow-9.4.0-cp311-cp311-musllinux_1_1_aarch64.whl", hash = "sha256:19005a8e58b7c1796bc0167862b1f54a64d3b44ee5d48152b06bb861458bc0f8"},
    {file = "Pillow-9.4.0-cp311-cp311-musllinux_1_1_x86_64.whl", hash = "sha256:f715c32e774a60a337b2bb8ad9839b4abf75b267a0f18806f6f4f5f1688c4b5a"},
    {file = "Pillow-9.4.0-cp311-cp311-win32.whl", hash = "sha256:b222090c455d6d1a64e6b7bb5f4035c4dff479e22455c9eaa1bdd4c75b52c80c"},
    {file = "Pillow-9.4.0-cp311-cp311-win_amd64.whl", hash = "sha256:ba6612b6548220ff5e9df85261bddc811a057b0b465a1226b39bfb8550616aee"},
    {file = "Pillow-9.4.0-cp37-cp37m-macosx_10_10_x86_64.whl", hash = "sha256:5f532a2ad4d174eb73494e7397988e22bf427f91acc8e6ebf5bb10597b49c493"},
    {file = "Pillow-9.4.0-cp37-cp37m-manylinux_2_17_aarch64.manylinux2014_aarch64.whl", hash = "sha256:5dd5a9c3091a0f414a963d427f920368e2b6a4c2f7527fdd82cde8ef0bc7a327"},
    {file = "Pillow-9.4.0-cp37-cp37m-manylinux_2_17_i686.manylinux2014_i686.whl", hash = "sha256:ef21af928e807f10bf4141cad4746eee692a0dd3ff56cfb25fce076ec3cc8abe"},
    {file = "Pillow-9.4.0-cp37-cp37m-manylinux_2_17_x86_64.manylinux2014_x86_64.whl", hash = "sha256:847b114580c5cc9ebaf216dd8c8dbc6b00a3b7ab0131e173d7120e6deade1f57"},
    {file = "Pillow-9.4.0-cp37-cp37m-manylinux_2_28_aarch64.whl", hash = "sha256:653d7fb2df65efefbcbf81ef5fe5e5be931f1ee4332c2893ca638c9b11a409c4"},
    {file = "Pillow-9.4.0-cp37-cp37m-manylinux_2_28_x86_64.whl", hash = "sha256:46f39cab8bbf4a384ba7cb0bc8bae7b7062b6a11cfac1ca4bc144dea90d4a9f5"},
    {file = "Pillow-9.4.0-cp37-cp37m-win32.whl", hash = "sha256:7ac7594397698f77bce84382929747130765f66406dc2cd8b4ab4da68ade4c6e"},
    {file = "Pillow-9.4.0-cp37-cp37m-win_amd64.whl", hash = "sha256:46c259e87199041583658457372a183636ae8cd56dbf3f0755e0f376a7f9d0e6"},
    {file = "Pillow-9.4.0-cp38-cp38-macosx_10_10_x86_64.whl", hash = "sha256:0e51f608da093e5d9038c592b5b575cadc12fd748af1479b5e858045fff955a9"},
    {file = "Pillow-9.4.0-cp38-cp38-macosx_11_0_arm64.whl", hash = "sha256:765cb54c0b8724a7c12c55146ae4647e0274a839fb6de7bcba841e04298e1011"},
    {file = "Pillow-9.4.0-cp38-cp38-manylinux_2_17_aarch64.manylinux2014_aarch64.whl", hash = "sha256:519e14e2c49fcf7616d6d2cfc5c70adae95682ae20f0395e9280db85e8d6c4df"},
    {file = "Pillow-9.4.0-cp38-cp38-manylinux_2_17_i686.manylinux2014_i686.whl", hash = "sha256:d197df5489004db87d90b918033edbeee0bd6df3848a204bca3ff0a903bef837"},
    {file = "Pillow-9.4.0-cp38-cp38-manylinux_2_17_x86_64.manylinux2014_x86_64.whl", hash = "sha256:0845adc64fe9886db00f5ab68c4a8cd933ab749a87747555cec1c95acea64b0b"},
    {file = "Pillow-9.4.0-cp38-cp38-manylinux_2_28_aarch64.whl", hash = "sha256:e1339790c083c5a4de48f688b4841f18df839eb3c9584a770cbd818b33e26d5d"},
    {file = "Pillow-9.4.0-cp38-cp38-manylinux_2_28_x86_64.whl", hash = "sha256:a96e6e23f2b79433390273eaf8cc94fec9c6370842e577ab10dabdcc7ea0a66b"},
    {file = "Pillow-9.4.0-cp38-cp38-musllinux_1_1_aarch64.whl", hash = "sha256:7cfc287da09f9d2a7ec146ee4d72d6ea1342e770d975e49a8621bf54eaa8f30f"},
    {file = "Pillow-9.4.0-cp38-cp38-musllinux_1_1_x86_64.whl", hash = "sha256:d7081c084ceb58278dd3cf81f836bc818978c0ccc770cbbb202125ddabec6628"},
    {file = "Pillow-9.4.0-cp38-cp38-win32.whl", hash = "sha256:df41112ccce5d47770a0c13651479fbcd8793f34232a2dd9faeccb75eb5d0d0d"},
    {file = "Pillow-9.4.0-cp38-cp38-win_amd64.whl", hash = "sha256:7a21222644ab69ddd9967cfe6f2bb420b460dae4289c9d40ff9a4896e7c35c9a"},
    {file = "Pillow-9.4.0-cp39-cp39-macosx_10_10_x86_64.whl", hash = "sha256:0f3269304c1a7ce82f1759c12ce731ef9b6e95b6df829dccd9fe42912cc48569"},
    {file = "Pillow-9.4.0-cp39-cp39-macosx_11_0_arm64.whl", hash = "sha256:cb362e3b0976dc994857391b776ddaa8c13c28a16f80ac6522c23d5257156bed"},
    {file = "Pillow-9.4.0-cp39-cp39-manylinux_2_17_aarch64.manylinux2014_aarch64.whl", hash = "sha256:a2e0f87144fcbbe54297cae708c5e7f9da21a4646523456b00cc956bd4c65815"},
    {file = "Pillow-9.4.0-cp39-cp39-manylinux_2_17_i686.manylinux2014_i686.whl", hash = "sha256:28676836c7796805914b76b1837a40f76827ee0d5398f72f7dcc634bae7c6264"},
    {file = "Pillow-9.4.0-cp39-cp39-manylinux_2_17_x86_64.manylinux2014_x86_64.whl", hash = "sha256:0884ba7b515163a1a05440a138adeb722b8a6ae2c2b33aea93ea3118dd3a899e"},
    {file = "Pillow-9.4.0-cp39-cp39-manylinux_2_28_aarch64.whl", hash = "sha256:53dcb50fbdc3fb2c55431a9b30caeb2f7027fcd2aeb501459464f0214200a503"},
    {file = "Pillow-9.4.0-cp39-cp39-manylinux_2_28_x86_64.whl", hash = "sha256:e8c5cf126889a4de385c02a2c3d3aba4b00f70234bfddae82a5eaa3ee6d5e3e6"},
    {file = "Pillow-9.4.0-cp39-cp39-musllinux_1_1_aarch64.whl", hash = "sha256:6c6b1389ed66cdd174d040105123a5a1bc91d0aa7059c7261d20e583b6d8cbd2"},
    {file = "Pillow-9.4.0-cp39-cp39-musllinux_1_1_x86_64.whl", hash = "sha256:0dd4c681b82214b36273c18ca7ee87065a50e013112eea7d78c7a1b89a739153"},
    {file = "Pillow-9.4.0-cp39-cp39-win32.whl", hash = "sha256:6d9dfb9959a3b0039ee06c1a1a90dc23bac3b430842dcb97908ddde05870601c"},
    {file = "Pillow-9.4.0-cp39-cp39-win_amd64.whl", hash = "sha256:54614444887e0d3043557d9dbc697dbb16cfb5a35d672b7a0fcc1ed0cf1c600b"},
    {file = "Pillow-9.4.0-pp38-pypy38_pp73-macosx_10_10_x86_64.whl", hash = "sha256:b9b752ab91e78234941e44abdecc07f1f0d8f51fb62941d32995b8161f68cfe5"},
    {file = "Pillow-9.4.0-pp38-pypy38_pp73-manylinux_2_17_i686.manylinux2014_i686.whl", hash = "sha256:d3b56206244dc8711f7e8b7d6cad4663917cd5b2d950799425076681e8766286"},
    {file = "Pillow-9.4.0-pp38-pypy38_pp73-manylinux_2_17_x86_64.manylinux2014_x86_64.whl", hash = "sha256:aabdab8ec1e7ca7f1434d042bf8b1e92056245fb179790dc97ed040361f16bfd"},
    {file = "Pillow-9.4.0-pp38-pypy38_pp73-manylinux_2_28_x86_64.whl", hash = "sha256:db74f5562c09953b2c5f8ec4b7dfd3f5421f31811e97d1dbc0a7c93d6e3a24df"},
    {file = "Pillow-9.4.0-pp38-pypy38_pp73-win_amd64.whl", hash = "sha256:e9d7747847c53a16a729b6ee5e737cf170f7a16611c143d95aa60a109a59c336"},
    {file = "Pillow-9.4.0-pp39-pypy39_pp73-macosx_10_10_x86_64.whl", hash = "sha256:b52ff4f4e002f828ea6483faf4c4e8deea8d743cf801b74910243c58acc6eda3"},
    {file = "Pillow-9.4.0-pp39-pypy39_pp73-manylinux_2_17_i686.manylinux2014_i686.whl", hash = "sha256:575d8912dca808edd9acd6f7795199332696d3469665ef26163cd090fa1f8bfa"},
    {file = "Pillow-9.4.0-pp39-pypy39_pp73-manylinux_2_17_x86_64.manylinux2014_x86_64.whl", hash = "sha256:c3c4ed2ff6760e98d262e0cc9c9a7f7b8a9f61aa4d47c58835cdaf7b0b8811bb"},
    {file = "Pillow-9.4.0-pp39-pypy39_pp73-manylinux_2_28_x86_64.whl", hash = "sha256:e621b0246192d3b9cb1dc62c78cfa4c6f6d2ddc0ec207d43c0dedecb914f152a"},
    {file = "Pillow-9.4.0-pp39-pypy39_pp73-win_amd64.whl", hash = "sha256:8f127e7b028900421cad64f51f75c051b628db17fb00e099eb148761eed598c9"},
    {file = "Pillow-9.4.0.tar.gz", hash = "sha256:a1c2d7780448eb93fbcc3789bf3916aa5720d942e37945f4056680317f1cd23e"},
]
platformdirs = []
plotly = []
pluggy = []
pmdarima = []
praw = []
prawcore = []
pre-commit = []
prometheus-client = []
prompt-toolkit = []
property-cached = []
prophet = []
protobuf = []
psaw = []
psutil = []
ptyprocess = []
pure-eval = []
py = []
pyally = []
pyarrow = []
pyasn1 = []
pyasn1-modules = []
pycares = []
pycodestyle = []
pycoingecko = []
pycparser = []
pydantic = [
    {file = "pydantic-1.10.4-cp310-cp310-macosx_10_9_x86_64.whl", hash = "sha256:b5635de53e6686fe7a44b5cf25fcc419a0d5e5c1a1efe73d49d48fe7586db854"},
    {file = "pydantic-1.10.4-cp310-cp310-macosx_11_0_arm64.whl", hash = "sha256:6dc1cc241440ed7ca9ab59d9929075445da6b7c94ced281b3dd4cfe6c8cff817"},
    {file = "pydantic-1.10.4-cp310-cp310-manylinux_2_17_x86_64.manylinux2014_x86_64.whl", hash = "sha256:51bdeb10d2db0f288e71d49c9cefa609bca271720ecd0c58009bd7504a0c464c"},
    {file = "pydantic-1.10.4-cp310-cp310-manylinux_2_5_i686.manylinux1_i686.manylinux_2_17_i686.manylinux2014_i686.whl", hash = "sha256:78cec42b95dbb500a1f7120bdf95c401f6abb616bbe8785ef09887306792e66e"},
    {file = "pydantic-1.10.4-cp310-cp310-musllinux_1_1_i686.whl", hash = "sha256:8775d4ef5e7299a2f4699501077a0defdaac5b6c4321173bcb0f3c496fbadf85"},
    {file = "pydantic-1.10.4-cp310-cp310-musllinux_1_1_x86_64.whl", hash = "sha256:572066051eeac73d23f95ba9a71349c42a3e05999d0ee1572b7860235b850cc6"},
    {file = "pydantic-1.10.4-cp310-cp310-win_amd64.whl", hash = "sha256:7feb6a2d401f4d6863050f58325b8d99c1e56f4512d98b11ac64ad1751dc647d"},
    {file = "pydantic-1.10.4-cp311-cp311-macosx_10_9_x86_64.whl", hash = "sha256:39f4a73e5342b25c2959529f07f026ef58147249f9b7431e1ba8414a36761f53"},
    {file = "pydantic-1.10.4-cp311-cp311-macosx_11_0_arm64.whl", hash = "sha256:983e720704431a6573d626b00662eb78a07148c9115129f9b4351091ec95ecc3"},
    {file = "pydantic-1.10.4-cp311-cp311-manylinux_2_17_x86_64.manylinux2014_x86_64.whl", hash = "sha256:75d52162fe6b2b55964fbb0af2ee58e99791a3138588c482572bb6087953113a"},
    {file = "pydantic-1.10.4-cp311-cp311-manylinux_2_5_i686.manylinux1_i686.manylinux_2_17_i686.manylinux2014_i686.whl", hash = "sha256:fdf8d759ef326962b4678d89e275ffc55b7ce59d917d9f72233762061fd04a2d"},
    {file = "pydantic-1.10.4-cp311-cp311-musllinux_1_1_i686.whl", hash = "sha256:05a81b006be15655b2a1bae5faa4280cf7c81d0e09fcb49b342ebf826abe5a72"},
    {file = "pydantic-1.10.4-cp311-cp311-musllinux_1_1_x86_64.whl", hash = "sha256:d88c4c0e5c5dfd05092a4b271282ef0588e5f4aaf345778056fc5259ba098857"},
    {file = "pydantic-1.10.4-cp311-cp311-win_amd64.whl", hash = "sha256:6a05a9db1ef5be0fe63e988f9617ca2551013f55000289c671f71ec16f4985e3"},
    {file = "pydantic-1.10.4-cp37-cp37m-macosx_10_9_x86_64.whl", hash = "sha256:887ca463c3bc47103c123bc06919c86720e80e1214aab79e9b779cda0ff92a00"},
    {file = "pydantic-1.10.4-cp37-cp37m-manylinux_2_17_x86_64.manylinux2014_x86_64.whl", hash = "sha256:fdf88ab63c3ee282c76d652fc86518aacb737ff35796023fae56a65ced1a5978"},
    {file = "pydantic-1.10.4-cp37-cp37m-manylinux_2_5_i686.manylinux1_i686.manylinux_2_17_i686.manylinux2014_i686.whl", hash = "sha256:a48f1953c4a1d9bd0b5167ac50da9a79f6072c63c4cef4cf2a3736994903583e"},
    {file = "pydantic-1.10.4-cp37-cp37m-musllinux_1_1_i686.whl", hash = "sha256:a9f2de23bec87ff306aef658384b02aa7c32389766af3c5dee9ce33e80222dfa"},
    {file = "pydantic-1.10.4-cp37-cp37m-musllinux_1_1_x86_64.whl", hash = "sha256:cd8702c5142afda03dc2b1ee6bc358b62b3735b2cce53fc77b31ca9f728e4bc8"},
    {file = "pydantic-1.10.4-cp37-cp37m-win_amd64.whl", hash = "sha256:6e7124d6855b2780611d9f5e1e145e86667eaa3bd9459192c8dc1a097f5e9903"},
    {file = "pydantic-1.10.4-cp38-cp38-macosx_10_9_x86_64.whl", hash = "sha256:0b53e1d41e97063d51a02821b80538053ee4608b9a181c1005441f1673c55423"},
    {file = "pydantic-1.10.4-cp38-cp38-macosx_11_0_arm64.whl", hash = "sha256:55b1625899acd33229c4352ce0ae54038529b412bd51c4915349b49ca575258f"},
    {file = "pydantic-1.10.4-cp38-cp38-manylinux_2_17_x86_64.manylinux2014_x86_64.whl", hash = "sha256:301d626a59edbe5dfb48fcae245896379a450d04baeed50ef40d8199f2733b06"},
    {file = "pydantic-1.10.4-cp38-cp38-manylinux_2_5_i686.manylinux1_i686.manylinux_2_17_i686.manylinux2014_i686.whl", hash = "sha256:b6f9d649892a6f54a39ed56b8dfd5e08b5f3be5f893da430bed76975f3735d15"},
    {file = "pydantic-1.10.4-cp38-cp38-musllinux_1_1_i686.whl", hash = "sha256:d7b5a3821225f5c43496c324b0d6875fde910a1c2933d726a743ce328fbb2a8c"},
    {file = "pydantic-1.10.4-cp38-cp38-musllinux_1_1_x86_64.whl", hash = "sha256:f2f7eb6273dd12472d7f218e1fef6f7c7c2f00ac2e1ecde4db8824c457300416"},
    {file = "pydantic-1.10.4-cp38-cp38-win_amd64.whl", hash = "sha256:4b05697738e7d2040696b0a66d9f0a10bec0efa1883ca75ee9e55baf511909d6"},
    {file = "pydantic-1.10.4-cp39-cp39-macosx_10_9_x86_64.whl", hash = "sha256:a9a6747cac06c2beb466064dda999a13176b23535e4c496c9d48e6406f92d42d"},
    {file = "pydantic-1.10.4-cp39-cp39-macosx_11_0_arm64.whl", hash = "sha256:eb992a1ef739cc7b543576337bebfc62c0e6567434e522e97291b251a41dad7f"},
    {file = "pydantic-1.10.4-cp39-cp39-manylinux_2_17_x86_64.manylinux2014_x86_64.whl", hash = "sha256:990406d226dea0e8f25f643b370224771878142155b879784ce89f633541a024"},
    {file = "pydantic-1.10.4-cp39-cp39-manylinux_2_5_i686.manylinux1_i686.manylinux_2_17_i686.manylinux2014_i686.whl", hash = "sha256:2e82a6d37a95e0b1b42b82ab340ada3963aea1317fd7f888bb6b9dfbf4fff57c"},
    {file = "pydantic-1.10.4-cp39-cp39-musllinux_1_1_i686.whl", hash = "sha256:9193d4f4ee8feca58bc56c8306bcb820f5c7905fd919e0750acdeeeef0615b28"},
    {file = "pydantic-1.10.4-cp39-cp39-musllinux_1_1_x86_64.whl", hash = "sha256:2b3ce5f16deb45c472dde1a0ee05619298c864a20cded09c4edd820e1454129f"},
    {file = "pydantic-1.10.4-cp39-cp39-win_amd64.whl", hash = "sha256:9cbdc268a62d9a98c56e2452d6c41c0263d64a2009aac69246486f01b4f594c4"},
    {file = "pydantic-1.10.4-py3-none-any.whl", hash = "sha256:4948f264678c703f3877d1c8877c4e3b2e12e549c57795107f08cf70c6ec7774"},
    {file = "pydantic-1.10.4.tar.gz", hash = "sha256:b9a3859f24eb4e097502a3be1fb4b2abb79b6103dd9e2e0edb70613a4459a648"},
]
pydeck = []
pydeprecate = []
pyerfa = []
pyex = []
pyflakes = []
pygls = [
    {file = "pygls-1.0.0-py3-none-any.whl", hash = "sha256:3414594ac29ff3ab990f004c675d1077e4e2659eae5cc3ae67cc6fa4d861e342"},
    {file = "pygls-1.0.0.tar.gz", hash = "sha256:c2a1c22e30028f7ca9d3f0a04da8eef29f0f1701bdbd97d8614d8e1e6711f336"},
]
pygments = []
pyhdfe = []
pyinstaller = []
pyinstaller-hooks-contrib = []
pylint = []
pyluach = []
pymeeus = []
pympler = []
pyobjc-core = []
pyobjc-framework-cocoa = []
pyod = []
pyotp = []
pyparsing = []
pyprind = []
pyrsistent = []
pytest = []
pytest-cov = []
pytest-mock = []
pytest-recording = []
pythclient = []
python-binance = []
python-coinmarketcap = []
python-dateutil = []
python-dotenv = []
python-i18n = []
pytorch-lightning = []
pytrends = []
pytz = []
pytz-deprecation-shim = []
pyupgrade = []
pywin32 = [
    {file = "pywin32-305-cp310-cp310-win32.whl", hash = "sha256:421f6cd86e84bbb696d54563c48014b12a23ef95a14e0bdba526be756d89f116"},
    {file = "pywin32-305-cp310-cp310-win_amd64.whl", hash = "sha256:73e819c6bed89f44ff1d690498c0a811948f73777e5f97c494c152b850fad478"},
    {file = "pywin32-305-cp310-cp310-win_arm64.whl", hash = "sha256:742eb905ce2187133a29365b428e6c3b9001d79accdc30aa8969afba1d8470f4"},
    {file = "pywin32-305-cp311-cp311-win32.whl", hash = "sha256:19ca459cd2e66c0e2cc9a09d589f71d827f26d47fe4a9d09175f6aa0256b51c2"},
    {file = "pywin32-305-cp311-cp311-win_amd64.whl", hash = "sha256:326f42ab4cfff56e77e3e595aeaf6c216712bbdd91e464d167c6434b28d65990"},
    {file = "pywin32-305-cp311-cp311-win_arm64.whl", hash = "sha256:4ecd404b2c6eceaca52f8b2e3e91b2187850a1ad3f8b746d0796a98b4cea04db"},
    {file = "pywin32-305-cp36-cp36m-win32.whl", hash = "sha256:48d8b1659284f3c17b68587af047d110d8c44837736b8932c034091683e05863"},
    {file = "pywin32-305-cp36-cp36m-win_amd64.whl", hash = "sha256:13362cc5aa93c2beaf489c9c9017c793722aeb56d3e5166dadd5ef82da021fe1"},
    {file = "pywin32-305-cp37-cp37m-win32.whl", hash = "sha256:a55db448124d1c1484df22fa8bbcbc45c64da5e6eae74ab095b9ea62e6d00496"},
    {file = "pywin32-305-cp37-cp37m-win_amd64.whl", hash = "sha256:109f98980bfb27e78f4df8a51a8198e10b0f347257d1e265bb1a32993d0c973d"},
    {file = "pywin32-305-cp38-cp38-win32.whl", hash = "sha256:9dd98384da775afa009bc04863426cb30596fd78c6f8e4e2e5bbf4edf8029504"},
    {file = "pywin32-305-cp38-cp38-win_amd64.whl", hash = "sha256:56d7a9c6e1a6835f521788f53b5af7912090674bb84ef5611663ee1595860fc7"},
    {file = "pywin32-305-cp39-cp39-win32.whl", hash = "sha256:9d968c677ac4d5cbdaa62fd3014ab241718e619d8e36ef8e11fb930515a1e918"},
    {file = "pywin32-305-cp39-cp39-win_amd64.whl", hash = "sha256:50768c6b7c3f0b38b7fb14dd4104da93ebced5f1a50dc0e834594bff6fbe1271"},
]
pywin32-ctypes = []
pywinpty = []
pyyaml = []
pyzmq = []
qdldl = []
<<<<<<< HEAD
quandl = [
    {file = "Quandl-3.7.0-py2.py3-none-any.whl", hash = "sha256:0e3e5dc60fd057c73c67380b1b0f2e3dc0e4c500fb5e6e146ac3a3c0d992cd1d"},
    {file = "Quandl-3.7.0.tar.gz", hash = "sha256:6e0b82fbc7861610b3577c5397277c4220e065eee0fed4e46cd6b6021655b64c"},
]
rapidfuzz = [
    {file = "rapidfuzz-1.9.1-cp27-cp27m-macosx_10_9_x86_64.whl", hash = "sha256:68227a8b25291d6a2140aef049271ea30a77be5ef672a58e582a55a5cc1fce93"},
    {file = "rapidfuzz-1.9.1-cp27-cp27m-manylinux2010_i686.whl", hash = "sha256:c33541995b96ff40025c1456b8c74b7dd2ab9cbf91943fc35a7bb621f48940e2"},
    {file = "rapidfuzz-1.9.1-cp27-cp27m-manylinux2010_x86_64.whl", hash = "sha256:c2fafbbf97a4632822248f4201601b691e2eac5fdb30e5d7a96d07a6d058a7d4"},
    {file = "rapidfuzz-1.9.1-cp27-cp27m-win32.whl", hash = "sha256:364795f617a99e1dbb55ac3947ab8366588b72531cb2d6152666287d20610706"},
    {file = "rapidfuzz-1.9.1-cp27-cp27m-win_amd64.whl", hash = "sha256:f171d9e66144b0647f9b998ef10bdd919a640e4b1357250c8ef6259deb5ffe0d"},
    {file = "rapidfuzz-1.9.1-cp27-cp27mu-manylinux2010_i686.whl", hash = "sha256:c83801a7c5209663aa120b815a4f2c39e95fe8e0b774ec58a1e0affd6a2fcfc6"},
    {file = "rapidfuzz-1.9.1-cp27-cp27mu-manylinux2010_x86_64.whl", hash = "sha256:67e61c2baa6bb1848c4a33752f1781124dcc90bf3f31b18b44db1ae4e4e26634"},
    {file = "rapidfuzz-1.9.1-cp310-cp310-macosx_10_9_universal2.whl", hash = "sha256:8ab7eb003a18991347174910f11d38ff40399081185d9e3199ec277535f7828b"},
    {file = "rapidfuzz-1.9.1-cp310-cp310-macosx_10_9_x86_64.whl", hash = "sha256:5ad450badf06ddf98a246140b5059ba895ee8445e8102a5a289908327f551f81"},
    {file = "rapidfuzz-1.9.1-cp310-cp310-macosx_11_0_arm64.whl", hash = "sha256:402b2174bded62a793c5f7d9aec16bc32c661402360a934819ae72b54cfbce1e"},
    {file = "rapidfuzz-1.9.1-cp310-cp310-manylinux_2_12_i686.manylinux2010_i686.whl", hash = "sha256:92066ccb054efc2e17afb4049c98b550969653cd58f71dd756cfcc8e6864630a"},
    {file = "rapidfuzz-1.9.1-cp310-cp310-manylinux_2_12_x86_64.manylinux2010_x86_64.whl", hash = "sha256:8dc0bf1814accee08a9c9bace6672ef06eae6b0446fce88e3e97e23dfaf3ea10"},
    {file = "rapidfuzz-1.9.1-cp310-cp310-manylinux_2_17_aarch64.manylinux2014_aarch64.whl", hash = "sha256:bdbd387efb8478605951344f327dd03bf053c138d757369a43404305b99e55db"},
    {file = "rapidfuzz-1.9.1-cp310-cp310-win32.whl", hash = "sha256:b1c54807e556dbcc6caf4ce0f24446c01b195f3cc46e2a6e74b82d3a21eaa45d"},
    {file = "rapidfuzz-1.9.1-cp310-cp310-win_amd64.whl", hash = "sha256:ac3273364cd1619cab3bf0ba731efea5405833f9eba362da7dcd70bd42073d8e"},
    {file = "rapidfuzz-1.9.1-cp35-cp35m-manylinux2010_i686.whl", hash = "sha256:d9faf62606c08a0a6992dd480c72b6a068733ae02688dc35f2e36ba0d44673f4"},
    {file = "rapidfuzz-1.9.1-cp35-cp35m-manylinux2010_x86_64.whl", hash = "sha256:f6a56a48be047637b1b0b2459a11cf7cd5aa7bbe16a439bd4f73b4af39e620e4"},
    {file = "rapidfuzz-1.9.1-cp35-cp35m-win32.whl", hash = "sha256:aa91609979e9d2700f0ff100df99b36e7d700b70169ee385d43d5de9e471ae97"},
    {file = "rapidfuzz-1.9.1-cp35-cp35m-win_amd64.whl", hash = "sha256:b4cfdd0915ab4cec86c2ff6bab9f01b03454f3de0963c37f9f219df2ddf42b95"},
    {file = "rapidfuzz-1.9.1-cp36-cp36m-macosx_10_9_x86_64.whl", hash = "sha256:c6bfa4ad0158a093cd304f795ceefdc3861ae6942a61432b2a50858be6de88ca"},
    {file = "rapidfuzz-1.9.1-cp36-cp36m-manylinux_2_12_i686.manylinux2010_i686.whl", hash = "sha256:eb0ea02295d9278bd2dcd2df4760b0f2887b6c3f2f374005ec5af320d8d3a37e"},
    {file = "rapidfuzz-1.9.1-cp36-cp36m-manylinux_2_12_x86_64.manylinux2010_x86_64.whl", hash = "sha256:d5187cd5cd6273e9fee07de493a42a2153134a4914df74cb1abb0744551c548a"},
    {file = "rapidfuzz-1.9.1-cp36-cp36m-manylinux_2_17_aarch64.manylinux2014_aarch64.whl", hash = "sha256:f6e5b8af63f9c05b64454460759ed84a715d581d598ec4484f4ec512f398e8b1"},
    {file = "rapidfuzz-1.9.1-cp36-cp36m-win32.whl", hash = "sha256:36137f88f2b28115af506118e64e11c816611eab2434293af7fdacd1290ffb9d"},
    {file = "rapidfuzz-1.9.1-cp36-cp36m-win_amd64.whl", hash = "sha256:fcc420cad46be7c9887110edf04cdee545f26dbf22650a443d89790fc35f7b88"},
    {file = "rapidfuzz-1.9.1-cp37-cp37m-macosx_10_9_x86_64.whl", hash = "sha256:b06de314f426aebff8a44319016bbe2b22f7848c84e44224f80b0690b7b08b18"},
    {file = "rapidfuzz-1.9.1-cp37-cp37m-manylinux_2_12_i686.manylinux2010_i686.whl", hash = "sha256:e5de44e719faea79e45322b037f0d4a141d750b80d2204fa68f43a42a24f0fbc"},
    {file = "rapidfuzz-1.9.1-cp37-cp37m-manylinux_2_12_x86_64.manylinux2010_x86_64.whl", hash = "sha256:f9439df09a782afd01b67005a3b110c70bbf9e1cf06d2ac9b293ce2d02d3c549"},
    {file = "rapidfuzz-1.9.1-cp37-cp37m-manylinux_2_17_aarch64.manylinux2014_aarch64.whl", hash = "sha256:e903d4702647465721e2d0431c95f04fd56a06577f06f41e2960c83fd63c1bad"},
    {file = "rapidfuzz-1.9.1-cp37-cp37m-win32.whl", hash = "sha256:a5298f4ac1975edcbb15583eab659a44b33aebaf3bccf172e185cfea68771c08"},
    {file = "rapidfuzz-1.9.1-cp37-cp37m-win_amd64.whl", hash = "sha256:103193a01921b54fcdad6b01cfda3a68e00aeafca236b7ecd5b1b2c2e7e96337"},
    {file = "rapidfuzz-1.9.1-cp38-cp38-macosx_10_9_universal2.whl", hash = "sha256:1d98a3187040dca855e02179a35c137f72ef83ce243783d44ea59efa86b94b3a"},
    {file = "rapidfuzz-1.9.1-cp38-cp38-macosx_10_9_x86_64.whl", hash = "sha256:cb92bf7fc911b787055a88d9295ca3b4fe8576e3b59271f070f1b1b181eb087d"},
    {file = "rapidfuzz-1.9.1-cp38-cp38-macosx_11_0_arm64.whl", hash = "sha256:3f014a0f5f8159a94c6ee884fedd1c30e07fb866a5d76ff2c18091bc6363b76f"},
    {file = "rapidfuzz-1.9.1-cp38-cp38-manylinux_2_12_i686.manylinux2010_i686.whl", hash = "sha256:31474074a99f72289ac325fbd77983e7d355d48860bfe7a4f6f6396fdb24410a"},
    {file = "rapidfuzz-1.9.1-cp38-cp38-manylinux_2_12_x86_64.manylinux2010_x86_64.whl", hash = "sha256:ec67d79af5a2d7b0cf67b570a5579710e461cadda4120478e813b63491f394dd"},
    {file = "rapidfuzz-1.9.1-cp38-cp38-manylinux_2_17_aarch64.manylinux2014_aarch64.whl", hash = "sha256:6ebc0d3d15ed32f98f0052cf6e3e9c9b8010fb93c04fb74d2022e3c51ec540e2"},
    {file = "rapidfuzz-1.9.1-cp38-cp38-win32.whl", hash = "sha256:477ab1a3044bab89db45caabc562b158f68765ecaa638b73ba17e92f09dfa5ff"},
    {file = "rapidfuzz-1.9.1-cp38-cp38-win_amd64.whl", hash = "sha256:8e872763dc0367d7544aa585d2e8b27af233323b8a7cd2f9b78cafa05bae5018"},
    {file = "rapidfuzz-1.9.1-cp39-cp39-macosx_10_9_universal2.whl", hash = "sha256:8401c41e219ae36ca7a88762776a6270511650d4cc70d024ae61561e96d67e47"},
    {file = "rapidfuzz-1.9.1-cp39-cp39-macosx_10_9_x86_64.whl", hash = "sha256:ea10bd8e0436801c3264f7084a5ea194f12ba9fe1ba898aa4a2107d276501292"},
    {file = "rapidfuzz-1.9.1-cp39-cp39-macosx_11_0_arm64.whl", hash = "sha256:433737914b46c1ffa0c678eceae1c260dc6b7fb5b6cad4c725d3e3607c764b32"},
    {file = "rapidfuzz-1.9.1-cp39-cp39-manylinux_2_12_i686.manylinux2010_i686.whl", hash = "sha256:8c3b08e90e45acbc469d1f456681643256e952bf84ec7714f58979baba0c8a1c"},
    {file = "rapidfuzz-1.9.1-cp39-cp39-manylinux_2_12_x86_64.manylinux2010_x86_64.whl", hash = "sha256:bbcd265b3c86176e5db4cbba7b4364d7333c214ee80e2d259c7085929934ca9d"},
    {file = "rapidfuzz-1.9.1-cp39-cp39-manylinux_2_17_aarch64.manylinux2014_aarch64.whl", hash = "sha256:3d69fabcd635783cd842e7d5ee4b77164314c5124b82df5a0c436ab3d698f8a9"},
    {file = "rapidfuzz-1.9.1-cp39-cp39-win32.whl", hash = "sha256:01f16b6f3fa5d1a26c12f5da5de0032f1e12c919d876005b57492a8ec9a5c043"},
    {file = "rapidfuzz-1.9.1-cp39-cp39-win_amd64.whl", hash = "sha256:0bcc5bbfdbe6068cc2cf0029ab6cde08dceac498d232fa3a61dd34fbfa0b3f36"},
    {file = "rapidfuzz-1.9.1-pp27-pypy_73-manylinux2010_x86_64.whl", hash = "sha256:de869c8f4e8edb9b2f7b8232a04896645501defcbd9d85bc0202ff3ec6285f6b"},
    {file = "rapidfuzz-1.9.1-pp37-pypy37_pp73-manylinux_2_12_i686.manylinux2010_i686.whl", hash = "sha256:db5978e970fb0955974d51021da4b929e2e4890fef17792989ee32658e2b159c"},
    {file = "rapidfuzz-1.9.1-pp37-pypy37_pp73-manylinux_2_12_x86_64.manylinux2010_x86_64.whl", hash = "sha256:33479f75f36ac3a1d8421365d4fa906e013490790730a89caba31d06e6f71738"},
    {file = "rapidfuzz-1.9.1-pp37-pypy37_pp73-win_amd64.whl", hash = "sha256:af991cb333ec526d894923163050931b3a870b7694bf7687aaa6154d341a98f5"},
    {file = "rapidfuzz-1.9.1.tar.gz", hash = "sha256:bd7a4fe33ba49db3417f0f57a8af02462554f1296dedcf35b026cd3525efef74"},
]
rdflib = []
regex = [
    {file = "regex-2022.3.2-cp310-cp310-macosx_10_9_x86_64.whl", hash = "sha256:ab69b4fe09e296261377d209068d52402fb85ef89dc78a9ac4a29a895f4e24a7"},
    {file = "regex-2022.3.2-cp310-cp310-macosx_11_0_arm64.whl", hash = "sha256:5bc5f921be39ccb65fdda741e04b2555917a4bced24b4df14eddc7569be3b493"},
    {file = "regex-2022.3.2-cp310-cp310-manylinux_2_17_aarch64.manylinux2014_aarch64.whl", hash = "sha256:43eba5c46208deedec833663201752e865feddc840433285fbadee07b84b464d"},
    {file = "regex-2022.3.2-cp310-cp310-manylinux_2_17_ppc64le.manylinux2014_ppc64le.whl", hash = "sha256:c68d2c04f7701a418ec2e5631b7f3552efc32f6bcc1739369c6eeb1af55f62e0"},
    {file = "regex-2022.3.2-cp310-cp310-manylinux_2_17_s390x.manylinux2014_s390x.whl", hash = "sha256:caa2734ada16a44ae57b229d45091f06e30a9a52ace76d7574546ab23008c635"},
    {file = "regex-2022.3.2-cp310-cp310-manylinux_2_17_x86_64.manylinux2014_x86_64.whl", hash = "sha256:ef806f684f17dbd6263d72a54ad4073af42b42effa3eb42b877e750c24c76f86"},
    {file = "regex-2022.3.2-cp310-cp310-manylinux_2_5_i686.manylinux1_i686.manylinux_2_17_i686.manylinux2014_i686.whl", hash = "sha256:be319f4eb400ee567b722e9ea63d5b2bb31464e3cf1b016502e3ee2de4f86f5c"},
    {file = "regex-2022.3.2-cp310-cp310-manylinux_2_5_x86_64.manylinux1_x86_64.manylinux_2_12_x86_64.manylinux2010_x86_64.whl", hash = "sha256:42bb37e2b2d25d958c25903f6125a41aaaa1ed49ca62c103331f24b8a459142f"},
    {file = "regex-2022.3.2-cp310-cp310-musllinux_1_1_aarch64.whl", hash = "sha256:fbc88d3ba402b5d041d204ec2449c4078898f89c4a6e6f0ed1c1a510ef1e221d"},
    {file = "regex-2022.3.2-cp310-cp310-musllinux_1_1_i686.whl", hash = "sha256:91e0f7e7be77250b808a5f46d90bf0032527d3c032b2131b63dee54753a4d729"},
    {file = "regex-2022.3.2-cp310-cp310-musllinux_1_1_ppc64le.whl", hash = "sha256:cb3652bbe6720786b9137862205986f3ae54a09dec8499a995ed58292bdf77c2"},
    {file = "regex-2022.3.2-cp310-cp310-musllinux_1_1_s390x.whl", hash = "sha256:878c626cbca3b649e14e972c14539a01191d79e58934e3f3ef4a9e17f90277f8"},
    {file = "regex-2022.3.2-cp310-cp310-musllinux_1_1_x86_64.whl", hash = "sha256:6df070a986fc064d865c381aecf0aaff914178fdf6874da2f2387e82d93cc5bd"},
    {file = "regex-2022.3.2-cp310-cp310-win32.whl", hash = "sha256:b549d851f91a4efb3e65498bd4249b1447ab6035a9972f7fc215eb1f59328834"},
    {file = "regex-2022.3.2-cp310-cp310-win_amd64.whl", hash = "sha256:8babb2b5751105dc0aef2a2e539f4ba391e738c62038d8cb331c710f6b0f3da7"},
    {file = "regex-2022.3.2-cp36-cp36m-macosx_10_9_x86_64.whl", hash = "sha256:1977bb64264815d3ef016625adc9df90e6d0e27e76260280c63eca993e3f455f"},
    {file = "regex-2022.3.2-cp36-cp36m-manylinux_2_17_aarch64.manylinux2014_aarch64.whl", hash = "sha256:1e73652057473ad3e6934944af090852a02590c349357b79182c1b681da2c772"},
    {file = "regex-2022.3.2-cp36-cp36m-manylinux_2_17_ppc64le.manylinux2014_ppc64le.whl", hash = "sha256:b22ff939a8856a44f4822da38ef4868bd3a9ade22bb6d9062b36957c850e404f"},
    {file = "regex-2022.3.2-cp36-cp36m-manylinux_2_17_s390x.manylinux2014_s390x.whl", hash = "sha256:878f5d649ba1db9f52cc4ef491f7dba2d061cdc48dd444c54260eebc0b1729b9"},
    {file = "regex-2022.3.2-cp36-cp36m-manylinux_2_17_x86_64.manylinux2014_x86_64.whl", hash = "sha256:0008650041531d0eadecc96a73d37c2dc4821cf51b0766e374cb4f1ddc4e1c14"},
    {file = "regex-2022.3.2-cp36-cp36m-manylinux_2_5_i686.manylinux1_i686.manylinux_2_17_i686.manylinux2014_i686.whl", hash = "sha256:06b1df01cf2aef3a9790858af524ae2588762c8a90e784ba00d003f045306204"},
    {file = "regex-2022.3.2-cp36-cp36m-manylinux_2_5_x86_64.manylinux1_x86_64.manylinux_2_12_x86_64.manylinux2010_x86_64.whl", hash = "sha256:57484d39447f94967e83e56db1b1108c68918c44ab519b8ecfc34b790ca52bf7"},
    {file = "regex-2022.3.2-cp36-cp36m-musllinux_1_1_aarch64.whl", hash = "sha256:74d86e8924835f863c34e646392ef39039405f6ce52956d8af16497af4064a30"},
    {file = "regex-2022.3.2-cp36-cp36m-musllinux_1_1_i686.whl", hash = "sha256:ae17fc8103f3b63345709d3e9654a274eee1c6072592aec32b026efd401931d0"},
    {file = "regex-2022.3.2-cp36-cp36m-musllinux_1_1_ppc64le.whl", hash = "sha256:5f92a7cdc6a0ae2abd184e8dfd6ef2279989d24c85d2c85d0423206284103ede"},
    {file = "regex-2022.3.2-cp36-cp36m-musllinux_1_1_s390x.whl", hash = "sha256:5dcc4168536c8f68654f014a3db49b6b4a26b226f735708be2054314ed4964f4"},
    {file = "regex-2022.3.2-cp36-cp36m-musllinux_1_1_x86_64.whl", hash = "sha256:1e30762ddddb22f7f14c4f59c34d3addabc789216d813b0f3e2788d7bcf0cf29"},
    {file = "regex-2022.3.2-cp36-cp36m-win32.whl", hash = "sha256:286ff9ec2709d56ae7517040be0d6c502642517ce9937ab6d89b1e7d0904f863"},
    {file = "regex-2022.3.2-cp36-cp36m-win_amd64.whl", hash = "sha256:d326ff80ed531bf2507cba93011c30fff2dd51454c85f55df0f59f2030b1687b"},
    {file = "regex-2022.3.2-cp37-cp37m-macosx_10_9_x86_64.whl", hash = "sha256:9d828c5987d543d052b53c579a01a52d96b86f937b1777bbfe11ef2728929357"},
    {file = "regex-2022.3.2-cp37-cp37m-manylinux_2_17_aarch64.manylinux2014_aarch64.whl", hash = "sha256:c87ac58b9baaf50b6c1b81a18d20eda7e2883aa9a4fb4f1ca70f2e443bfcdc57"},
    {file = "regex-2022.3.2-cp37-cp37m-manylinux_2_17_ppc64le.manylinux2014_ppc64le.whl", hash = "sha256:d6c2441538e4fadd4291c8420853431a229fcbefc1bf521810fbc2629d8ae8c2"},
    {file = "regex-2022.3.2-cp37-cp37m-manylinux_2_17_s390x.manylinux2014_s390x.whl", hash = "sha256:f3356afbb301ec34a500b8ba8b47cba0b44ed4641c306e1dd981a08b416170b5"},
    {file = "regex-2022.3.2-cp37-cp37m-manylinux_2_17_x86_64.manylinux2014_x86_64.whl", hash = "sha256:0d96eec8550fd2fd26f8e675f6d8b61b159482ad8ffa26991b894ed5ee19038b"},
    {file = "regex-2022.3.2-cp37-cp37m-manylinux_2_5_i686.manylinux1_i686.manylinux_2_17_i686.manylinux2014_i686.whl", hash = "sha256:cf668f26604e9f7aee9f8eaae4ca07a948168af90b96be97a4b7fa902a6d2ac1"},
    {file = "regex-2022.3.2-cp37-cp37m-manylinux_2_5_x86_64.manylinux1_x86_64.manylinux_2_12_x86_64.manylinux2010_x86_64.whl", hash = "sha256:0eb0e2845e81bdea92b8281a3969632686502565abf4a0b9e4ab1471c863d8f3"},
    {file = "regex-2022.3.2-cp37-cp37m-musllinux_1_1_aarch64.whl", hash = "sha256:87bc01226cd288f0bd9a4f9f07bf6827134dc97a96c22e2d28628e824c8de231"},
    {file = "regex-2022.3.2-cp37-cp37m-musllinux_1_1_i686.whl", hash = "sha256:09b4b6ccc61d4119342b26246ddd5a04accdeebe36bdfe865ad87a0784efd77f"},
    {file = "regex-2022.3.2-cp37-cp37m-musllinux_1_1_ppc64le.whl", hash = "sha256:9557545c10d52c845f270b665b52a6a972884725aa5cf12777374e18f2ea8960"},
    {file = "regex-2022.3.2-cp37-cp37m-musllinux_1_1_s390x.whl", hash = "sha256:0be0c34a39e5d04a62fd5342f0886d0e57592a4f4993b3f9d257c1f688b19737"},
    {file = "regex-2022.3.2-cp37-cp37m-musllinux_1_1_x86_64.whl", hash = "sha256:7b103dffb9f6a47ed7ffdf352b78cfe058b1777617371226c1894e1be443afec"},
    {file = "regex-2022.3.2-cp37-cp37m-win32.whl", hash = "sha256:f8169ec628880bdbca67082a9196e2106060a4a5cbd486ac51881a4df805a36f"},
    {file = "regex-2022.3.2-cp37-cp37m-win_amd64.whl", hash = "sha256:4b9c16a807b17b17c4fa3a1d8c242467237be67ba92ad24ff51425329e7ae3d0"},
    {file = "regex-2022.3.2-cp38-cp38-macosx_10_9_x86_64.whl", hash = "sha256:67250b36edfa714ba62dc62d3f238e86db1065fccb538278804790f578253640"},
    {file = "regex-2022.3.2-cp38-cp38-macosx_11_0_arm64.whl", hash = "sha256:5510932596a0f33399b7fff1bd61c59c977f2b8ee987b36539ba97eb3513584a"},
    {file = "regex-2022.3.2-cp38-cp38-manylinux_2_17_aarch64.manylinux2014_aarch64.whl", hash = "sha256:f6f7ee2289176cb1d2c59a24f50900f8b9580259fa9f1a739432242e7d254f93"},
    {file = "regex-2022.3.2-cp38-cp38-manylinux_2_17_ppc64le.manylinux2014_ppc64le.whl", hash = "sha256:86d7a68fa53688e1f612c3246044157117403c7ce19ebab7d02daf45bd63913e"},
    {file = "regex-2022.3.2-cp38-cp38-manylinux_2_17_s390x.manylinux2014_s390x.whl", hash = "sha256:aaf5317c961d93c1a200b9370fb1c6b6836cc7144fef3e5a951326912bf1f5a3"},
    {file = "regex-2022.3.2-cp38-cp38-manylinux_2_17_x86_64.manylinux2014_x86_64.whl", hash = "sha256:ad397bc7d51d69cb07ef89e44243f971a04ce1dca9bf24c992c362406c0c6573"},
    {file = "regex-2022.3.2-cp38-cp38-manylinux_2_5_i686.manylinux1_i686.manylinux_2_17_i686.manylinux2014_i686.whl", hash = "sha256:297c42ede2c81f0cb6f34ea60b5cf6dc965d97fa6936c11fc3286019231f0d66"},
    {file = "regex-2022.3.2-cp38-cp38-manylinux_2_5_x86_64.manylinux1_x86_64.manylinux_2_12_x86_64.manylinux2010_x86_64.whl", hash = "sha256:af4d8cc28e4c7a2f6a9fed544228c567340f8258b6d7ea815b62a72817bbd178"},
    {file = "regex-2022.3.2-cp38-cp38-musllinux_1_1_aarch64.whl", hash = "sha256:452519bc4c973e961b1620c815ea6dd8944a12d68e71002be5a7aff0a8361571"},
    {file = "regex-2022.3.2-cp38-cp38-musllinux_1_1_i686.whl", hash = "sha256:cb34c2d66355fb70ae47b5595aafd7218e59bb9c00ad8cc3abd1406ca5874f07"},
    {file = "regex-2022.3.2-cp38-cp38-musllinux_1_1_ppc64le.whl", hash = "sha256:3d146e5591cb67c5e836229a04723a30af795ef9b70a0bbd913572e14b7b940f"},
    {file = "regex-2022.3.2-cp38-cp38-musllinux_1_1_s390x.whl", hash = "sha256:03299b0bcaa7824eb7c0ebd7ef1e3663302d1b533653bfe9dc7e595d453e2ae9"},
    {file = "regex-2022.3.2-cp38-cp38-musllinux_1_1_x86_64.whl", hash = "sha256:9ccb0a4ab926016867260c24c192d9df9586e834f5db83dfa2c8fffb3a6e5056"},
    {file = "regex-2022.3.2-cp38-cp38-win32.whl", hash = "sha256:f7e8f1ee28e0a05831c92dc1c0c1c94af5289963b7cf09eca5b5e3ce4f8c91b0"},
    {file = "regex-2022.3.2-cp38-cp38-win_amd64.whl", hash = "sha256:35ed2f3c918a00b109157428abfc4e8d1ffabc37c8f9abc5939ebd1e95dabc47"},
    {file = "regex-2022.3.2-cp39-cp39-macosx_10_9_x86_64.whl", hash = "sha256:55820bc631684172b9b56a991d217ec7c2e580d956591dc2144985113980f5a3"},
    {file = "regex-2022.3.2-cp39-cp39-macosx_11_0_arm64.whl", hash = "sha256:83f03f0bd88c12e63ca2d024adeee75234d69808b341e88343b0232329e1f1a1"},
    {file = "regex-2022.3.2-cp39-cp39-manylinux_2_17_aarch64.manylinux2014_aarch64.whl", hash = "sha256:42d6007722d46bd2c95cce700181570b56edc0dcbadbfe7855ec26c3f2d7e008"},
    {file = "regex-2022.3.2-cp39-cp39-manylinux_2_17_ppc64le.manylinux2014_ppc64le.whl", hash = "sha256:320c2f4106962ecea0f33d8d31b985d3c185757c49c1fb735501515f963715ed"},
    {file = "regex-2022.3.2-cp39-cp39-manylinux_2_17_s390x.manylinux2014_s390x.whl", hash = "sha256:fbd3fe37353c62fd0eb19fb76f78aa693716262bcd5f9c14bb9e5aca4b3f0dc4"},
    {file = "regex-2022.3.2-cp39-cp39-manylinux_2_17_x86_64.manylinux2014_x86_64.whl", hash = "sha256:17e51ad1e6131c496b58d317bc9abec71f44eb1957d32629d06013a21bc99cac"},
    {file = "regex-2022.3.2-cp39-cp39-manylinux_2_5_i686.manylinux1_i686.manylinux_2_17_i686.manylinux2014_i686.whl", hash = "sha256:72bc3a5effa5974be6d965ed8301ac1e869bc18425c8a8fac179fbe7876e3aee"},
    {file = "regex-2022.3.2-cp39-cp39-manylinux_2_5_x86_64.manylinux1_x86_64.manylinux_2_12_x86_64.manylinux2010_x86_64.whl", hash = "sha256:e5602a9b5074dcacc113bba4d2f011d2748f50e3201c8139ac5b68cf2a76bd8b"},
    {file = "regex-2022.3.2-cp39-cp39-musllinux_1_1_aarch64.whl", hash = "sha256:729aa8ca624c42f309397c5fc9e21db90bf7e2fdd872461aabdbada33de9063c"},
    {file = "regex-2022.3.2-cp39-cp39-musllinux_1_1_i686.whl", hash = "sha256:d6ecfd1970b3380a569d7b3ecc5dd70dba295897418ed9e31ec3c16a5ab099a5"},
    {file = "regex-2022.3.2-cp39-cp39-musllinux_1_1_ppc64le.whl", hash = "sha256:13bbf0c9453c6d16e5867bda7f6c0c7cff1decf96c5498318bb87f8136d2abd4"},
    {file = "regex-2022.3.2-cp39-cp39-musllinux_1_1_s390x.whl", hash = "sha256:58ba41e462653eaf68fc4a84ec4d350b26a98d030be1ab24aba1adcc78ffe447"},
    {file = "regex-2022.3.2-cp39-cp39-musllinux_1_1_x86_64.whl", hash = "sha256:c0446b2871335d5a5e9fcf1462f954586b09a845832263db95059dcd01442015"},
    {file = "regex-2022.3.2-cp39-cp39-win32.whl", hash = "sha256:20e6a27959f162f979165e496add0d7d56d7038237092d1aba20b46de79158f1"},
    {file = "regex-2022.3.2-cp39-cp39-win_amd64.whl", hash = "sha256:9efa41d1527b366c88f265a227b20bcec65bda879962e3fc8a2aee11e81266d7"},
    {file = "regex-2022.3.2.tar.gz", hash = "sha256:79e5af1ff258bc0fe0bdd6f69bc4ae33935a898e3cbefbbccf22e88a27fa053b"},
]
=======
quandl = []
rapidfuzz = []
regex = []
>>>>>>> dbd20977
requests = []
requests-oauthlib = []
rfc3986 = []
rich = []
riskfolio-lib = []
robin-stocks = []
rsa = []
"ruamel.yaml" = []
"ruamel.yaml.clib" = []
ruff = [
    {file = "ruff-0.0.236-py3-none-macosx_10_7_x86_64.whl", hash = "sha256:d4d8f3646f678c0148ddc1477151f14068d35609681663a916aae643ae724a0f"},
    {file = "ruff-0.0.236-py3-none-macosx_10_9_x86_64.macosx_11_0_arm64.macosx_10_9_universal2.whl", hash = "sha256:1f9121c656021720391b1ddba843813569910adf7c08b4c0ed325a4418ff4acd"},
    {file = "ruff-0.0.236-py3-none-manylinux_2_17_aarch64.manylinux2014_aarch64.whl", hash = "sha256:53495204366169766b501332909a245072f5bc6a976972150f4df5fef961c119"},
    {file = "ruff-0.0.236-py3-none-manylinux_2_17_armv7l.manylinux2014_armv7l.whl", hash = "sha256:2939a8360c45a76373554e426aae691b4dc785e1fec647a74626cb8c7ea9429c"},
    {file = "ruff-0.0.236-py3-none-manylinux_2_17_i686.manylinux2014_i686.whl", hash = "sha256:3bea5d101c5918ff5b4bf997565667e4ea040fa9ec0ef98f63d5168c84219519"},
    {file = "ruff-0.0.236-py3-none-manylinux_2_17_ppc64.manylinux2014_ppc64.whl", hash = "sha256:7cd622e5d4f6aa356b4193840a2ca39cf6eb6d37de80c4e54a79f61f7c6b52ef"},
    {file = "ruff-0.0.236-py3-none-manylinux_2_17_ppc64le.manylinux2014_ppc64le.whl", hash = "sha256:6c21e3f42eb2d943d8437b365b7ec3c6d7d98a6c742cf08fd385671744737e5e"},
    {file = "ruff-0.0.236-py3-none-manylinux_2_17_s390x.manylinux2014_s390x.whl", hash = "sha256:be96ee774c3e30c2aa0314bf73e3f5144e8e1d5971d13e60bf2f4a07112de6f9"},
    {file = "ruff-0.0.236-py3-none-manylinux_2_17_x86_64.manylinux2014_x86_64.whl", hash = "sha256:4185c328c78adabfb0417a3e7f86395f8d5b3bcfb0e763d6cdde7246c3d08b35"},
    {file = "ruff-0.0.236-py3-none-musllinux_1_2_aarch64.whl", hash = "sha256:055438a8b3ba5de45e2bf606f2aae0c6b928b5fba3928ad008c3019440f40547"},
    {file = "ruff-0.0.236-py3-none-musllinux_1_2_armv7l.whl", hash = "sha256:71f87d4e841b18c8b2c1a1f9c04e822285cfac7786fcde4ae34d4b107ab0bc81"},
    {file = "ruff-0.0.236-py3-none-musllinux_1_2_i686.whl", hash = "sha256:29654591e610630f3c3614a4ae16524ac4e0baa2680cf7fc8676fd047cb3f1c6"},
    {file = "ruff-0.0.236-py3-none-musllinux_1_2_x86_64.whl", hash = "sha256:ce82f88a2e8ad530a8ae81886b4bcbb33ba12643e873bcd65c2193fdf96bf49f"},
    {file = "ruff-0.0.236-py3-none-win32.whl", hash = "sha256:e3b09c10cabae034babdc0864985101f417d26ad70fccdd0022593b9cbd8e0b6"},
    {file = "ruff-0.0.236-py3-none-win_amd64.whl", hash = "sha256:a5765fe2434e85f6c058cdda2538e18a7c6c87594ee63f3999fe39f558ee7c63"},
    {file = "ruff-0.0.236.tar.gz", hash = "sha256:64826b12171080be6731d5d46494fbb51b90cf6593134bed5a76f424dc98a480"},
]
scikit-learn = []
scipy = [
    {file = "scipy-1.10.0-cp310-cp310-macosx_10_15_x86_64.whl", hash = "sha256:b901b423c91281a974f6cd1c36f5c6c523e665b5a6d5e80fcb2334e14670eefd"},
    {file = "scipy-1.10.0-cp310-cp310-macosx_12_0_arm64.whl", hash = "sha256:16ba05d3d1b9f2141004f3f36888e05894a525960b07f4c2bfc0456b955a00be"},
    {file = "scipy-1.10.0-cp310-cp310-manylinux_2_17_aarch64.manylinux2014_aarch64.whl", hash = "sha256:151f066fe7d6653c3ffefd489497b8fa66d7316e3e0d0c0f7ff6acca1b802809"},
    {file = "scipy-1.10.0-cp310-cp310-manylinux_2_17_x86_64.manylinux2014_x86_64.whl", hash = "sha256:2f9ea0a37aca111a407cb98aa4e8dfde6e5d9333bae06dfa5d938d14c80bb5c3"},
    {file = "scipy-1.10.0-cp310-cp310-win_amd64.whl", hash = "sha256:27e548276b5a88b51212b61f6dda49a24acf5d770dff940bd372b3f7ced8c6c2"},
    {file = "scipy-1.10.0-cp311-cp311-macosx_10_15_x86_64.whl", hash = "sha256:42ab8b9e7dc1ebe248e55f54eea5307b6ab15011a7883367af48dd781d1312e4"},
    {file = "scipy-1.10.0-cp311-cp311-macosx_12_0_arm64.whl", hash = "sha256:e096b062d2efdea57f972d232358cb068413dc54eec4f24158bcbb5cb8bddfd8"},
    {file = "scipy-1.10.0-cp311-cp311-manylinux_2_17_aarch64.manylinux2014_aarch64.whl", hash = "sha256:4df25a28bd22c990b22129d3c637fd5c3be4b7c94f975dca909d8bab3309b694"},
    {file = "scipy-1.10.0-cp311-cp311-manylinux_2_17_x86_64.manylinux2014_x86_64.whl", hash = "sha256:2ad449db4e0820e4b42baccefc98ec772ad7818dcbc9e28b85aa05a536b0f1a2"},
    {file = "scipy-1.10.0-cp311-cp311-win_amd64.whl", hash = "sha256:6faf86ef7717891195ae0537e48da7524d30bc3b828b30c9b115d04ea42f076f"},
    {file = "scipy-1.10.0-cp38-cp38-macosx_10_15_x86_64.whl", hash = "sha256:4bd0e3278126bc882d10414436e58fa3f1eca0aa88b534fcbf80ed47e854f46c"},
    {file = "scipy-1.10.0-cp38-cp38-macosx_12_0_arm64.whl", hash = "sha256:38bfbd18dcc69eeb589811e77fae552fa923067fdfbb2e171c9eac749885f210"},
    {file = "scipy-1.10.0-cp38-cp38-manylinux_2_17_aarch64.manylinux2014_aarch64.whl", hash = "sha256:0ab2a58064836632e2cec31ca197d3695c86b066bc4818052b3f5381bfd2a728"},
    {file = "scipy-1.10.0-cp38-cp38-manylinux_2_17_x86_64.manylinux2014_x86_64.whl", hash = "sha256:5cd7a30970c29d9768a7164f564d1fbf2842bfc77b7d114a99bc32703ce0bf48"},
    {file = "scipy-1.10.0-cp38-cp38-win_amd64.whl", hash = "sha256:9b878c671655864af59c108c20e4da1e796154bd78c0ed6bb02bc41c84625686"},
    {file = "scipy-1.10.0-cp39-cp39-macosx_10_15_x86_64.whl", hash = "sha256:3afcbddb4488ac950ce1147e7580178b333a29cd43524c689b2e3543a080a2c8"},
    {file = "scipy-1.10.0-cp39-cp39-macosx_12_0_arm64.whl", hash = "sha256:6e4497e5142f325a5423ff5fda2fff5b5d953da028637ff7c704378c8c284ea7"},
    {file = "scipy-1.10.0-cp39-cp39-manylinux_2_17_aarch64.manylinux2014_aarch64.whl", hash = "sha256:441cab2166607c82e6d7a8683779cb89ba0f475b983c7e4ab88f3668e268c143"},
    {file = "scipy-1.10.0-cp39-cp39-manylinux_2_17_x86_64.manylinux2014_x86_64.whl", hash = "sha256:0490dc499fe23e4be35b8b6dd1e60a4a34f0c4adb30ac671e6332446b3cbbb5a"},
    {file = "scipy-1.10.0-cp39-cp39-win_amd64.whl", hash = "sha256:954ff69d2d1bf666b794c1d7216e0a746c9d9289096a64ab3355a17c7c59db54"},
    {file = "scipy-1.10.0.tar.gz", hash = "sha256:c8b3cbc636a87a89b770c6afc999baa6bcbb01691b5ccbbc1b1791c7c0a07540"},
]
screeninfo = []
scs = []
seaborn = []
semver = []
send2trash = []
sentiment-investor = []
setuptools-git = []
setuptools-scm = []
sgmllib3k = []
shap = []
six = []
slicer = []
smmap = []
sniffio = []
snowballstemmer = []
socketio-client-nexus = []
soupsieve = []
sparqlwrapper = []
sphinx = []
sphinxcontrib-applehelp = []
sphinxcontrib-devhelp = []
sphinxcontrib-htmlhelp = []
sphinxcontrib-jsmath = []
sphinxcontrib-qthelp = []
sphinxcontrib-serializinghtml = []
squarify = []
sseclient = []
stack-data = []
statsforecast = []
statsmodels = []
stevedore = []
stocksera = []
streamlit = []
tabulate = []
tbats = []
temporal-cache = []
tenacity = []
tensorboard = []
tensorboard-data-server = []
tensorboard-plugin-wit = []
terminado = []
thepassiveinvestor = [
    {file = "thepassiveinvestor-1.1.2-py3-none-any.whl", hash = "sha256:6bfa08da2140768823175fd0a881681b32a3cfb4d3240d19c6d4d2e3d58bd831"},
    {file = "thepassiveinvestor-1.1.2.tar.gz", hash = "sha256:842a7da73e63f520b4175d1e1fb008b5c24151c8c5395ae873f5baa2dac5acaf"},
]
threadpoolctl = []
tinycss2 = []
tokenize-rt = []
tokenterminal = []
toml = []
tomli = []
tomlkit = []
toolz = []
torch = []
torchmetrics = []
tornado = []
tqdm = []
tradingview-ta = []
traitlets = []
typeguard = []
types-python-dateutil = []
types-pytz = []
types-pyyaml = []
types-requests = []
types-setuptools = []
types-six = []
types-urllib3 = []
typing-extensions = []
tzdata = []
tzlocal = []
u8darts = []
ujson = []
unidecode = []
update-checker = []
urllib3 = []
user-agent = []
vadersentiment = []
validators = []
valinvest = []
vcrpy = []
virtualenv = []
voila = []
watchdog = []
wcwidth = []
webencodings = []
websocket-client = []
websockets = []
werkzeug = []
widgetsnbextension = []
win32-setctime = []
wrapt = []
xarray = []
xgboost = []
xlsxwriter = []
yarl = []
yfinance = [
    {file = "yfinance-0.2.9-py2.py3-none-any.whl", hash = "sha256:604013bad5680a2be2d91634d36cd638bc0202b83c5a5cb81ae655f3dcb84751"},
    {file = "yfinance-0.2.9.tar.gz", hash = "sha256:449f9d54ff7868bdbb2d25b628a97d21fdd05e293a0f9975bba7aaa9984d08e6"},
]
zipp = []
"zope.interface" = []<|MERGE_RESOLUTION|>--- conflicted
+++ resolved
@@ -4940,12 +4940,7 @@
 [metadata]
 lock-version = "1.1"
 python-versions = "^3.8,<3.11, !=3.9.7"
-<<<<<<< HEAD
-content-hash = "51a54217dbc5dd2288842c3fa960b894b5e2cd5a85f1c0f4f442bbf7b8a0a324"
-=======
 content-hash = "3d662e1f1f987cc9807672274848420977881d6f489117fd22a7551be11a5c75"
-
->>>>>>> dbd20977
 [metadata.files]
 absl-py = []
 aiodns = []
@@ -5137,21 +5132,17 @@
 ipython-genutils = []
 ipywidgets = []
 iso8601 = []
-isort = []
 jedi = [
     {file = "jedi-0.18.2-py2.py3-none-any.whl", hash = "sha256:203c1fd9d969ab8f2119ec0a3342e0b49910045abe6af0a3ae83a5764d54639e"},
     {file = "jedi-0.18.2.tar.gz", hash = "sha256:bae794c30d07f6d910d32a7048af09b5a39ed740918da923c6b780790ebac612"},
 ]
-<<<<<<< HEAD
 isodate = []
 isort = [
     {file = "isort-5.10.1-py3-none-any.whl", hash = "sha256:6f62d78e2f89b4500b080fe3a81690850cd254227f27f75c3a0c491a1f351ba7"},
     {file = "isort-5.10.1.tar.gz", hash = "sha256:e8443a5e7a020e9d7f97f1d7d9cd17c88bcb3bc7e218bf9cf5095fe550be2951"},
-=======
 jedi-language-server = [
     {file = "jedi_language_server-0.40.0-py3-none-any.whl", hash = "sha256:53e590400b5cd2f6e363e77a4d824b1883798994b731cb0b4370d103748d30e2"},
     {file = "jedi_language_server-0.40.0.tar.gz", hash = "sha256:bacbae2930b6a8a0f1f284c211672fceec94b4808b0415d1c3352fa4b1ac5ad6"},
->>>>>>> dbd20977
 ]
 jinja2 = []
 joblib = []
@@ -5434,7 +5425,6 @@
 pyyaml = []
 pyzmq = []
 qdldl = []
-<<<<<<< HEAD
 quandl = [
     {file = "Quandl-3.7.0-py2.py3-none-any.whl", hash = "sha256:0e3e5dc60fd057c73c67380b1b0f2e3dc0e4c500fb5e6e146ac3a3c0d992cd1d"},
     {file = "Quandl-3.7.0.tar.gz", hash = "sha256:6e0b82fbc7861610b3577c5397277c4220e065eee0fed4e46cd6b6021655b64c"},
@@ -5570,11 +5560,6 @@
     {file = "regex-2022.3.2-cp39-cp39-win_amd64.whl", hash = "sha256:9efa41d1527b366c88f265a227b20bcec65bda879962e3fc8a2aee11e81266d7"},
     {file = "regex-2022.3.2.tar.gz", hash = "sha256:79e5af1ff258bc0fe0bdd6f69bc4ae33935a898e3cbefbbccf22e88a27fa053b"},
 ]
-=======
-quandl = []
-rapidfuzz = []
-regex = []
->>>>>>> dbd20977
 requests = []
 requests-oauthlib = []
 rfc3986 = []
