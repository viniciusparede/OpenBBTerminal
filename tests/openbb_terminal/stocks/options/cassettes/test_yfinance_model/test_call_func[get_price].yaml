interactions:
- request:
    body: null
    headers:
      Accept:
      - '*/*'
      Accept-Encoding:
      - gzip, deflate
      Connection:
      - keep-alive
    method: GET
    uri: https://query2.finance.yahoo.com/v8/finance/chart/PM?events=div%2Csplits%2CcapitalGains&includePrePost=False&interval=1d&range=1mo
  response:
    body:
      string: !!binary |
<<<<<<< HEAD
        H4sIAAAAAAAAAO1WS3PbNhD+Lzyr6mIXz9wyTaftIR6nUQ4ej6fDWrStRhJVknLievTfswtAjQUo
        k2sPvYDgYvHt7rcP8rm5fWiHqXn13AzduF/z7vq52XRTK6Lb/TB029un5lXz4f2bZtaMT5s/+zW/
        Xr7lt+4zX97edxftpmPZxdU7Fq624zTsN912WjztRPzzuw+/La745G41jNNiaJfdm3biE4VgnAUL
        MGPj9/t1O7xth4/dtFgJnrJOe+0d2Flzv5n6u7uxY/d+UB7kxsRK//TbaOH94oU3i3yQvXq96YbV
        bfvjRffpj6t++NgUxi75VKyBniucJTouh+5x1e/Hn9b9GM9wbv2s2Ynqr6steyGakZwY0Gp7f8lW
        +qWQths6edT+bZc5KAxeIhinyHwUKYhBVXEe/vX2O5iGsMTMZs5h7vpx+g6gdbYEzDZqQEZctlP7
        y9BuxdXVJBWjlkK1ZEReNj2/Pbbr1fJ3EY1cZ0nDyJKOKa42ruqJF5TFyKJA1qdJlDft5+bmkCqA
        3dvsGIv9Q2WUZv9ki+R83hJqzFutYrHJ1hl7lHqNR2nAAGlLoEwGI3Q6KxBZdVTQ2h0VDFG2Roya
        cSlYk6UaDGapVuQzmEY0GUxzoR8VjDs6qS3v89ZpytZyT9xIpy25sKd+GCWVf+97aSru3ofV/YNQ
        AjTnG7wqsaMMGu98YImaax9CcN6Ss8FQEklkZC0qCOSjKLBJQK2ZVosmijis8iIIliVmPLDaTBoJ
        rYisJuAlSngr8GCUM07Qce5VEK3AhcpURFEwIgLP3KK1UWRE5IzxJpBLPgiBAJwJMsokLV1e/EY8
        Xw2qRIS0CBAZGzi3CQpKskIh0XMondJzEmzPeVKoVAr5hD3O122aJtdpnBR8wDm2VahECFWkJ9Sq
        pEWnYUHNNtVFgDUU1j5gHb4qgo0iGyq2T90KYS6dB6i4bQi0+1bMle/qTElXrnOAcs8r64M2lJJC
        JZRMfTEo3eYRiPP02K/38um4NtrKYJ4hBTLxaeOEQc9m5emi0Znxwcg5mRC73/g0PHiIxrbWPG4E
        RxurpLe5NEPEdTy04rmnkPSU4Gqr831I+own52RBix2FyKmLQGmMIVqGRvZ93X+KFcadKmGxJjgg
        hakG3MtIk6hkDWoioc4JlAXMuXR1Lr1gKU8KmMoQawed5MQ5HrXWp7Z0scGCMoYJ1WmmqAqrGjNn
        eoGb6HTOBD+3RaUAV2FR90yDgPOYCJbHq05IruKvHA1nouH5UQ4Z4hlmXjjFWep33TYPAvAFRWlo
        n433TN+ZmqhKBHNTYrHdUM4riHKLRY1g3TM8lbHKIlFlQ5VYZxLLlaSKcS4hnH4/MHOibNHQ7Emi
        rP4GEbwk6+bAtLfLv44z+Pnly/8D+b88kA83B0leNww9/wTzD+b6cPgCXBSDT7cMAAA=
=======
        H4sIAAAAAAAAAO1WyXLbRhD9F54Zpqdn9y1lp5IcrJJj+qBSqVKICEmISYABQdmKiv+e1zOgFgxd
        zgeEh8HMm0YvrxficXZ9V/XD7M3jrK93+zV2l4+zTT1UAl3v+75urx9mb2afPr6bzWe7h82f3RrH
        8/c41V/xcntbn1WbGtjZxQeATbsb+v2mboflw1bgnz98+m15gZubpt8Ny75a1e+qATeKyXpHjmgO
        47f7ddW/r/rP9bBsRJ9yXjujHfF8drsZupubXQ33flCB5I0BQv90bbLwcfnCm+V4MXr106bum+vq
        x7P6yx8XXf95NjF2jluxRmrh55mN876+b7r97u2626UrXmg4sRXJX5sWTuCUuUnxNO3tOYx0K+Fs
        29fyKNzbDYnnFBWRkRDqdjUCTCxAEebhydnv6hxVPOsU6r6hc9vthu8qHN9/Vmgz8aVCaFxVQ/VL
        X7XiajNIwaiVMC0JkcOmw+m+Wjer3wXaocyyhJUlX+u0urSqBywsi5VFkawPgwhvqq+zq0MuAPi7
        2UIX/EOWgjAgW6WMG7dMisYtsKOANe4o4LQ+CngVzbgNJNHKlpVVI8qs/RHVbEZlbBSNythbd0SD
        4SMaOY4mNMH0uGV/dFJrd3RSG+OPAlbr0dqY3Stk4x41t5PcrZr7ZoXkpMNzIHKqNt1eqlQt2KfU
        5G4aJQ6Sr6ZdoSmGrk+v/73vRAadf9fc3gmfpBckuVVBKwJbcZ66AAhpsspbH9Rcesa8wjKEAIiN
        AW2ObYJ0iPhhdSYYA4gWVpCAaBUrlZCoBFEuRGN11u6FOIrKWgY18+RWWpUV5yzb4EPMVsWED057
        F63OkLCqnWNFsJ2gWPrmdfEiiS6wBd0QA2QW7ARCUxCWhBSR8yJIBNFFE1AdnKCY4iRE7dm5BFmB
        vLXBRu2zD8GJLlSBtso65Pk6j55LkTdTFarwhpBpIc971JoLIUGpqJ6UnqYYeVBTVa+dSfZcnNDG
        Cxcm4dMpctX0RfhORTgn6ooF09q6iO7Ibk3J1WXOT5Qolz7wgsoUnKha98KgisjKfbfey5/KJWw6
        aVMTXW5thTKWjTHOe3myS1PDOmUhMddKMUp2ziZqeaKlgpKzzmfWWZ4DKlqePgUytyFaudfQwumc
        B4gJLs0fg5EjegwMyTRBycek12NwpYmx7r6kOkI4+lUTxrgI9IoGIGmJ08pGeaWLSRmI/LRTCBko
        uPXCjWImT1plKYmSZARaTG2doWnqqMwmldmkaSnCLS8lzApzU5PxucV0Mc6KnjkxcDAMVKGrmA/T
        qgbv3bZuxwY+4U0xFtCIXHYwFyRNHJRs0etRKC09sQfITOLicr7n2XoyuhP9Uhg5AVFZH7A7Gfwm
        meUyWDRzOU8LljA99EsbVweQX63+Ok7Qx5eHNJI8pPSTBmEQPSbtBS0UE6ckHwBoavmLzog2GiKJ
        YwlEmsGWvP8/Sv/bKD1cHSRNdd93+LLFV+P6cPgXPW0ag4sMAAA=
>>>>>>> 95f5d6f7
    headers:
      Age:
      - '1'
      Connection:
      - keep-alive
      Expect-CT:
      - max-age=31536000, report-uri="http://csp.yahoo.com/beacon/csp?src=yahoocom-expect-ct-report-only"
      Referrer-Policy:
      - no-referrer-when-downgrade
      Strict-Transport-Security:
      - max-age=15552000
      X-Content-Type-Options:
      - nosniff
      X-Frame-Options:
      - SAMEORIGIN
      X-XSS-Protection:
      - 1; mode=block
      cache-control:
      - public, max-age=10, stale-while-revalidate=20
      content-encoding:
      - gzip
      content-length:
<<<<<<< HEAD
      - '1076'
      content-type:
      - application/json;charset=utf-8
      date:
      - Fri, 27 Jan 2023 19:45:06 GMT
=======
      - '1121'
      content-type:
      - application/json;charset=utf-8
      date:
      - Mon, 16 Jan 2023 11:20:21 GMT
>>>>>>> 95f5d6f7
      server:
      - ATS
      vary:
      - Origin,Accept-Encoding
      x-envoy-decorator-operation:
      - finance-chart-api--mtls-production-ir2.finance-k8s.svc.yahoo.local:4080/*
      x-envoy-upstream-service-time:
<<<<<<< HEAD
      - '18'
      x-request-id:
      - bcea2122-d23f-40ac-803a-a5c27670ec09
      x-yahoo-request-id:
      - ducch9lht8ae3
      y-rid:
      - ducch9lht8ae3
=======
      - '28'
      x-request-id:
      - d1fa7bfb-6627-4b38-9678-7e58eece3232
      x-yahoo-request-id:
      - 9dthc8hhsacnl
      y-rid:
      - 9dthc8hhsacnl
>>>>>>> 95f5d6f7
    status:
      code: 200
      message: OK
version: 1<|MERGE_RESOLUTION|>--- conflicted
+++ resolved
@@ -13,7 +13,6 @@
   response:
     body:
       string: !!binary |
-<<<<<<< HEAD
         H4sIAAAAAAAAAO1WS3PbNhD+Lzyr6mIXz9wyTaftIR6nUQ4ej6fDWrStRhJVknLievTfswtAjQUo
         k2sPvYDgYvHt7rcP8rm5fWiHqXn13AzduF/z7vq52XRTK6Lb/TB029un5lXz4f2bZtaMT5s/+zW/
         Xr7lt+4zX97edxftpmPZxdU7Fq624zTsN912WjztRPzzuw+/La745G41jNNiaJfdm3biE4VgnAUL
@@ -33,28 +32,6 @@
         eoGb6HTOBD+3RaUAV2FR90yDgPOYCJbHq05IruKvHA1nouH5UQ4Z4hlmXjjFWep33TYPAvAFRWlo
         n433TN+ZmqhKBHNTYrHdUM4riHKLRY1g3TM8lbHKIlFlQ5VYZxLLlaSKcS4hnH4/MHOibNHQ7Emi
         rP4GEbwk6+bAtLfLv44z+Pnly/8D+b88kA83B0leNww9/wTzD+b6cPgCXBSDT7cMAAA=
-=======
-        H4sIAAAAAAAAAO1WyXLbRhD9F54Zpqdn9y1lp5IcrJJj+qBSqVKICEmISYABQdmKiv+e1zOgFgxd
-        zgeEh8HMm0YvrxficXZ9V/XD7M3jrK93+zV2l4+zTT1UAl3v+75urx9mb2afPr6bzWe7h82f3RrH
-        8/c41V/xcntbn1WbGtjZxQeATbsb+v2mboflw1bgnz98+m15gZubpt8Ny75a1e+qATeKyXpHjmgO
-        47f7ddW/r/rP9bBsRJ9yXjujHfF8drsZupubXQ33flCB5I0BQv90bbLwcfnCm+V4MXr106bum+vq
-        x7P6yx8XXf95NjF2jluxRmrh55mN876+b7r97u2626UrXmg4sRXJX5sWTuCUuUnxNO3tOYx0K+Fs
-        29fyKNzbDYnnFBWRkRDqdjUCTCxAEebhydnv6hxVPOsU6r6hc9vthu8qHN9/Vmgz8aVCaFxVQ/VL
-        X7XiajNIwaiVMC0JkcOmw+m+Wjer3wXaocyyhJUlX+u0urSqBywsi5VFkawPgwhvqq+zq0MuAPi7
-        2UIX/EOWgjAgW6WMG7dMisYtsKOANe4o4LQ+CngVzbgNJNHKlpVVI8qs/RHVbEZlbBSNythbd0SD
-        4SMaOY4mNMH0uGV/dFJrd3RSG+OPAlbr0dqY3Stk4x41t5PcrZr7ZoXkpMNzIHKqNt1eqlQt2KfU
-        5G4aJQ6Sr6ZdoSmGrk+v/73vRAadf9fc3gmfpBckuVVBKwJbcZ66AAhpsspbH9Rcesa8wjKEAIiN
-        AW2ObYJ0iPhhdSYYA4gWVpCAaBUrlZCoBFEuRGN11u6FOIrKWgY18+RWWpUV5yzb4EPMVsWED057
-        F63OkLCqnWNFsJ2gWPrmdfEiiS6wBd0QA2QW7ARCUxCWhBSR8yJIBNFFE1AdnKCY4iRE7dm5BFmB
-        vLXBRu2zD8GJLlSBtso65Pk6j55LkTdTFarwhpBpIc971JoLIUGpqJ6UnqYYeVBTVa+dSfZcnNDG
-        Cxcm4dMpctX0RfhORTgn6ooF09q6iO7Ibk3J1WXOT5Qolz7wgsoUnKha98KgisjKfbfey5/KJWw6
-        aVMTXW5thTKWjTHOe3myS1PDOmUhMddKMUp2ziZqeaKlgpKzzmfWWZ4DKlqePgUytyFaudfQwumc
-        B4gJLs0fg5EjegwMyTRBycek12NwpYmx7r6kOkI4+lUTxrgI9IoGIGmJ08pGeaWLSRmI/LRTCBko
-        uPXCjWImT1plKYmSZARaTG2doWnqqMwmldmkaSnCLS8lzApzU5PxucV0Mc6KnjkxcDAMVKGrmA/T
-        qgbv3bZuxwY+4U0xFtCIXHYwFyRNHJRs0etRKC09sQfITOLicr7n2XoyuhP9Uhg5AVFZH7A7Gfwm
-        meUyWDRzOU8LljA99EsbVweQX63+Ok7Qx5eHNJI8pPSTBmEQPSbtBS0UE6ckHwBoavmLzog2GiKJ
-        YwlEmsGWvP8/Sv/bKD1cHSRNdd93+LLFV+P6cPgXPW0ag4sMAAA=
->>>>>>> 95f5d6f7
     headers:
       Age:
       - '1'
@@ -77,19 +54,11 @@
       content-encoding:
       - gzip
       content-length:
-<<<<<<< HEAD
       - '1076'
       content-type:
       - application/json;charset=utf-8
       date:
       - Fri, 27 Jan 2023 19:45:06 GMT
-=======
-      - '1121'
-      content-type:
-      - application/json;charset=utf-8
-      date:
-      - Mon, 16 Jan 2023 11:20:21 GMT
->>>>>>> 95f5d6f7
       server:
       - ATS
       vary:
@@ -97,7 +66,6 @@
       x-envoy-decorator-operation:
       - finance-chart-api--mtls-production-ir2.finance-k8s.svc.yahoo.local:4080/*
       x-envoy-upstream-service-time:
-<<<<<<< HEAD
       - '18'
       x-request-id:
       - bcea2122-d23f-40ac-803a-a5c27670ec09
@@ -105,15 +73,6 @@
       - ducch9lht8ae3
       y-rid:
       - ducch9lht8ae3
-=======
-      - '28'
-      x-request-id:
-      - d1fa7bfb-6627-4b38-9678-7e58eece3232
-      x-yahoo-request-id:
-      - 9dthc8hhsacnl
-      y-rid:
-      - 9dthc8hhsacnl
->>>>>>> 95f5d6f7
     status:
       code: 200
       message: OK
